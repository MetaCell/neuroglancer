--- conflicted
+++ resolved
@@ -36,11 +36,7 @@
   Position,
 } from "#src/navigation_state.js";
 import { VelocityBoundaryBehavior } from "#src/navigation_state.js";
-<<<<<<< HEAD
-=======
-import { StatusMessage } from "#src/status.js";
 import { TrackableBooleanCheckbox } from "#src/trackable_boolean.js";
->>>>>>> bdaf8eee
 import type { WatchableValueInterface } from "#src/trackable_value.js";
 import {
   makeCachedDerivedWatchableValue,
