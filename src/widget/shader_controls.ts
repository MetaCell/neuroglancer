/**
 * @license
 * Copyright 2019 Google Inc.
 * Licensed under the Apache License, Version 2.0 (the "License");
 * you may not use this file except in compliance with the License.
 * You may obtain a copy of the License at
 *
 *      http://www.apache.org/licenses/LICENSE-2.0
 *
 * Unless required by applicable law or agreed to in writing, software
 * distributed under the License is distributed on an "AS IS" BASIS,
 * WITHOUT WARRANTIES OR CONDITIONS OF ANY KIND, either express or implied.
 * See the License for the specific language governing permissions and
 * limitations under the License.
 */

import { debounce } from "lodash-es";
import type { DisplayContext } from "#src/display_context.js";
import type { UserLayer, UserLayerConstructor } from "#src/layer/index.js";
import type { ToolActivation } from "#src/ui/tool.js";
import { registerTool } from "#src/ui/tool.js";
import { RefCounted } from "#src/util/disposable.js";
import { removeChildren } from "#src/util/dom.js";
import { verifyObjectProperty, verifyString } from "#src/util/json.js";
import type { AnyConstructor } from "#src/util/mixin.js";
import type { WatchableVisibilityPriority } from "#src/visibility_priority/frontend.js";
import type {
  ParameterizedEmitterDependentShaderOptions,
  ParameterizedShaderGetterResult,
} from "#src/webgl/dynamic_shader.js";
import type { ShaderControlState } from "#src/webgl/shader_ui_controls.js";
import type {
  LayerControlDefinition,
  LayerControlFactory,
} from "#src/widget/layer_control.js";
import {
  addLayerControlToOptionsTab,
  LayerControlTool,
} from "#src/widget/layer_control.js";
import { channelInvlerpLayerControl } from "#src/widget/layer_control_channel_invlerp.js";
import { checkboxLayerControl } from "#src/widget/layer_control_checkbox.js";
import { colorLayerControl } from "#src/widget/layer_control_color.js";
import { propertyInvlerpLayerControl } from "#src/widget/layer_control_property_invlerp.js";
import { rangeLayerControl } from "#src/widget/layer_control_range.js";
import { Tab } from "#src/widget/tab_view.js";
import { transferFunctionLayerControl } from "#src/widget/transfer_function.js";

export interface LegendShaderOptions
  extends ParameterizedEmitterDependentShaderOptions {
  initializeShader: (shaderResult: ParameterizedShaderGetterResult) => void;
}

export interface ShaderControlsOptions {
  legendShaderOptions?: LegendShaderOptions;
  visibility?: WatchableVisibilityPriority;
  toolId?: string;
}

function getShaderLayerControlFactory<LayerType extends UserLayer>(
  layerShaderControls: LayerShaderControls,
  controlId: string,
): LayerControlFactory<LayerType> | undefined {
  const { shaderControlState } = layerShaderControls;
  const controlState = shaderControlState.state.get(controlId);
  if (controlState === undefined) return undefined;
  const { control } = controlState;
  switch (control.type) {
    case "slider":
      return rangeLayerControl(() => ({
        value: controlState.trackable,
        options: { min: control.min, max: control.max, step: control.step },
      }));
    case "color":
      return colorLayerControl(() => controlState.trackable);
    case "checkbox":
      return checkboxLayerControl(() => controlState.trackable);
    case "imageInvlerp": {
      return channelInvlerpLayerControl(() => ({
        dataType: control.dataType,
        defaultChannel: control.default.channel,
        watchableValue: controlState.trackable,
        channelCoordinateSpaceCombiner:
          shaderControlState.channelCoordinateSpaceCombiner,
        histogramSpecifications: shaderControlState.histogramSpecifications,
        histogramIndex: calculateHistogramIndex(),
        legendShaderOptions: layerShaderControls.legendShaderOptions,
      }));
    }
    case "propertyInvlerp": {
      return propertyInvlerpLayerControl(() => ({
        properties: control.properties,
        watchableValue: controlState.trackable,
        histogramSpecifications: shaderControlState.histogramSpecifications,
        histogramIndex: calculateHistogramIndex(),
        legendShaderOptions: layerShaderControls.legendShaderOptions,
      }));
    }
    case "transferFunction": {
      return transferFunctionLayerControl(() => ({
        dataType: control.dataType,
        watchableValue: controlState.trackable,
        channelCoordinateSpaceCombiner:
          shaderControlState.channelCoordinateSpaceCombiner,
        defaultChannel: control.default.channel,
<<<<<<< HEAD
        histogramSpecifications: shaderControlState.histogramSpecifications,
        histogramIndex: calculateHistogramIndex(),
      }));
    }
  }

  function calculateHistogramIndex(controlType: string = control.type) {
    const isMatchingControlType = (otherControlType: string) => {
      if (
        controlType === "imageInvlerp" ||
        controlType === "transferFunction"
      ) {
        return (
          otherControlType === "imageInvlerp" ||
          otherControlType === "transferFunction"
        );
      } else if (controlType === "propertyInvlerp") {
        return otherControlType === "propertyInvlerp";
      } else {
        throw new Error(`${controlType} does not support histogram index.`);
      }
    };
    let histogramIndex = 0;
    for (const [
      otherName,
      {
        control: { type: otherType },
      },
    ] of shaderControlState.state) {
      if (otherName === controlId) break;
      if (isMatchingControlType(otherType)) histogramIndex++;
    }
    return histogramIndex;
=======
      }));
    }
>>>>>>> 35e19336
  }
}

function getShaderLayerControlDefinition<LayerType extends UserLayer>(
  getter: (layer: LayerType) => LayerShaderControls,
  toolId: string,
  controlId: string,
): LayerControlDefinition<LayerType> {
  return {
    label: controlId,
    toolJson: shaderControlToolJson(controlId, toolId),
    makeControl: (layer, context, options) => {
      const layerShaderControls = getter(layer);
      return getShaderLayerControlFactory(
        layerShaderControls,
        controlId,
      )!.makeControl(layer, context, options);
    },
    activateTool: (activation, control) => {
      const layerShaderControls = getter(activation.tool.layer);
      return getShaderLayerControlFactory(
        layerShaderControls,
        controlId,
      )!.activateTool(activation, control);
    },
  };
}

export class ShaderControls extends Tab {
  private controlDisposer: RefCounted | undefined = undefined;
  private toolId: string;
  constructor(
    public state: ShaderControlState,
    public display: DisplayContext,
    public layer: UserLayer,
    public options: ShaderControlsOptions = {},
  ) {
    super(options.visibility);
    const { toolId = SHADER_CONTROL_TOOL_ID } = options;
    this.toolId = toolId;
    const { element } = this;
    element.style.display = "contents";
    const { controls } = state;
    this.registerDisposer(
      controls.changed.add(
        this.registerCancellable(debounce(() => this.updateControls(), 0)),
      ),
    );
    this.updateControls();
  }

  updateControls() {
    const { element } = this;
    if (this.controlDisposer !== undefined) {
      this.controlDisposer.dispose();
      removeChildren(element);
    }
    const controlDisposer = (this.controlDisposer = new RefCounted());
    const layerShaderControlsGetter = () => ({
      shaderControlState: this.state,
      legendShaderOptions: this.options.legendShaderOptions,
    });
    for (const name of this.state.state.keys()) {
      element.appendChild(
        addLayerControlToOptionsTab(
          controlDisposer,
          this.layer,
          this.visibility,
          getShaderLayerControlDefinition(
            layerShaderControlsGetter,
            this.toolId,
            name,
          ),
        ),
      );
    }
  }

  disposed() {
    this.controlDisposer?.dispose();
    super.disposed();
  }
}

interface LayerShaderControls {
  shaderControlState: ShaderControlState;
  legendShaderOptions?: LegendShaderOptions;
}

export const SHADER_CONTROL_TOOL_ID = "shaderControl";
const CONTROL_JSON_KEY = "control";

function shaderControlToolJson(control: string, toolId: string) {
  return { type: toolId, [CONTROL_JSON_KEY]: control };
}

class ShaderControlTool extends LayerControlTool {
  constructor(
    layer: UserLayer,
    private layerShaderControls: LayerShaderControls,
    toolId: string,
    private control: string,
  ) {
    super(
      layer,
      getShaderLayerControlDefinition(
        () => layerShaderControls,
        toolId,
        control,
      ),
    );
    this.registerDisposer(
      layerShaderControls.shaderControlState.controls.changed.add(
        this.registerCancellable(
          debounce(() => {
            if (
              layerShaderControls.shaderControlState.state.get(control) ===
              undefined
            ) {
              this.unbind();
            }
          }),
        ),
      ),
    );
  }
  activate(activation: ToolActivation<this>) {
    const { shaderControlState } = this.layerShaderControls;
    const controlState = shaderControlState.state.get(this.control);
    if (controlState === undefined) return;
    super.activate(activation);
  }
}

export function registerLayerShaderControlsTool<LayerType extends UserLayer>(
  layerType: UserLayerConstructor & AnyConstructor<LayerType>,
  getter: (layer: LayerType) => LayerShaderControls,
  toolId: string = SHADER_CONTROL_TOOL_ID,
) {
  registerTool(layerType, toolId, (layer, options) => {
    const control = verifyObjectProperty(
      options,
      CONTROL_JSON_KEY,
      verifyString,
    );
    return new ShaderControlTool(layer, getter(layer), toolId, control);
  });
}<|MERGE_RESOLUTION|>--- conflicted
+++ resolved
@@ -102,44 +102,8 @@
         channelCoordinateSpaceCombiner:
           shaderControlState.channelCoordinateSpaceCombiner,
         defaultChannel: control.default.channel,
-<<<<<<< HEAD
-        histogramSpecifications: shaderControlState.histogramSpecifications,
-        histogramIndex: calculateHistogramIndex(),
-      }));
-    }
-  }
-
-  function calculateHistogramIndex(controlType: string = control.type) {
-    const isMatchingControlType = (otherControlType: string) => {
-      if (
-        controlType === "imageInvlerp" ||
-        controlType === "transferFunction"
-      ) {
-        return (
-          otherControlType === "imageInvlerp" ||
-          otherControlType === "transferFunction"
-        );
-      } else if (controlType === "propertyInvlerp") {
-        return otherControlType === "propertyInvlerp";
-      } else {
-        throw new Error(`${controlType} does not support histogram index.`);
-      }
-    };
-    let histogramIndex = 0;
-    for (const [
-      otherName,
-      {
-        control: { type: otherType },
-      },
-    ] of shaderControlState.state) {
-      if (otherName === controlId) break;
-      if (isMatchingControlType(otherType)) histogramIndex++;
-    }
-    return histogramIndex;
-=======
-      }));
-    }
->>>>>>> 35e19336
+      }));
+    }
   }
 }
 
