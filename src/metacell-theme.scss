--- conflicted
+++ resolved
@@ -346,14 +346,10 @@
             div {
                 font-size: 0.75rem;
                 font-weight: 400;
-<<<<<<< HEAD
                 // padding: 0 0.25rem;
-=======
-                padding: 0 0.25rem;
                 &:empty {
                     display: none;
                 }
->>>>>>> b3f65045
             }
         }
         .neuroglancer-annotation-tool-status-widget {
