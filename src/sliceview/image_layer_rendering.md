# Image Layer Rendering

The rendering of image layers is fully customizable by specifying GLSL fragment
shader code for computing an RGBA output value for each pixel of the viewport
based on the the single- or multi-channel values associated with the
corresponding voxel.

The fragment shader code can be entered interactively from the side panel for an image layer, or
programmatically by specifying a `'shader'` property of the JSON specification of the image layer.

## Shader language

The shader code must conform to the OpenGL ES Shading Language (GLSL) version 3.0, specified at <https://www.khronos.org/registry/OpenGL/specs/es/3.0/GLSL_ES_Specification_3.00.pdf>.

You may find the WebGL reference card helpful: <https://www.khronos.org/files/webgl20-reference-guide.pdf>.

## UI Controls

Rendering may depend on values specified by custom UI controls, specified by special `#uicontrol`
directives supported by Neuroglancer as an extension to GLSL.

For example:

```glsl
#uicontrol int channel slider(min=0, max=4)
#uicontrol vec3 color color(default="red")
#uicontrol float brightness slider(min=-1, max=1)
#uicontrol float contrast slider(min=-3, max=3, step=0.01)
void main() {
  emitRGB(color *
          (toNormalized(getDataValue(channel)) + brightness) *
          exp(contrast));
}
```

The directive syntax is:

```glsl
#uicontrol <type> <name>
#uicontrol <type> <name>(<parameter>=<value>, ...)
#uicontrol <type> <name> <control>
#uicontrol <type> <name> <control>(<parameter>=<value>, ...)
```

which has the effect of defining a variable `<name>` of GLSL type `<type>` whose value is set by a
UI control of type `<control>`. The valid parameters and `<type>` values depend on the `<control>`
type. If no parameters are specified, the parentheses may be omitted. Depending on the specified
`<type>`, `<control>` may be omitted, as described below.

### `slider` controls

The `slider` control type specifies a slider control over an integer or float range. Directive
syntax:

```glsl
#uicontrol <type> <name> slider(min=<min>, max=<max>, default=<default>, step=<step>)
```

The `<type>` must be `float`, `int`, or `uint`. The `min` and `max` parameters are required. The
`step` parameter is optional; if not specified, defaults to `1` for integer ranges and `(<max> -
<min>) / 100` for float ranges. The `default` parameter indicates the initial value and is
optional; if not specified, defaults to `<min>` for integer ranges and to `(<min> + <max>)/2` for
float ranges.

### `color` controls

The `color` control type specifies a color picker. Directive syntax:

```glsl
#uicontrol vec3 <name> color(default="<color>")
```

The `<type>` must be `vec3`, which is set to the RGB `[0, 1]` representation of the color. The
`default` parameter indicates the initial value as a CSS color string (must be quoted), and defaults
to `"white"` if not specified.

### `checkbox` controls

The `checkbox` control type specifies a checkbox. Directive syntax:

```glsl
#uicontrol bool <name> checkbox
#uicontrol bool <name> checkbox(default=false)
#uicontrol bool <name> checkbox(default=true)
```

The default is `false` if not specified. The variable `<name>` is defined at _compile time_ as
either `false` or `true` according to the state of the checkbox.

### `invlerp` controls

The `invlerp` control type allows the user to specify an numerical interval that is linearly mapped
to a `float` in the interval `[0, 1]`. The name `invlerp` refers to _inverse linear interpolation_.
To aid the selection of the interval, an empirical cumulative distribution function (ECDF) of the
currently displayed data is plotted as part of the control.

This control is supported both for image layers and annotation layers.

- For image layers, if there are channel dimensions, the ECDF is always computed over just a single
  channel; the default channel is specified by the `channel` parameter and may be adjusted using the
  UI. If there are no channel dimensions, a color legend is also displayed that shows the output
  color for each input value in the ECDF domain.

- For annotation layers, the ECDF is computed over a single numerical property; the default property
  is specified by the `property` parameter and may be adjusted using the UI.

Directive syntax:

```glsl
#uicontrol invlerp <name>(range=[3, 75], window=[0, 100], channel=[1,2], clamp=false)
#uicontrol invlerp <name>(range=[3, 75], window=[0, 100], property="e1", clamp=false)
```

The following parameters are supported:

- `range`: Optional. The default interval to be normalized to `[0, 1]`. Must be specified as an
  array. May be overridden using the UI control. If not specified, defaults to the full range of
  the data type for integer data types, and `[0, 1]` for float32. It is valid to specify an
  inverted interval like `[50, 20]`. In this case, 50 maps to 0 and 20 maps to 1.

- `window`: Optional. The default interval over which the ECDF will be shown. May be overridden
  using the UI control. If not specified, defaults to the interval specified for `range`.

- `channel`: Optional. The channel for which to compute the ECDF (supported for image layers only).
  If the rank of the channel coordinate space is 1, may be specified as a single number,
  e.g. `channel=2`. Otherwise, must be specified as an array, e.g. `channel=[2, 3]`. May be
  overriden using the UI control. If not specified, defaults to all-zero channel coordinates.

- `property`: Optional. The property for which to compute the ECDF (supported for annotation layers
  only). Must be specified as a string, e.g. `property="e1"`. May be overriden using the UI
  control. If not specified, defaults to the first numerical property.

- `clamp`: Optional. Indicates whether to clamp the result to `[0, 1]`. Defaults to `true`. If
  `false`, the result will be outside `[0, 1]` if the input value is outside the configured range.
  Unlike the other parameters, this cannot be adjusted in the UI.

This directive makes the following shader functions available:

```glsl
float <name>(T value);

// For image layers
float <name>() {
  return <name>(getDataValue(channel...));
}

// For annotation layers
float <name>() {
  return <name>(prop_<property>());
}
```

where `T` is the data type returned by `getDataValue` (for image layers) or `prop_<property>` (for
annotation layers). The one-parameter overload simply computes the inverse linear interpolation of
the specified value within the range specified by the control. The zero-parameter overload returns
the inverse linear interpolation of the data value for configured channel/property.

### `transferFunction` controls

The `transferFunction` control type allows the user to specify a function which maps
<<<<<<< HEAD
each data value in a numerical interval to an output color and opacity. The mapping function
is defined by a series of control points. Each control point is a color and opacity value at a
specific data input value. In between control points, the color and opacity is linearly interpolated.
Any input data before the first control point is mapped to a completely transparent output.
Any data point after the last control point is mapped to the same output as the last control point.
=======
each value in a numerical interval to an output color and opacity. The mapping function is defined by a series of control points. Each control point is a color and opacity value at a specific data input value. Any data point in the range that lies before the first control point is completely transparent. Any data point in the range that lies after the last control point has the value of the last control point. Any data point outside the range is clamped to lie within the range. In between control points, the color and opacity is linearly interpolated.
>>>>>>> 35e19336

Directive syntax:

```glsl
<<<<<<< HEAD
#uicontrol transferFunction <name>(window=[lower, higher], controlPoints=[[input, hexColorString, opacity]], channel=[], defaultColor="#rrggbb")
#uicontrol transferFunction colormap(window=[0, 100], controlPoints=[[10.0, "#000000", 0.0], [100.0, "#ffffff", 1.0]], channel=[], defaultColor="#00ffaa")
=======
#uicontrol transferFunction <name>(range=[lower, higher], controlPoints=[[input, hexColorString, opacity]], channel=[], color="#rrggbb")
// For example:
#uicontrol transferFunction colormap(range=[0, 100], controlPoints=[[0.0, "#000000", 0.0], [100.0, "#ffffff", 1.0]], channel=[], color="#rrggbb")
>>>>>>> 35e19336
```

The following parameters are supported:

<<<<<<< HEAD
- `window`: Optional. The portion of the input range to view the transfer function over.
  Must be specified as an array. May be overridden using the UI control. Defaults to the min and max
  of the control point input values, if control points are specified, or otherwise to the full range of the
  data type for integer data types, and `[0, 1]` for float32. It is not valid to specify an
  inverted interval like `[50, 20]`, or an interval where the start and end points are the same, e.g. `[20, 20]`.

- `controlPoints`: Optional. The points which define the input to output mapping.
  Must be specified as an array, with each value in the array of the form `[inputValue, hexStringColor, floatOpacity]`.
  The default transfer function is a simple interpolation from transparent black to fully opaque white.
=======
- `range`: Optional. The default input range to map to an output. Must be specified as an array. May be overridden using the UI control. If not specified, defaults to the full range of
  the data type for integer data types, and `[0, 1]` for float32. It is valid to specify an
  inverted interval like `[50, 20]`.

- `controlPoints`: Optional. The points which define the input to output mapping. Must be specified as an array, with each value in the array of the form `[inputValue, hexStringColor, floatOpacity]`. The default transfer function is a simple knee from transparent black to fully opaque white.
>>>>>>> 35e19336

- `channel`: Optional. The channel to perform the mapping on.
  If the rank of the channel coordinate space is 1, may be specified as a single number,
  e.g. `channel=2`. Otherwise, must be specified as an array, e.g. `channel=[2, 3]`. May be
  overriden using the UI control. If not specified, defaults to all-zero channel coordinates.

<<<<<<< HEAD
- `defaultColor`: Optional. The default color for new control points added via the UI control.
  Defaults to `#ffffff`, and must be specified as a hex string if provided `#rrggbb`.
=======
- `color`: Optional. The default color for new control points added via the UI control. Defaults to `#ffffff`, and must be specified as a hex string if provided `#rrggbb`.
>>>>>>> 35e19336

## API

### Retrieving voxel channel value

The raw value for a given channel is obtained by calling the `getDataValue` or `getInterpolated` function:

```glsl
T getDataValue(int channelIndex...);
T getInterpolated(int channelIndex...);
```

The type `T` is `{u,}int{8,16,32}_t`, `uint64_t`, or `float` depending on the data source. The
`channelIndex...` parameters specifying the coordinates within the channel dimensions, if any. For
backward compatibility, if there are no channel dimensions, a single unused `channelIndex` argument
may still be specified.

The `getDataValue` function returns the nearest value without interpolation, while the
`getInterpolated` function uses trilinear interpolation.

Note that only `float` is a builtin GLSL type. The remaining types are defined as simple structs in order to avoid ambiguity regarding the nature of the value:

```glsl
struct uint8_t {
  highp uint value;
};
struct uint16_t {
  highp uint value;
};
struct uint32_t {
  highp uint value;
};
struct uint64_t {
  highp uvec2 value;
};
```

To obtain the raw value as a float, call the `toRaw` function:

```glsl
float toRaw(float x) { return x; }
highp uint toRaw(uint8_t x) { return float(x.value); }
highp uint toRaw(uint16_t x) { return float(x.value); }
highp uint toRaw(uint32_t x) { return float(x.value); }
```

To obtain a normalized value that maps the full range of integer types to [0,1], call the `toNormalized` function:

```glsl
highp float toNormalized(float x) { return x; }
highp float toNormalized(uint8_t x) { return float(x.value) / 255.0; }
highp float toNormalized(uint16_t x) { return float(x.value) / 65535.0; }
highp float toNormalized(uint32_t x) { return float(x.value) / 4294967295.0; }
```

### Emitting pixel values

To emit a normalized grayscale value in the range [0,1], call:

```glsl
void emitGrayscale(float x);
```

To emit an RGB color value (each component in the range [0,1]), call:

```glsl
void emitRGB(vec3 rgb);
```

To emit an RGBA color value (each component in the range [0,1]), call:

```glsl
void emitRGBA(vec4 rgba);
```

Note that the specified alpha value is multiplied by the opacity value for the layer.

To emit a transparent pixel, call:

```glsl
void emitTransparent();
```

### Volume rendering

The same shader code is used both for cross-section rendering and for the experimental volume
rendering. Note that while volume rendering remains experimental, it is not guaranteed that future
Neuroglancer versions will be backwards compatible with JSON states that enable volume rendering.
To allow the shader code to detect the rendering mode (and possibly alter its behavior), the
`VOLUME_RENDERING` constant is defined to either `true` or `false`.

```glsl
#define VOLUME_RENDERING false
#define VOLUME_RENDERING true
```

Reasonable volume rendering can be obtained by calling `emitRGBA` with a constant color and
data-dependent alpha.

### Color maps

You can map values in the range [0,1] to an RGB color using one of the color maps defined in
[colormaps.ts](../webgl/colormaps.ts).

### Avoiding artifacts due to lossy compression

If a discontinuous color mapping is applied to a volume that is stored or retrieved using lossy compression (e.g. JPEG), compression artifacts may be visible. Lossy compression can be disabled for individual data sources as follows:

| Data source | Behavior                                                                                                                                                        |
| ----------- | --------------------------------------------------------------------------------------------------------------------------------------------------------------- |
| `boss`      | JPEG compression is used by default for image volumes. For 16 bit images, append a `?window=INT,INT` to request scaled images in 8 bit space.                   |
| `brainmaps` | JPEG compression is used by default for single-channel uint8 volumes. To override this, append a `?encoding=raw` query string parameter to the data source URL. |

### Examples

The default shader, that displays the first channel as a grayscale intensity:

```glsl
void main () {
  emitGrayscale(toNormalized(getDataValue()));
}
```

Outputting a 3-channel volume as RGB:

```glsl
void main () {
  emitRGB(vec3(toNormalized(getDataValue(0)),
               toNormalized(getDataValue(1)),
               toNormalized(getDataValue(2))));
}
```

Outputting a single-channel volume as a solid red mask with varying alpha (e.g. to overlay a probability map over raw image data):

```glsl
void main () {
  emitRGBA(vec4(1, 0, 0, toNormalized(getDataValue())));
}
```

Outputting a single-channel volume using the Jet colormap:

```glsl
void main () {
  emitRGB(colormapJet(toNormalized(getDataValue())));
}
```

Thresholding a single-channel volume (see note above about avoiding artifacts due to lossy compression):

```glsl
void main () {
  emitGrayscale(step(0.5, toNormalized(getDataValue())));
}
```

Mapping particular values to specific colors (see note above about avoiding artifacts due to lossy compression):

```glsl
void main() {
  float value = toRaw(getDataValue(0));
  vec3 color = vec3(0, 0, 0);
  if (value == 2.0) color = vec3(1, 0, 0);
  if (value == 3.0) color = vec3(0, 1, 0);
  if (value == 4.0) color = vec3(0, 0, 1);
  emitRGB(color);
}
```<|MERGE_RESOLUTION|>--- conflicted
+++ resolved
@@ -158,60 +158,30 @@
 ### `transferFunction` controls
 
 The `transferFunction` control type allows the user to specify a function which maps
-<<<<<<< HEAD
-each data value in a numerical interval to an output color and opacity. The mapping function
-is defined by a series of control points. Each control point is a color and opacity value at a
-specific data input value. In between control points, the color and opacity is linearly interpolated.
-Any input data before the first control point is mapped to a completely transparent output.
-Any data point after the last control point is mapped to the same output as the last control point.
-=======
 each value in a numerical interval to an output color and opacity. The mapping function is defined by a series of control points. Each control point is a color and opacity value at a specific data input value. Any data point in the range that lies before the first control point is completely transparent. Any data point in the range that lies after the last control point has the value of the last control point. Any data point outside the range is clamped to lie within the range. In between control points, the color and opacity is linearly interpolated.
->>>>>>> 35e19336
 
 Directive syntax:
 
 ```glsl
-<<<<<<< HEAD
-#uicontrol transferFunction <name>(window=[lower, higher], controlPoints=[[input, hexColorString, opacity]], channel=[], defaultColor="#rrggbb")
-#uicontrol transferFunction colormap(window=[0, 100], controlPoints=[[10.0, "#000000", 0.0], [100.0, "#ffffff", 1.0]], channel=[], defaultColor="#00ffaa")
-=======
 #uicontrol transferFunction <name>(range=[lower, higher], controlPoints=[[input, hexColorString, opacity]], channel=[], color="#rrggbb")
 // For example:
 #uicontrol transferFunction colormap(range=[0, 100], controlPoints=[[0.0, "#000000", 0.0], [100.0, "#ffffff", 1.0]], channel=[], color="#rrggbb")
->>>>>>> 35e19336
 ```
 
 The following parameters are supported:
 
-<<<<<<< HEAD
-- `window`: Optional. The portion of the input range to view the transfer function over.
-  Must be specified as an array. May be overridden using the UI control. Defaults to the min and max
-  of the control point input values, if control points are specified, or otherwise to the full range of the
-  data type for integer data types, and `[0, 1]` for float32. It is not valid to specify an
-  inverted interval like `[50, 20]`, or an interval where the start and end points are the same, e.g. `[20, 20]`.
-
-- `controlPoints`: Optional. The points which define the input to output mapping.
-  Must be specified as an array, with each value in the array of the form `[inputValue, hexStringColor, floatOpacity]`.
-  The default transfer function is a simple interpolation from transparent black to fully opaque white.
-=======
 - `range`: Optional. The default input range to map to an output. Must be specified as an array. May be overridden using the UI control. If not specified, defaults to the full range of
   the data type for integer data types, and `[0, 1]` for float32. It is valid to specify an
   inverted interval like `[50, 20]`.
 
 - `controlPoints`: Optional. The points which define the input to output mapping. Must be specified as an array, with each value in the array of the form `[inputValue, hexStringColor, floatOpacity]`. The default transfer function is a simple knee from transparent black to fully opaque white.
->>>>>>> 35e19336
 
 - `channel`: Optional. The channel to perform the mapping on.
   If the rank of the channel coordinate space is 1, may be specified as a single number,
   e.g. `channel=2`. Otherwise, must be specified as an array, e.g. `channel=[2, 3]`. May be
   overriden using the UI control. If not specified, defaults to all-zero channel coordinates.
 
-<<<<<<< HEAD
-- `defaultColor`: Optional. The default color for new control points added via the UI control.
-  Defaults to `#ffffff`, and must be specified as a hex string if provided `#rrggbb`.
-=======
 - `color`: Optional. The default color for new control points added via the UI control. Defaults to `#ffffff`, and must be specified as a hex string if provided `#rrggbb`.
->>>>>>> 35e19336
 
 ## API
 
