/**
 * @license
 * Copyright 2016 Google Inc.
 * Licensed under the Apache License, Version 2.0 (the "License");
 * you may not use this file except in compliance with the License.
 * You may obtain a copy of the License at
 *
 *      http://www.apache.org/licenses/LICENSE-2.0
 *
 * Unless required by applicable law or agreed to in writing, software
 * distributed under the License is distributed on an "AS IS" BASIS,
 * WITHOUT WARRANTIES OR CONDITIONS OF ANY KIND, either express or implied.
 * See the License for the specific language governing permissions and
 * limitations under the License.
 */

import { debounce } from "lodash-es";

import type { FrameNumberCounter } from "#src/chunk_manager/frontend.js";
import { TrackableValue } from "#src/trackable_value.js";
import { animationFrameDebounce } from "#src/util/animation_frame_debounce.js";
import type { Borrowed } from "#src/util/disposable.js";
import { RefCounted } from "#src/util/disposable.js";
import { FramerateMonitor } from "#src/util/framerate.js";
import type { mat4 } from "#src/util/geom.js";
import { parseFixedLengthArray, verifyFloat01 } from "#src/util/json.js";
import { NullarySignal } from "#src/util/signal.js";
import {
  TrackableScreenshotMode,
  ScreenshotMode,
} from "#src/util/trackable_screenshot_mode.js";
import type { WatchableVisibilityPriority } from "#src/visibility_priority/frontend.js";
import type { GL } from "#src/webgl/context.js";
import { initializeWebGL } from "#src/webgl/context.js";

const DELAY_AFTER_CONTINUOUS_CAMERA_MOTION_MS = 300;

export class RenderViewport {
  // Width of visible portion of panel in canvas pixels.
  width = 0;

  // Height of visible portion of panel in canvas pixels.
  height = 0;

  // Width in canvas pixels, including portions outside of the canvas (i.e. outside the "viewport"
  // window).
  logicalWidth = 0;

  // Height in canvas pixels, including portions outside of the canvas (i.e. outside the "viewport"
  // window).
  logicalHeight = 0;

  // Left edge of visible region within full (logical) panel, as fraction in [0, 1].
  visibleLeftFraction = 0;

  // Top edge of visible region within full (logical) panel, as fraction in [0, 1].
  visibleTopFraction = 0;

  // Fraction of logical width that is visible, equal to `widthInCanvasPixels / logicalWidth`.
  visibleWidthFraction = 0;

  // Fraction of logical height that is visible, equal to `heightInCanvasPixels / logicalHeight`.
  visibleHeightFraction = 0;
}

export function applyRenderViewportToProjectionMatrix(
  viewport: RenderViewport,
  projectionMatrix: mat4,
) {
  const xScale = 1 / viewport.visibleWidthFraction;
  const yScale = 1 / viewport.visibleHeightFraction;
  const xOffset = -1 - (-1 + 2 * viewport.visibleLeftFraction) * xScale;
  let yOffset = -1 - (-1 + 2 * viewport.visibleTopFraction) * yScale;
  yOffset = -yOffset;
  projectionMatrix[0] =
    projectionMatrix[0] * xScale + projectionMatrix[3] * xOffset;
  projectionMatrix[4] =
    projectionMatrix[4] * xScale + projectionMatrix[7] * xOffset;
  projectionMatrix[8] =
    projectionMatrix[8] * xScale + projectionMatrix[11] * xOffset;
  projectionMatrix[12] =
    projectionMatrix[12] * xScale + projectionMatrix[15] * xOffset;

  projectionMatrix[1] =
    projectionMatrix[1] * yScale + projectionMatrix[3] * yOffset;
  projectionMatrix[5] =
    projectionMatrix[5] * yScale + projectionMatrix[7] * yOffset;
  projectionMatrix[9] =
    projectionMatrix[9] * yScale + projectionMatrix[11] * yOffset;
  projectionMatrix[13] =
    projectionMatrix[13] * yScale + projectionMatrix[15] * yOffset;
}

export function renderViewportsEqual(a: RenderViewport, b: RenderViewport) {
  return (
    a.width === b.width &&
    a.height === b.height &&
    a.logicalWidth === b.logicalWidth &&
    a.logicalHeight === b.logicalHeight &&
    a.visibleLeftFraction === b.visibleLeftFraction &&
    a.visibleTopFraction === b.visibleTopFraction
  );
}

export abstract class RenderedPanel extends RefCounted {
  gl: GL;

  // Generation used to check whether the following bounds-related fields are up to date.
  boundsGeneration = -1;

  // Offset of visible portion of panel in canvas pixels from left side of canvas.
  canvasRelativeClippedLeft = 0;

  // Offset of visible portion of panel in canvas pixels from top of canvas.
  canvasRelativeClippedTop = 0;

  canvasRelativeLogicalLeft = 0;
  canvasRelativeLogicalTop = 0;

  renderViewport = new RenderViewport();

  private monitorState: PanelMonitorState = {};

  constructor(
    public context: Borrowed<DisplayContext>,
    public element: HTMLElement,
    public visibility: WatchableVisibilityPriority,
  ) {
    super();
    this.gl = context.gl;
    context.addPanel(this);
  }

  scheduleRedraw() {
    if (this.visible) {
      this.context.scheduleRedraw();
    }
  }

  abstract isReady(): boolean;

  ensureBoundsUpdated() {
    const { context } = this;
    context.ensureBoundsUpdated();
    const { boundsGeneration } = context;
    if (boundsGeneration === this.boundsGeneration) return;
    this.boundsGeneration = boundsGeneration;
    const { element } = this;
    const clientRect = element.getBoundingClientRect();
    context.ensureMonitorPanel(element, this.monitorState, clientRect);
    const root = context.container;
    const canvasRect = context.canvasRect!;
    const { canvas } = context;
    const { width: canvasPixelWidth, height: canvasPixelHeight } = canvas;
    const screenToCanvasPixelScaleX = canvasPixelWidth / canvasRect.width;
    const screenToCanvasPixelScaleY = canvasPixelHeight / canvasRect.height;
    // Logical bounding rectangle in canvas/WebGL pixels (which may be a different size than screen
    // pixels when using a fixed canvas size via the Python integration).
    const canvasLeft = canvasRect.left;
    const canvasTop = canvasRect.top;
    const logicalLeft = (this.canvasRelativeLogicalLeft = Math.round(
      (clientRect.left - canvasLeft) * screenToCanvasPixelScaleX +
        element.clientLeft,
    ));
    const logicalTop = (this.canvasRelativeLogicalTop = Math.round(
      (clientRect.top - canvasTop) * screenToCanvasPixelScaleY +
        element.clientTop,
    ));
    const logicalWidth = element.clientWidth;
    const logicalHeight = element.clientHeight;
    const logicalRight = logicalLeft + logicalWidth;
    const logicalBottom = logicalTop + logicalHeight;
    // Clipped bounding rectangle in canvas/WebGL pixels.  The clipped bounding rectangle is the
    // portion actually visible and overlapping the canvas.
    let clippedTop = logicalTop;
    let clippedLeft = logicalLeft;
    let clippedRight = logicalRight;
    let clippedBottom = logicalBottom;
    for (
      let parent = element.parentElement;
      parent !== null && parent !== root;
      parent = parent.parentElement
    ) {
      const rect = parent.getBoundingClientRect();
      if (
        rect.x === 0 &&
        rect.y === 0 &&
        rect.width === 0 &&
        rect.height === 0
      ) {
        // Assume this is a `display: contents;` element.
        continue;
      }

      // Apply clipping if parent has valid non-zero dimensions
      const parentLeft =
        (rect.left - canvasRect.left) * screenToCanvasPixelScaleX;
      const parentTop = (rect.top - canvasRect.top) * screenToCanvasPixelScaleY;
      const parentRight =
        (rect.right - canvasRect.left) * screenToCanvasPixelScaleX;
      const parentBottom =
        (rect.bottom - canvasRect.top) * screenToCanvasPixelScaleY;

      if (parentRight > parentLeft && parentBottom > parentTop) {
        clippedLeft = Math.max(clippedLeft, parentLeft);
        clippedTop = Math.max(clippedTop, parentTop);
        clippedRight = Math.min(clippedRight, parentRight);
        clippedBottom = Math.min(clippedBottom, parentBottom);
      }
    }

    clippedTop = this.canvasRelativeClippedTop = Math.round(
      Math.max(clippedTop, 0),
    );
    clippedLeft = this.canvasRelativeClippedLeft = Math.round(
      Math.max(clippedLeft, 0),
    );
    clippedRight = Math.round(Math.min(clippedRight, canvasPixelWidth));
    clippedBottom = Math.round(Math.min(clippedBottom, canvasPixelHeight));

    const viewport = this.renderViewport;
<<<<<<< HEAD
    viewport.logicalWidth = logicalWidth;
    viewport.logicalHeight = logicalHeight;

    const clippedWidth = clippedRight - clippedLeft;
    const clippedHeight = clippedBottom - clippedTop;

    // Apply clipping if it results in valid dimensions
    viewport.width = clippedWidth > 0 ? clippedWidth : logicalWidth;
    viewport.height = clippedHeight > 0 ? clippedHeight : logicalHeight;

=======
    const clippedWidth = (viewport.width = Math.max(
      0,
      clippedRight - clippedLeft,
    ));
    const clippedHeight = (viewport.height = Math.max(
      0,
      clippedBottom - clippedTop,
    ));
    if (this.context.screenshotMode.value !== ScreenshotMode.OFF) {
      viewport.width = logicalWidth * screenToCanvasPixelScaleX;
      viewport.height = logicalHeight * screenToCanvasPixelScaleY;
      viewport.logicalWidth = logicalWidth * screenToCanvasPixelScaleX;
      viewport.logicalHeight = logicalHeight * screenToCanvasPixelScaleY;
    } else {
      viewport.logicalWidth = logicalWidth;
      viewport.logicalHeight = logicalHeight;
    }
>>>>>>> dcdf3f33
    viewport.visibleLeftFraction = (clippedLeft - logicalLeft) / logicalWidth;
    viewport.visibleTopFraction = (clippedTop - logicalTop) / logicalHeight;
    viewport.visibleWidthFraction = viewport.width / logicalWidth;
    viewport.visibleHeightFraction = viewport.height / logicalHeight;
  }

  // Sets the viewport to the clipped viewport.  Any drawing must take
  // `visible{Left,Top,Width,Height}Fraction` into account.  setGLClippedViewport() {
  setGLClippedViewport() {
    const {
      gl,
      canvasRelativeClippedTop,
      canvasRelativeClippedLeft,
      renderViewport: { width, height },
    } = this;
    const bottom = canvasRelativeClippedTop + height;
    gl.enable(WebGL2RenderingContext.SCISSOR_TEST);
    const glBottom = this.context.canvas.height - bottom;
    gl.viewport(canvasRelativeClippedLeft, glBottom, width, height);
    gl.scissor(canvasRelativeClippedLeft, glBottom, width, height);
  }

  // Sets the viewport to the logical viewport, using the scissor test to constrain drawing to the
  // clipped viewport.  Drawing does not need to take `visible{Left,Top,Width,Height}Fraction` into
  // account.
  setGLLogicalViewport() {
    const {
      gl,
      renderViewport: { width, height, logicalWidth, logicalHeight },
    } = this;
    const canvasHeight = this.context.canvas.height;
    gl.enable(WebGL2RenderingContext.SCISSOR_TEST);
    gl.viewport(
      this.canvasRelativeLogicalLeft,
      canvasHeight - (this.canvasRelativeLogicalTop + logicalHeight),
      logicalWidth,
      logicalHeight,
    );
    gl.scissor(
      this.canvasRelativeClippedLeft,
      canvasHeight - (this.canvasRelativeClippedTop + height),
      width,
      height,
    );
  }

  abstract draw(): void;

  disposed() {
    this.context.unmonitorPanel(this.element, this.monitorState);
    this.context.removePanel(this);
    super.disposed();
  }

  get visible() {
    return this.visibility.visible;
  }

  getDepthArray(): Float32Array | undefined {
    return undefined;
  }

  get isZeroSize(): boolean {
    const { element } = this;
    return (
      element.clientWidth === 0 ||
      element.clientHeight === 0 ||
      element.offsetWidth === 0 ||
      element.offsetHeight === 0
    );
  }

  get shouldDraw() {
    return this.visible && !this.isZeroSize;
  }

  // Returns a number that determine the order in which panels are drawn. This is used by CdfPanel
  // to ensure it is drawn after other panels that update the histogram.
  //
  // A higher number -> later draw.
  get drawOrder() {
    return 0;
  }
}

export abstract class IndirectRenderedPanel extends RenderedPanel {
  canvas = document.createElement("canvas");
  canvasRenderingContext = this.canvas.getContext("2d");
  constructor(
    context: Borrowed<DisplayContext>,
    element: HTMLElement,
    visibility: WatchableVisibilityPriority,
  ) {
    super(context, element, visibility);
    const { canvas } = this;
    element.appendChild(canvas);
    element.style.position = "relative";
    canvas.style.position = "absolute";
    canvas.style.left = "0";
    canvas.style.right = "0";
    canvas.style.top = "0";
    canvas.style.bottom = "0";
  }

  abstract drawIndirect(): void;

  draw() {
    this.drawIndirect();
    const { renderViewport, canvas } = this;
    const { logicalWidth, logicalHeight } = renderViewport;
    canvas.width = logicalWidth;
    canvas.height = logicalHeight;
    const { canvasRenderingContext } = this;
    canvasRenderingContext?.drawImage(
      this.context.canvas,
      this.canvasRelativeLogicalLeft,
      this.canvasRelativeLogicalTop,
      logicalWidth,
      logicalHeight,
      0,
      0,
      logicalWidth,
      logicalHeight,
    );
  }
}

// Specifies a rectangular sub-region of the full viewer area to actually be rendered on the canvas.
// This is used by the Python integration to produce large screenshots by tiling multiple
// screenshots.
//
// The value is: `[left, top, width, height]` where all values are in [0, 1].
export class TrackableWindowedViewport extends TrackableValue<Float64Array> {
  constructor() {
    super(Float64Array.of(0, 0, 1, 1), (obj) =>
      parseFixedLengthArray(new Float64Array(4), obj, verifyFloat01),
    );
  }
  toJSON() {
    const { value } = this;
    const [left, top, width, height] = value;
    if (left === 0 && top === 0 && width === 1 && height === 1)
      return undefined;
    return Array.from(value);
  }
}

// Size/position monitoring state for a single panel.
interface PanelMonitorState {
  // Intersection observer used to detect movement of a panel.  The root element is always the root
  // container element.
  intersectionObserver?: IntersectionObserver;

  // Margin within the root element chosen to exactly match the bounds
  // of the panel element when the IntersectionObserver was created.
  // When the bounds of either the root element or the panel element
  // have possibly changed, the new margin is computed and compared to
  // this value.  This is stored separately, rather than just relying
  // on `intersectionObserver?.rootMargin`, to avoid spuriously change
  // detections due to normalization that the browser may do.
  intersectionObserverMargin?: string;

  // Indicates that the panel element was added to the resize observer.
  addedToResizeObserver?: boolean;
}

export class DisplayContext extends RefCounted implements FrameNumberCounter {
  canvas = document.createElement("canvas");
  gl: GL;
  updateStarted = new NullarySignal();
  updateFinished = new NullarySignal();
  continuousCameraMotionStarted = new NullarySignal();
  continuousCameraMotionFinished = new NullarySignal();
  changed = this.updateFinished;
  panels = new Set<RenderedPanel>();
  canvasRect: DOMRect | undefined;
  rootRect: DOMRect | undefined;
  resizeGeneration = 0;
  boundsGeneration = -1;
  screenshotMode: TrackableScreenshotMode = new TrackableScreenshotMode(
    ScreenshotMode.OFF,
  );
  private framerateMonitor = new FramerateMonitor();

  private continuousCameraMotionInProgress = false;

  // Panels ordered by `drawOrder`.  If length is 0, needs to be recomputed.
  private orderedPanels: RenderedPanel[] = [];

  /**
   * Unique number of the next frame.  Incremented once each time a frame is drawn.
   */
  frameNumber = 0;

  resizeCallback = () => {
    ++this.resizeGeneration;
    this.scheduleRedraw();
  };

  ensureMonitorPanel(
    element: HTMLElement,
    state: PanelMonitorState,
    elementClientRect: DOMRect,
  ) {
    if (!state.addedToResizeObserver) {
      this.resizeObserver.observe(element);
      state.addedToResizeObserver = true;
    }
    const rootRect = this.rootRect!;
    const marginTop = rootRect.top - elementClientRect.top;
    const marginLeft = rootRect.left - elementClientRect.left;
    const marginRight = elementClientRect.right - rootRect.right;
    const marginBottom = elementClientRect.bottom - rootRect.bottom;
    const margin = `${marginTop}px ${marginRight}px ${marginBottom}px ${marginLeft}px`;
    if (state.intersectionObserverMargin !== margin) {
      state.intersectionObserverMargin = margin;
      state.intersectionObserver?.disconnect();
      const intersectionObserver = (state.intersectionObserver =
        new IntersectionObserver(this.resizeCallback, {
          root: this.container,
          rootMargin: margin,
          threshold: [0.93, 0.94, 0.95, 0.96, 0.97, 0.98, 0.99, 1],
        }));
      intersectionObserver.observe(element);
    }
  }

  unmonitorPanel(element: HTMLElement, state: PanelMonitorState) {
    if (state.addedToResizeObserver) {
      this.resizeObserver.unobserve(element);
    }
    state.intersectionObserver?.disconnect();
  }

  private resizeObserver = new ResizeObserver(this.resizeCallback);

  private debouncedEndContinuousCameraMotion = this.registerCancellable(
    debounce(() => {
      this.continuousCameraMotionInProgress = false;
      this.continuousCameraMotionFinished.dispatch();
    }, DELAY_AFTER_CONTINUOUS_CAMERA_MOTION_MS),
  );

  flagContinuousCameraMotion() {
    if (!this.continuousCameraMotionInProgress) {
      this.continuousCameraMotionStarted.dispatch();
    }
    this.continuousCameraMotionInProgress = true;
    this.debouncedEndContinuousCameraMotion();
  }

  get isContinuousCameraMotionInProgress() {
    return this.continuousCameraMotionInProgress;
  }

  constructor(public container: HTMLElement) {
    super();
    const { canvas, resizeObserver } = this;
    container.style.position = "relative";
    canvas.style.position = "absolute";
    canvas.style.top = "0px";
    canvas.style.left = "0px";
    canvas.style.width = "100%";
    canvas.style.height = "100%";
    canvas.style.zIndex = "0";
    resizeObserver.observe(canvas);
    container.appendChild(canvas);
    this.registerEventListener(
      canvas,
      "webglcontextlost",
      (event: WebGLContextEvent) => {
        console.log(`Lost WebGL context: ${event.statusMessage}`);
        // Wait for context to be regained.
        event.preventDefault();
      },
    );
    this.registerEventListener(canvas, "webglcontextrestored", () => {
      console.log("WebGL context restored");
      // Simply reload Neuroglancer.
      window.location.reload();
    });
    this.gl = initializeWebGL(canvas);
  }

  applyWindowedViewportToElement(element: HTMLElement, value: Float64Array) {
    // These values specify the position of the canvas relative to the viewer.  However, we will
    // actually leave the canvas in place (such that it still fills the browser window) and move
    // the viewer.
    const [left, top, width, height] = value;
    const totalWidth = 1 / width;
    const totalHeight = 1 / height;
    element.style.position = "absolute";
    element.style.top = `${-totalHeight * top * 100}%`;
    element.style.left = `${-totalWidth * left * 100}%`;
    element.style.width = `${totalWidth * 100}%`;
    element.style.height = `${totalHeight * 100}%`;
    ++this.resizeGeneration;
    this.scheduleRedraw();
  }

  isReady() {
    for (const panel of this.panels) {
      if (!panel.visible) {
        continue;
      }
      if (!panel.isReady()) {
        return false;
      }
    }
    return true;
  }

  /**
   * Returns a child element that overlays the canvas.
   */
  makeCanvasOverlayElement() {
    const element = document.createElement("div");
    element.style.position = "absolute";
    element.style.top = "0px";
    element.style.left = "0px";
    element.style.width = "100%";
    element.style.height = "100%";
    element.style.zIndex = "2";
    this.container.appendChild(element);
    return element;
  }

  disposed() {
    this.orderedPanels.length = 0;
    this.resizeObserver.disconnect();
  }

  addPanel(panel: Borrowed<RenderedPanel>) {
    this.panels.add(panel);
    this.orderedPanels.length = 0;
    ++this.resizeGeneration;
    this.scheduleRedraw();
  }

  removePanel(panel: Borrowed<RenderedPanel>) {
    this.panels.delete(panel);
    this.orderedPanels.length = 0;
    ++this.resizeGeneration;
    this.scheduleRedraw();
  }

  readonly scheduleRedraw = this.registerCancellable(
    animationFrameDebounce(() => this.draw()),
  );

  ensureBoundsUpdated() {
    const { resizeGeneration } = this;
    if (this.boundsGeneration === resizeGeneration) return;
    const { canvas } = this;
    if (this.screenshotMode.value === ScreenshotMode.OFF) {
      canvas.width = canvas.offsetWidth;
      canvas.height = canvas.offsetHeight;
    }
    this.canvasRect = canvas.getBoundingClientRect();
    this.rootRect = this.container.getBoundingClientRect();
    this.boundsGeneration = resizeGeneration;
  }

  draw() {
    ++this.frameNumber;
    this.updateStarted.dispatch();
    const gl = this.gl;
    const ext = this.framerateMonitor.getTimingExtension(gl);
    const query = this.framerateMonitor.startFrameTimeQuery(gl, ext);
    this.ensureBoundsUpdated();
    this.gl.clearColor(0.0, 0.0, 0.0, 0.0);
    gl.clear(gl.COLOR_BUFFER_BIT | gl.DEPTH_BUFFER_BIT);
    const { orderedPanels, panels } = this;
    if (orderedPanels.length !== panels.size) {
      orderedPanels.push(...panels);
      orderedPanels.sort((a, b) => a.drawOrder - b.drawOrder);
    }
    for (const panel of orderedPanels) {
      if (!panel.visible) continue;
      panel.ensureBoundsUpdated();
      if (panel.isZeroSize) continue;
      const { renderViewport } = panel;
      if (renderViewport.width === 0 || renderViewport.height === 0) continue;
      panel.draw();
    }

    // Ensure the alpha buffer is set to 1.
    gl.disable(gl.SCISSOR_TEST);
    this.gl.clearColor(1.0, 1.0, 1.0, 1.0);
    this.gl.colorMask(false, false, false, true);
    gl.clear(gl.COLOR_BUFFER_BIT);
    this.gl.colorMask(true, true, true, true);
    this.updateFinished.dispatch();
    this.framerateMonitor.endFrameTimeQuery(gl, ext, query);
    this.framerateMonitor.grabAnyFinishedQueryResults(gl);
  }

  getDepthArray(): Float32Array {
    const { width, height } = this.canvas;
    const depthArray = new Float32Array(width * height);
    for (const panel of this.panels) {
      if (!panel.shouldDraw) continue;
      const panelDepthArray = panel.getDepthArray();
      if (panelDepthArray === undefined) continue;
      const {
        canvasRelativeClippedTop,
        canvasRelativeClippedLeft,
        renderViewport: { width, height },
      } = panel;
      for (let y = 0; y < height; ++y) {
        const panelDepthArrayOffset = (height - 1 - y) * width;
        depthArray.set(
          panelDepthArray.subarray(
            panelDepthArrayOffset,
            panelDepthArrayOffset + width,
          ),
          (canvasRelativeClippedTop + y) * width + canvasRelativeClippedLeft,
        );
      }
    }
    return depthArray;
  }

  getLastFrameTimesInMs(numberOfFrames: number = 10) {
    return this.framerateMonitor.getLastFrameTimesInMs(numberOfFrames);
  }
}<|MERGE_RESOLUTION|>--- conflicted
+++ resolved
@@ -219,36 +219,21 @@
     clippedBottom = Math.round(Math.min(clippedBottom, canvasPixelHeight));
 
     const viewport = this.renderViewport;
-<<<<<<< HEAD
-    viewport.logicalWidth = logicalWidth;
-    viewport.logicalHeight = logicalHeight;
-
     const clippedWidth = clippedRight - clippedLeft;
     const clippedHeight = clippedBottom - clippedTop;
 
-    // Apply clipping if it results in valid dimensions
-    viewport.width = clippedWidth > 0 ? clippedWidth : logicalWidth;
-    viewport.height = clippedHeight > 0 ? clippedHeight : logicalHeight;
-
-=======
-    const clippedWidth = (viewport.width = Math.max(
-      0,
-      clippedRight - clippedLeft,
-    ));
-    const clippedHeight = (viewport.height = Math.max(
-      0,
-      clippedBottom - clippedTop,
-    ));
     if (this.context.screenshotMode.value !== ScreenshotMode.OFF) {
       viewport.width = logicalWidth * screenToCanvasPixelScaleX;
       viewport.height = logicalHeight * screenToCanvasPixelScaleY;
       viewport.logicalWidth = logicalWidth * screenToCanvasPixelScaleX;
       viewport.logicalHeight = logicalHeight * screenToCanvasPixelScaleY;
     } else {
+      // Apply clipping if it results in valid dimensions
+      viewport.width = clippedWidth > 0 ? clippedWidth : logicalWidth;
+      viewport.height = clippedHeight > 0 ? clippedHeight : logicalHeight;
       viewport.logicalWidth = logicalWidth;
       viewport.logicalHeight = logicalHeight;
     }
->>>>>>> dcdf3f33
     viewport.visibleLeftFraction = (clippedLeft - logicalLeft) / logicalWidth;
     viewport.visibleTopFraction = (clippedTop - logicalTop) / logicalHeight;
     viewport.visibleWidthFraction = viewport.width / logicalWidth;
