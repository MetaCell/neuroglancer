/**
 * @license
 * Copyright 2016 Google Inc.
 * Licensed under the Apache License, Version 2.0 (the "License");
 * you may not use this file except in compliance with the License.
 * You may obtain a copy of the License at
 *
 *      http://www.apache.org/licenses/LICENSE-2.0
 *
 * Unless required by applicable law or agreed to in writing, software
 * distributed under the License is distributed on an "AS IS" BASIS,
 * WITHOUT WARRANTIES OR CONDITIONS OF ANY KIND, either express or implied.
 * See the License for the specific language governing permissions and
 * limitations under the License.
 */

import { debounce } from "lodash-es";

import type { FrameNumberCounter } from "#src/chunk_manager/frontend.js";
import { TrackableValue } from "#src/trackable_value.js";
import { animationFrameDebounce } from "#src/util/animation_frame_debounce.js";
import type { Borrowed } from "#src/util/disposable.js";
import { RefCounted } from "#src/util/disposable.js";
import { FramerateMonitor } from "#src/util/framerate.js";
import type { mat4 } from "#src/util/geom.js";
import { parseFixedLengthArray, verifyFloat01 } from "#src/util/json.js";
import { NullarySignal } from "#src/util/signal.js";
import {
  TrackableScreenshotMode,
  ScreenshotMode,
} from "#src/util/trackable_screenshot_mode.js";
import type { WatchableVisibilityPriority } from "#src/visibility_priority/frontend.js";
import type { GL } from "#src/webgl/context.js";
import { initializeWebGL } from "#src/webgl/context.js";

const DELAY_AFTER_CONTINUOUS_CAMERA_MOTION_MS = 300;

export class RenderViewport {
  // Width of visible portion of panel in canvas pixels.
  width = 0;

  // Height of visible portion of panel in canvas pixels.
  height = 0;

  // Width in canvas pixels, including portions outside of the canvas (i.e. outside the "viewport"
  // window).
  logicalWidth = 0;

  // Height in canvas pixels, including portions outside of the canvas (i.e. outside the "viewport"
  // window).
  logicalHeight = 0;

  // Left edge of visible region within full (logical) panel, as fraction in [0, 1].
  visibleLeftFraction = 0;

  // Top edge of visible region within full (logical) panel, as fraction in [0, 1].
  visibleTopFraction = 0;

  // Fraction of logical width that is visible, equal to `widthInCanvasPixels / logicalWidth`.
  visibleWidthFraction = 0;

  // Fraction of logical height that is visible, equal to `heightInCanvasPixels / logicalHeight`.
  visibleHeightFraction = 0;
}

export function applyRenderViewportToProjectionMatrix(
  viewport: RenderViewport,
  projectionMatrix: mat4,
) {
  const xScale = 1 / viewport.visibleWidthFraction;
  const yScale = 1 / viewport.visibleHeightFraction;
  const xOffset = -1 - (-1 + 2 * viewport.visibleLeftFraction) * xScale;
  let yOffset = -1 - (-1 + 2 * viewport.visibleTopFraction) * yScale;
  yOffset = -yOffset;
  projectionMatrix[0] =
    projectionMatrix[0] * xScale + projectionMatrix[3] * xOffset;
  projectionMatrix[4] =
    projectionMatrix[4] * xScale + projectionMatrix[7] * xOffset;
  projectionMatrix[8] =
    projectionMatrix[8] * xScale + projectionMatrix[11] * xOffset;
  projectionMatrix[12] =
    projectionMatrix[12] * xScale + projectionMatrix[15] * xOffset;

  projectionMatrix[1] =
    projectionMatrix[1] * yScale + projectionMatrix[3] * yOffset;
  projectionMatrix[5] =
    projectionMatrix[5] * yScale + projectionMatrix[7] * yOffset;
  projectionMatrix[9] =
    projectionMatrix[9] * yScale + projectionMatrix[11] * yOffset;
  projectionMatrix[13] =
    projectionMatrix[13] * yScale + projectionMatrix[15] * yOffset;
}

export function renderViewportsEqual(a: RenderViewport, b: RenderViewport) {
  return (
    a.width === b.width &&
    a.height === b.height &&
    a.logicalWidth === b.logicalWidth &&
    a.logicalHeight === b.logicalHeight &&
    a.visibleLeftFraction === b.visibleLeftFraction &&
    a.visibleTopFraction === b.visibleTopFraction
  );
}

export abstract class RenderedPanel extends RefCounted {
  gl: GL;

  // Generation used to check whether the following bounds-related fields are up to date.
  boundsGeneration = -1;

  // Offset of visible portion of panel in canvas pixels from left side of canvas.
  canvasRelativeClippedLeft = 0;

  // Offset of visible portion of panel in canvas pixels from top of canvas.
  canvasRelativeClippedTop = 0;

  canvasRelativeLogicalLeft = 0;
  canvasRelativeLogicalTop = 0;

  renderViewport = new RenderViewport();

  private monitorState: PanelMonitorState = {};

  constructor(
    public context: Borrowed<DisplayContext>,
    public element: HTMLElement,
    public visibility: WatchableVisibilityPriority,
  ) {
    super();
    this.gl = context.gl;
    context.addPanel(this);
  }

  scheduleRedraw() {
    if (this.visible) {
      this.context.scheduleRedraw();
    }
  }

  abstract isReady(): boolean;

  ensureBoundsUpdated() {
    const { context } = this;
    context.ensureBoundsUpdated();
    const { boundsGeneration } = context;
    if (boundsGeneration === this.boundsGeneration) return;
    this.boundsGeneration = boundsGeneration;
    const { element } = this;
    const clientRect = element.getBoundingClientRect();
    context.ensureMonitorPanel(element, this.monitorState, clientRect);
    const root = context.container;
    const canvasRect = context.canvasRect!;
    const { canvas } = context;
    const { width: canvasPixelWidth, height: canvasPixelHeight } = canvas;
    const screenToCanvasPixelScaleX = canvasPixelWidth / canvasRect.width;
    const screenToCanvasPixelScaleY = canvasPixelHeight / canvasRect.height;
    // Logical bounding rectangle in canvas/WebGL pixels (which may be a different size than screen
    // pixels when using a fixed canvas size via the Python integration).
    const canvasLeft = canvasRect.left;
    const canvasTop = canvasRect.top;
    const logicalLeft = (this.canvasRelativeLogicalLeft = Math.round(
      (clientRect.left - canvasLeft) * screenToCanvasPixelScaleX +
        element.clientLeft,
    ));
    const logicalTop = (this.canvasRelativeLogicalTop = Math.round(
      (clientRect.top - canvasTop) * screenToCanvasPixelScaleY +
        element.clientTop,
    ));
    const logicalWidth = element.clientWidth;
    const logicalHeight = element.clientHeight;
    const logicalRight = logicalLeft + logicalWidth;
    const logicalBottom = logicalTop + logicalHeight;
    // Clipped bounding rectangle in canvas/WebGL pixels.  The clipped bounding rectangle is the
    // portion actually visible and overlapping the canvas.
    let clippedTop = logicalTop;
    let clippedLeft = logicalLeft;
    let clippedRight = logicalRight;
    let clippedBottom = logicalBottom;
    for (
      let parent = element.parentElement;
      parent !== null && parent !== root;
      parent = parent.parentElement
    ) {
      const rect = parent.getBoundingClientRect();
      if (
        rect.x === 0 &&
        rect.y === 0 &&
        rect.width === 0 &&
        rect.height === 0
      ) {
        // Assume this is a `display: contents;` element.
        continue;
      }
      clippedLeft = Math.max(
        clippedLeft,
        (rect.left - canvasLeft) * screenToCanvasPixelScaleX,
      );
      clippedTop = Math.max(
        clippedTop,
        (rect.top - canvasTop) * screenToCanvasPixelScaleY,
      );
      clippedRight = Math.min(
        clippedRight,
        (rect.right - canvasLeft) * screenToCanvasPixelScaleX,
      );
      clippedBottom = Math.min(
        clippedBottom,
        (rect.bottom - canvasTop) * screenToCanvasPixelScaleY,
      );
    }
    clippedTop = this.canvasRelativeClippedTop = Math.round(
      Math.max(clippedTop, 0),
    );
    clippedLeft = this.canvasRelativeClippedLeft = Math.round(
      Math.max(clippedLeft, 0),
    );
    clippedRight = Math.round(Math.min(clippedRight, canvasPixelWidth));
    clippedBottom = Math.round(Math.min(clippedBottom, canvasPixelHeight));
    const viewport = this.renderViewport;
    const clippedWidth = (viewport.width = Math.max(
      0,
      clippedRight - clippedLeft,
    ));
    const clippedHeight = (viewport.height = Math.max(
      0,
      clippedBottom - clippedTop,
    ));
    if (this.context.screenshotMode.value !== ScreenshotMode.OFF) {
      viewport.width = logicalWidth * screenToCanvasPixelScaleX;
      viewport.height = logicalHeight * screenToCanvasPixelScaleY;
      viewport.logicalWidth = logicalWidth * screenToCanvasPixelScaleX;
      viewport.logicalHeight = logicalHeight * screenToCanvasPixelScaleY;
    } else {
      viewport.logicalWidth = logicalWidth;
      viewport.logicalHeight = logicalHeight;
    }
    viewport.visibleLeftFraction = (clippedLeft - logicalLeft) / logicalWidth;
    viewport.visibleTopFraction = (clippedTop - logicalTop) / logicalHeight;
    viewport.visibleWidthFraction = clippedWidth / logicalWidth;
    viewport.visibleHeightFraction = clippedHeight / logicalHeight;
  }

  // Sets the viewport to the clipped viewport.  Any drawing must take
  // `visible{Left,Top,Width,Height}Fraction` into account.  setGLClippedViewport() {
  setGLClippedViewport() {
    const {
      gl,
      canvasRelativeClippedTop,
      canvasRelativeClippedLeft,
      renderViewport: { width, height },
    } = this;
    const bottom = canvasRelativeClippedTop + height;
    gl.enable(WebGL2RenderingContext.SCISSOR_TEST);
    const glBottom = this.context.canvas.height - bottom;
    gl.viewport(canvasRelativeClippedLeft, glBottom, width, height);
    gl.scissor(canvasRelativeClippedLeft, glBottom, width, height);
  }

  // Sets the viewport to the logical viewport, using the scissor test to constrain drawing to the
  // clipped viewport.  Drawing does not need to take `visible{Left,Top,Width,Height}Fraction` into
  // account.
  setGLLogicalViewport() {
    const {
      gl,
      renderViewport: { width, height, logicalWidth, logicalHeight },
    } = this;
    const canvasHeight = this.context.canvas.height;
    gl.enable(WebGL2RenderingContext.SCISSOR_TEST);
    gl.viewport(
      this.canvasRelativeLogicalLeft,
      canvasHeight - (this.canvasRelativeLogicalTop + logicalHeight),
      logicalWidth,
      logicalHeight,
    );
    gl.scissor(
      this.canvasRelativeClippedLeft,
      canvasHeight - (this.canvasRelativeClippedTop + height),
      width,
      height,
    );
  }

  abstract draw(): void;

  disposed() {
    this.context.unmonitorPanel(this.element, this.monitorState);
    this.context.removePanel(this);
    super.disposed();
  }

  get visible() {
    return this.visibility.visible;
  }

  getDepthArray(): Float32Array | undefined {
    return undefined;
  }

  get shouldDraw() {
    if (!this.visible) return false;
    const { element } = this;
    if (
      element.clientWidth === 0 ||
      element.clientHeight === 0 ||
      element.offsetWidth === 0 ||
      element.offsetHeight === 0
    ) {
      // Skip drawing if the panel has zero client area.
      return false;
    }
    return true;
  }

  // Returns a number that determine the order in which panels are drawn. This is used by CdfPanel
  // to ensure it is drawn after other panels that update the histogram.
  //
  // A higher number -> later draw.
  get drawOrder() {
    return 0;
  }
}

export abstract class IndirectRenderedPanel extends RenderedPanel {
  canvas = document.createElement("canvas");
  canvasRenderingContext = this.canvas.getContext("2d");
  constructor(
    context: Borrowed<DisplayContext>,
    element: HTMLElement,
    visibility: WatchableVisibilityPriority,
  ) {
    super(context, element, visibility);
    const { canvas } = this;
    element.appendChild(canvas);
    element.style.position = "relative";
    canvas.style.position = "absolute";
    canvas.style.left = "0";
    canvas.style.right = "0";
    canvas.style.top = "0";
    canvas.style.bottom = "0";
  }

  abstract drawIndirect(): void;

  draw() {
    this.drawIndirect();
    const { renderViewport, canvas } = this;
    const { logicalWidth, logicalHeight } = renderViewport;
    canvas.width = logicalWidth;
    canvas.height = logicalHeight;
    const { canvasRenderingContext } = this;
    canvasRenderingContext?.drawImage(
      this.context.canvas,
      this.canvasRelativeLogicalLeft,
      this.canvasRelativeLogicalTop,
      logicalWidth,
      logicalHeight,
      0,
      0,
      logicalWidth,
      logicalHeight,
    );
  }
}

// Specifies a rectangular sub-region of the full viewer area to actually be rendered on the canvas.
// This is used by the Python integration to produce large screenshots by tiling multiple
// screenshots.
//
// The value is: `[left, top, width, height]` where all values are in [0, 1].
export class TrackableWindowedViewport extends TrackableValue<Float64Array> {
  constructor() {
    super(Float64Array.of(0, 0, 1, 1), (obj) =>
      parseFixedLengthArray(new Float64Array(4), obj, verifyFloat01),
    );
  }
  toJSON() {
    const { value } = this;
    const [left, top, width, height] = value;
    if (left === 0 && top === 0 && width === 1 && height === 1)
      return undefined;
    return Array.from(value);
  }
}

// Size/position monitoring state for a single panel.
interface PanelMonitorState {
  // Intersection observer used to detect movement of a panel.  The root element is always the root
  // container element.
  intersectionObserver?: IntersectionObserver;

  // Margin within the root element chosen to exactly match the bounds
  // of the panel element when the IntersectionObserver was created.
  // When the bounds of either the root element or the panel element
  // have possibly changed, the new margin is computed and compared to
  // this value.  This is stored separately, rather than just relying
  // on `intersectionObserver?.rootMargin`, to avoid spuriously change
  // detections due to normalization that the browser may do.
  intersectionObserverMargin?: string;

  // Indicates that the panel element was added to the resize observer.
  addedToResizeObserver?: boolean;
}

export class DisplayContext extends RefCounted implements FrameNumberCounter {
  canvas = document.createElement("canvas");
  gl: GL;
  updateStarted = new NullarySignal();
  updateFinished = new NullarySignal();
  continuousCameraMotionStarted = new NullarySignal();
  continuousCameraMotionFinished = new NullarySignal();
  changed = this.updateFinished;
  panels = new Set<RenderedPanel>();
  canvasRect: DOMRect | undefined;
  rootRect: DOMRect | undefined;
  resizeGeneration = 0;
  boundsGeneration = -1;
<<<<<<< HEAD
  screenshotMode: TrackableScreenshotMode = new TrackableScreenshotMode(
    ScreenshotMode.OFF,
  );
=======
  force3DHistogramForAutoRange = false;
>>>>>>> 53b2edd6
  private framerateMonitor = new FramerateMonitor();

  private continuousCameraMotionInProgress = false;

  // Panels ordered by `drawOrder`.  If length is 0, needs to be recomputed.
  private orderedPanels: RenderedPanel[] = [];

  /**
   * Unique number of the next frame.  Incremented once each time a frame is drawn.
   */
  frameNumber = 0;

  resizeCallback = () => {
    ++this.resizeGeneration;
    this.scheduleRedraw();
  };

  ensureMonitorPanel(
    element: HTMLElement,
    state: PanelMonitorState,
    elementClientRect: DOMRect,
  ) {
    if (!state.addedToResizeObserver) {
      this.resizeObserver.observe(element);
      state.addedToResizeObserver = true;
    }
    const rootRect = this.rootRect!;
    const marginTop = rootRect.top - elementClientRect.top;
    const marginLeft = rootRect.left - elementClientRect.left;
    const marginRight = elementClientRect.right - rootRect.right;
    const marginBottom = elementClientRect.bottom - rootRect.bottom;
    const margin = `${marginTop}px ${marginRight}px ${marginBottom}px ${marginLeft}px`;
    if (state.intersectionObserverMargin !== margin) {
      state.intersectionObserverMargin = margin;
      state.intersectionObserver?.disconnect();
      const intersectionObserver = (state.intersectionObserver =
        new IntersectionObserver(this.resizeCallback, {
          root: this.container,
          rootMargin: margin,
          threshold: [0.93, 0.94, 0.95, 0.96, 0.97, 0.98, 0.99, 1],
        }));
      intersectionObserver.observe(element);
    }
  }

  unmonitorPanel(element: HTMLElement, state: PanelMonitorState) {
    if (state.addedToResizeObserver) {
      this.resizeObserver.unobserve(element);
    }
    state.intersectionObserver?.disconnect();
  }

  private resizeObserver = new ResizeObserver(this.resizeCallback);

  private debouncedEndContinuousCameraMotion = this.registerCancellable(
    debounce(() => {
      this.continuousCameraMotionInProgress = false;
      this.continuousCameraMotionFinished.dispatch();
    }, DELAY_AFTER_CONTINUOUS_CAMERA_MOTION_MS),
  );

  flagContinuousCameraMotion() {
    if (!this.continuousCameraMotionInProgress) {
      this.continuousCameraMotionStarted.dispatch();
    }
    this.continuousCameraMotionInProgress = true;
    this.debouncedEndContinuousCameraMotion();
  }

  get isContinuousCameraMotionInProgress() {
    return this.continuousCameraMotionInProgress;
  }

  constructor(public container: HTMLElement) {
    super();
    const { canvas, resizeObserver } = this;
    container.style.position = "relative";
    canvas.style.position = "absolute";
    canvas.style.top = "0px";
    canvas.style.left = "0px";
    canvas.style.width = "100%";
    canvas.style.height = "100%";
    canvas.style.zIndex = "0";
    resizeObserver.observe(canvas);
    container.appendChild(canvas);
    this.registerEventListener(
      canvas,
      "webglcontextlost",
      (event: WebGLContextEvent) => {
        console.log(`Lost WebGL context: ${event.statusMessage}`);
        // Wait for context to be regained.
        event.preventDefault();
      },
    );
    this.registerEventListener(canvas, "webglcontextrestored", () => {
      console.log("WebGL context restored");
      // Simply reload Neuroglancer.
      window.location.reload();
    });
    this.gl = initializeWebGL(canvas);
  }

  applyWindowedViewportToElement(element: HTMLElement, value: Float64Array) {
    // These values specify the position of the canvas relative to the viewer.  However, we will
    // actually leave the canvas in place (such that it still fills the browser window) and move
    // the viewer.
    const [left, top, width, height] = value;
    const totalWidth = 1 / width;
    const totalHeight = 1 / height;
    element.style.position = "absolute";
    element.style.top = `${-totalHeight * top * 100}%`;
    element.style.left = `${-totalWidth * left * 100}%`;
    element.style.width = `${totalWidth * 100}%`;
    element.style.height = `${totalHeight * 100}%`;
    ++this.resizeGeneration;
    this.scheduleRedraw();
  }

  isReady() {
    for (const panel of this.panels) {
      if (!panel.visible) {
        continue;
      }
      if (!panel.isReady()) {
        return false;
      }
    }
    return true;
  }

  /**
   * Returns a child element that overlays the canvas.
   */
  makeCanvasOverlayElement() {
    const element = document.createElement("div");
    element.style.position = "absolute";
    element.style.top = "0px";
    element.style.left = "0px";
    element.style.width = "100%";
    element.style.height = "100%";
    element.style.zIndex = "2";
    this.container.appendChild(element);
    return element;
  }

  disposed() {
    this.orderedPanels.length = 0;
    this.resizeObserver.disconnect();
  }

  addPanel(panel: Borrowed<RenderedPanel>) {
    this.panels.add(panel);
    this.orderedPanels.length = 0;
    ++this.resizeGeneration;
    this.scheduleRedraw();
  }

  removePanel(panel: Borrowed<RenderedPanel>) {
    this.panels.delete(panel);
    this.orderedPanels.length = 0;
    ++this.resizeGeneration;
    this.scheduleRedraw();
  }

  readonly scheduleRedraw = this.registerCancellable(
    animationFrameDebounce(() => this.draw()),
  );

  ensureBoundsUpdated() {
    const { resizeGeneration } = this;
    if (this.boundsGeneration === resizeGeneration) return;
    const { canvas } = this;
    if (this.screenshotMode.value === ScreenshotMode.OFF) {
      canvas.width = canvas.offsetWidth;
      canvas.height = canvas.offsetHeight;
    }
    this.canvasRect = canvas.getBoundingClientRect();
    this.rootRect = this.container.getBoundingClientRect();
    this.boundsGeneration = resizeGeneration;
  }

  draw() {
    ++this.frameNumber;
    this.updateStarted.dispatch();
    const gl = this.gl;
    const ext = this.framerateMonitor.getTimingExtension(gl);
    this.framerateMonitor.startFrameTimeQuery(gl, ext, this.frameNumber);
    this.ensureBoundsUpdated();
    this.gl.clearColor(0.0, 0.0, 0.0, 0.0);
    gl.clear(gl.COLOR_BUFFER_BIT | gl.DEPTH_BUFFER_BIT);
    const { orderedPanels, panels } = this;
    if (orderedPanels.length !== panels.size) {
      orderedPanels.push(...panels);
      orderedPanels.sort((a, b) => a.drawOrder - b.drawOrder);
    }
    for (const panel of orderedPanels) {
      if (!panel.shouldDraw) continue;
      panel.ensureBoundsUpdated();
      const { renderViewport } = panel;
      if (renderViewport.width === 0 || renderViewport.height === 0) continue;
      panel.draw();
    }

    // Ensure the alpha buffer is set to 1.
    gl.disable(gl.SCISSOR_TEST);
    this.gl.clearColor(1.0, 1.0, 1.0, 1.0);
    this.gl.colorMask(false, false, false, true);
    gl.clear(gl.COLOR_BUFFER_BIT);
    this.gl.colorMask(true, true, true, true);
    this.updateFinished.dispatch();
    this.framerateMonitor.endLastTimeQuery(gl, ext);
    this.framerateMonitor.grabAnyFinishedQueryResults(gl);
  }

  getDepthArray(): Float32Array {
    const { width, height } = this.canvas;
    const depthArray = new Float32Array(width * height);
    for (const panel of this.panels) {
      if (!panel.shouldDraw) continue;
      const panelDepthArray = panel.getDepthArray();
      if (panelDepthArray === undefined) continue;
      const {
        canvasRelativeClippedTop,
        canvasRelativeClippedLeft,
        renderViewport: { width, height },
      } = panel;
      for (let y = 0; y < height; ++y) {
        const panelDepthArrayOffset = (height - 1 - y) * width;
        depthArray.set(
          panelDepthArray.subarray(
            panelDepthArrayOffset,
            panelDepthArrayOffset + width,
          ),
          (canvasRelativeClippedTop + y) * width + canvasRelativeClippedLeft,
        );
      }
    }
    return depthArray;
  }

  getLastFrameTimesInMs(numberOfFrames: number = 10) {
    return this.framerateMonitor.getLastFrameTimesInMs(numberOfFrames);
  }
}<|MERGE_RESOLUTION|>--- conflicted
+++ resolved
@@ -414,13 +414,10 @@
   rootRect: DOMRect | undefined;
   resizeGeneration = 0;
   boundsGeneration = -1;
-<<<<<<< HEAD
   screenshotMode: TrackableScreenshotMode = new TrackableScreenshotMode(
     ScreenshotMode.OFF,
   );
-=======
   force3DHistogramForAutoRange = false;
->>>>>>> 53b2edd6
   private framerateMonitor = new FramerateMonitor();
 
   private continuousCameraMotionInProgress = false;
