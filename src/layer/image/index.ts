/**
 * @license
 * Copyright 2016 Google Inc.
 * Licensed under the Apache License, Version 2.0 (the "License");
 * you may not use this file except in compliance with the License.
 * You may obtain a copy of the License at
 *
 *      http://www.apache.org/licenses/LICENSE-2.0
 *
 * Unless required by applicable law or agreed to in writing, software
 * distributed under the License is distributed on an "AS IS" BASIS,
 * WITHOUT WARRANTIES OR CONDITIONS OF ANY KIND, either express or implied.
 * See the License for the specific language governing permissions and
 * limitations under the License.
 */

import "#src/layer/image/style.css";

import type { CoordinateSpace } from "#src/coordinate_transform.js";
import {
  CoordinateSpaceCombiner,
  isChannelDimension,
  isLocalDimension,
  TrackableCoordinateSpace,
} from "#src/coordinate_transform.js";
import type {
  ManagedUserLayer,
  UserLayerSelectionState,
} from "#src/layer/index.js";
import {
  registerLayerType,
  registerLayerTypeDetector,
  registerVolumeLayerType,
  UserLayer,
} from "#src/layer/index.js";
import type { LoadedDataSubsource } from "#src/layer/layer_data_source.js";
import { Overlay } from "#src/overlay.js";
import { getChannelSpace } from "#src/render_coordinate_transform.js";
import {
  RenderScaleHistogram,
  trackableRenderScaleTarget,
} from "#src/render_scale_statistics.js";
import { DataType, VolumeType } from "#src/sliceview/volume/base.js";
import { MultiscaleVolumeChunkSource } from "#src/sliceview/volume/frontend.js";
import {
  defineImageLayerShader,
  getTrackableFragmentMain,
  ImageRenderLayer,
} from "#src/sliceview/volume/image_renderlayer.js";
import { trackableAlphaValue } from "#src/trackable_alpha.js";
import { trackableBlendModeValue } from "#src/trackable_blend.js";
import { trackableFiniteFloat } from "#src/trackable_finite_float.js";
import type { WatchableValueInterface } from "#src/trackable_value.js";
import {
  makeCachedDerivedWatchableValue,
  makeCachedLazyDerivedWatchableValue,
  registerNested,
  WatchableValue,
} from "#src/trackable_value.js";
import { UserLayerWithAnnotationsMixin } from "#src/ui/annotations.js";
import { setClipboard } from "#src/util/clipboard.js";
import type { Borrowed } from "#src/util/disposable.js";
import { makeValueOrError } from "#src/util/error.js";
import { verifyOptionalObjectProperty } from "#src/util/json.js";
import {
  trackableShaderModeValue,
<<<<<<< HEAD
  VolumeRenderingModes,
=======
  VOLUME_RENDERING_MODES,
>>>>>>> 35e19336
} from "#src/volume_rendering/trackable_volume_rendering_mode.js";
import {
  getVolumeRenderingDepthSamplesBoundsLogScale,
  VOLUME_RENDERING_DEPTH_SAMPLES_DEFAULT_VALUE,
  VolumeRenderingRenderLayer,
} from "#src/volume_rendering/volume_render_layer.js";
import type { ParameterizedShaderGetterResult } from "#src/webgl/dynamic_shader.js";
import { makeWatchableShaderError } from "#src/webgl/dynamic_shader.js";
import type { ShaderControlsBuilderState } from "#src/webgl/shader_ui_controls.js";
import {
  setControlsInShader,
  ShaderControlState,
} from "#src/webgl/shader_ui_controls.js";
import type { AccordionItem } from "#src/widget/accordion.js";
import { Accordion } from "#src/widget/accordion.js";
import { ChannelDimensionsWidget } from "#src/widget/channel_dimensions_widget.js";
import { makeCopyButton } from "#src/widget/copy_button.js";
import type { DependentViewContext } from "#src/widget/dependent_view_widget.js";
import { makeHelpButton } from "#src/widget/help_button.js";
import type { LayerControlDefinition } from "#src/widget/layer_control.js";
import {
  addLayerControlToOptionsTab,
  registerLayerControl,
} from "#src/widget/layer_control.js";
import { enumLayerControl } from "#src/widget/layer_control_enum.js";
import { rangeLayerControl } from "#src/widget/layer_control_range.js";
import { makeMaximizeButton } from "#src/widget/maximize_button.js";
import {
  renderScaleLayerControl,
  VolumeRenderingRenderScaleWidget,
} from "#src/widget/render_scale_widget.js";
import { ShaderCodeWidget } from "#src/widget/shader_code_widget.js";
import type { LegendShaderOptions } from "#src/widget/shader_controls.js";
import {
  registerLayerShaderControlsTool,
  ShaderControls,
} from "#src/widget/shader_controls.js";
import { makeFooterBtnGroup } from "#src/widget/shader_overlay_footer.js";
import { Tab } from "#src/widget/tab_view.js";
// import { formatWithOptions } from "util";


const OPACITY_JSON_KEY = "opacity";
const BLEND_JSON_KEY = "blend";
const SHADER_JSON_KEY = "shader";
const SHADER_CONTROLS_JSON_KEY = "shaderControls";
const CROSS_SECTION_RENDER_SCALE_JSON_KEY = "crossSectionRenderScale";
const CHANNEL_DIMENSIONS_JSON_KEY = "channelDimensions";
const VOLUME_RENDERING_MODE_JSON_KEY = "volumeRenderingMode";
const VOLUME_RENDERING_GAIN_JSON_KEY = "volumeRenderingGain";
const VOLUME_RENDERING_DEPTH_SAMPLES_JSON_KEY = "volumeRenderingDepthSamples";

export interface ImageLayerSelectionState extends UserLayerSelectionState {
  value: any;
}

const Base = UserLayerWithAnnotationsMixin(UserLayer);
const [
  volumeRenderingDepthSamplesOriginLogScale,
  volumeRenderingDepthSamplesMaxLogScale,
] = getVolumeRenderingDepthSamplesBoundsLogScale();
export class ImageUserLayer extends Base {
  opacity = trackableAlphaValue(0.5);
  blendMode = trackableBlendModeValue();
  fragmentMain = getTrackableFragmentMain();
  shaderError = makeWatchableShaderError();
  dataType = new WatchableValue<DataType | undefined>(undefined);
  sliceViewRenderScaleHistogram = new RenderScaleHistogram();
  sliceViewRenderScaleTarget = trackableRenderScaleTarget(1);
  volumeRenderingGain = trackableFiniteFloat(0);
  volumeRenderingChunkResolutionHistogram = new RenderScaleHistogram(
    volumeRenderingDepthSamplesOriginLogScale,
  );
  volumeRenderingDepthSamplesTarget = trackableRenderScaleTarget(
    VOLUME_RENDERING_DEPTH_SAMPLES_DEFAULT_VALUE,
    2 ** volumeRenderingDepthSamplesOriginLogScale,
    2 ** volumeRenderingDepthSamplesMaxLogScale - 1,
  );

  channelCoordinateSpace = new TrackableCoordinateSpace();
  channelCoordinateSpaceCombiner = new CoordinateSpaceCombiner(
    this.channelCoordinateSpace,
    isChannelDimension,
  );
  channelSpace = this.registerDisposer(
    makeCachedLazyDerivedWatchableValue(
      (channelCoordinateSpace) =>
        makeValueOrError(() => getChannelSpace(channelCoordinateSpace)),
      this.channelCoordinateSpace,
    ),
  );
  volumeRenderingMode = trackableShaderModeValue();

  shaderControlState = this.registerDisposer(
    new ShaderControlState(
      this.fragmentMain,
      this.registerDisposer(
        makeCachedDerivedWatchableValue(
          (
            dataType: DataType | undefined,
            channelCoordinateSpace: CoordinateSpace,
          ) => {
            if (dataType === undefined) return null;
            return {
              imageData: { dataType, channelRank: channelCoordinateSpace.rank },
            };
          },
          [this.dataType, this.channelCoordinateSpace],
          (a, b) => JSON.stringify(a) === JSON.stringify(b),
        ),
      ),
      this.channelCoordinateSpaceCombiner,
    ),
  );

  markLoading() {
    const baseDisposer = super.markLoading();
    const channelDisposer = this.channelCoordinateSpaceCombiner.retain();
    return () => {
      baseDisposer();
      channelDisposer();
    };
  }

  addCoordinateSpace(
    coordinateSpace: WatchableValueInterface<CoordinateSpace>,
  ) {
    const baseBinding = super.addCoordinateSpace(coordinateSpace);
    const channelBinding =
      this.channelCoordinateSpaceCombiner.bind(coordinateSpace);
    return () => {
      baseBinding();
      channelBinding();
    };
  }

  selectionState: ImageLayerSelectionState;

  constructor(managedLayer: Borrowed<ManagedUserLayer>) {
    super(managedLayer);
    this.localCoordinateSpaceCombiner.includeDimensionPredicate =
      isLocalDimension;
    this.blendMode.changed.add(this.specificationChanged.dispatch);
    this.opacity.changed.add(this.specificationChanged.dispatch);
    this.volumeRenderingGain.changed.add(this.specificationChanged.dispatch);
    this.fragmentMain.changed.add(this.specificationChanged.dispatch);
    this.shaderControlState.changed.add(this.specificationChanged.dispatch);
    this.sliceViewRenderScaleTarget.changed.add(
      this.specificationChanged.dispatch,
    );
    this.volumeRenderingMode.changed.add(this.specificationChanged.dispatch);
    this.volumeRenderingDepthSamplesTarget.changed.add(
      this.specificationChanged.dispatch,
    );
    this.tabs.add("rendering", {
      label: "Rendering",
      order: -100,
      getter: () => new RenderingOptionsTab(this),
    });
    this.tabs.default = "rendering";
  }

  activateDataSubsources(subsources: Iterable<LoadedDataSubsource>) {
    let dataType: DataType | undefined;
    for (const loadedSubsource of subsources) {
      if (this.addStaticAnnotations(loadedSubsource)) continue;
      const { subsourceEntry } = loadedSubsource;
      const { subsource } = subsourceEntry;
      const { volume } = subsource;
      if (!(volume instanceof MultiscaleVolumeChunkSource)) {
        loadedSubsource.deactivate("Not compatible with image layer");
        continue;
      }
      if (dataType && volume.dataType !== dataType) {
        loadedSubsource.deactivate(
          `Data type must be ${DataType[volume.dataType].toLowerCase()}`,
        );
        continue;
      }
      dataType = volume.dataType;
      loadedSubsource.activate((context) => {
        loadedSubsource.addRenderLayer(
          new ImageRenderLayer(volume, {
            opacity: this.opacity,
            blendMode: this.blendMode,
            shaderControlState: this.shaderControlState,
            shaderError: this.shaderError,
            transform: loadedSubsource.getRenderLayerTransform(
              this.channelCoordinateSpace,
            ),
            renderScaleTarget: this.sliceViewRenderScaleTarget,
            renderScaleHistogram: this.sliceViewRenderScaleHistogram,
            localPosition: this.localPosition,
            channelCoordinateSpace: this.channelCoordinateSpace,
          }),
        );
        const volumeRenderLayer = context.registerDisposer(
          new VolumeRenderingRenderLayer({
            gain: this.volumeRenderingGain,
            multiscaleSource: volume,
            shaderControlState: this.shaderControlState,
            shaderError: this.shaderError,
            transform: loadedSubsource.getRenderLayerTransform(
              this.channelCoordinateSpace,
            ),
            depthSamplesTarget: this.volumeRenderingDepthSamplesTarget,
            chunkResolutionHistogram:
              this.volumeRenderingChunkResolutionHistogram,
            localPosition: this.localPosition,
            channelCoordinateSpace: this.channelCoordinateSpace,
            mode: this.volumeRenderingMode,
          }),
        );
        context.registerDisposer(
          loadedSubsource.messages.addChild(volumeRenderLayer.messages),
        );
        context.registerDisposer(
          registerNested((context, volumeRenderingMode) => {
<<<<<<< HEAD
            if (volumeRenderingMode === VolumeRenderingModes.OFF) return;
=======
            if (volumeRenderingMode === VOLUME_RENDERING_MODES.OFF) return;
>>>>>>> 35e19336
            context.registerDisposer(
              this.addRenderLayer(volumeRenderLayer.addRef()),
            );
          }, this.volumeRenderingMode),
        );
        this.shaderError.changed.dispatch();
      });
    }
    this.dataType.value = dataType;
  }

  restoreState(specification: any) {
    super.restoreState(specification);
    this.opacity.restoreState(specification[OPACITY_JSON_KEY]);
    verifyOptionalObjectProperty(specification, BLEND_JSON_KEY, (blendValue) =>
      this.blendMode.restoreState(blendValue),
    );
    this.fragmentMain.restoreState(specification[SHADER_JSON_KEY]);
    this.shaderControlState.restoreState(
      specification[SHADER_CONTROLS_JSON_KEY],
    );
    this.sliceViewRenderScaleTarget.restoreState(
      specification[CROSS_SECTION_RENDER_SCALE_JSON_KEY],
    );
    this.channelCoordinateSpace.restoreState(
      specification[CHANNEL_DIMENSIONS_JSON_KEY],
    );
    verifyOptionalObjectProperty(
      specification,
<<<<<<< HEAD
      VOLUME_RENDERING_JSON_KEY,
      (volumeRenderingMode) => {
        if (typeof volumeRenderingMode === "boolean") {
          this.volumeRenderingMode.value = volumeRenderingMode
            ? VolumeRenderingModes.ON
            : VolumeRenderingModes.OFF;
        } else {
          this.volumeRenderingMode.restoreState(volumeRenderingMode);
        }
      },
    );
    verifyOptionalObjectProperty(
      specification,
      VOLUME_RENDERING_GAIN_JSON_KEY,
      (volumeRenderingGain) =>
        this.volumeRenderingGain.restoreState(volumeRenderingGain),
    );
    verifyOptionalObjectProperty(
      specification,
=======
      VOLUME_RENDERING_MODE_JSON_KEY,
      (volumeRenderingMode) =>
        this.volumeRenderingMode.restoreState(volumeRenderingMode),
    );
    verifyOptionalObjectProperty(
      specification,
      VOLUME_RENDERING_GAIN_JSON_KEY,
      (volumeRenderingGain) =>
        this.volumeRenderingGain.restoreState(volumeRenderingGain),
    );
    verifyOptionalObjectProperty(
      specification,
>>>>>>> 35e19336
      VOLUME_RENDERING_DEPTH_SAMPLES_JSON_KEY,
      (volumeRenderingDepthSamplesTarget) =>
        this.volumeRenderingDepthSamplesTarget.restoreState(
          volumeRenderingDepthSamplesTarget,
        ),
    );
  }
  toJSON() {
    const x = super.toJSON();
    x[OPACITY_JSON_KEY] = this.opacity.toJSON();
    x[BLEND_JSON_KEY] = this.blendMode.toJSON();
    x[SHADER_JSON_KEY] = this.fragmentMain.toJSON();
    x[SHADER_CONTROLS_JSON_KEY] = this.shaderControlState.toJSON();
    x[CROSS_SECTION_RENDER_SCALE_JSON_KEY] =
      this.sliceViewRenderScaleTarget.toJSON();
    x[CHANNEL_DIMENSIONS_JSON_KEY] = this.channelCoordinateSpace.toJSON();
<<<<<<< HEAD
    x[VOLUME_RENDERING_JSON_KEY] = this.volumeRenderingMode.toJSON();
=======
    x[VOLUME_RENDERING_MODE_JSON_KEY] = this.volumeRenderingMode.toJSON();
>>>>>>> 35e19336
    x[VOLUME_RENDERING_GAIN_JSON_KEY] = this.volumeRenderingGain.toJSON();
    x[VOLUME_RENDERING_DEPTH_SAMPLES_JSON_KEY] =
      this.volumeRenderingDepthSamplesTarget.toJSON();
    return x;
  }

  displayImageSelectionState(
    state: this["selectionState"],
    parent: HTMLElement,
  ): boolean {
    const { value } = state;
    if (value == null) return false;
    const channelSpace = this.channelSpace.value;
    if (channelSpace.error !== undefined) return false;
    const {
      numChannels,
      coordinates,
      channelCoordinateSpace: { names, rank },
    } = channelSpace;
    const grid = document.createElement("div");
    grid.classList.add("neuroglancer-selection-details-value-grid");
    let gridTemplateColumns = "[copy] 0fr ";
    if (rank !== 0) {
      gridTemplateColumns += `repeat(${rank}, [dim] 0fr [coord] 0fr) `;
    }
    gridTemplateColumns += "[value] 1fr";
    grid.style.gridTemplateColumns = gridTemplateColumns;
    for (let channelIndex = 0; channelIndex < numChannels; ++channelIndex) {
      const x = rank === 0 ? value : value[channelIndex];
      // TODO(jbms): do data type-specific formatting
      const valueString = x == null ? "" : x.toString();
      const copyButton = makeCopyButton({
        title: "Copy value",
        onClick: () => {
          setClipboard(valueString);
        },
      });
      grid.appendChild(copyButton);
      for (let channelDim = 0; channelDim < rank; ++channelDim) {
        const dimElement = document.createElement("div");
        dimElement.classList.add(
          "neuroglancer-selection-details-value-grid-dim",
        );
        dimElement.textContent = names[channelDim];
        grid.appendChild(dimElement);
        const coordElement = document.createElement("div");
        coordElement.classList.add(
          "neuroglancer-selection-details-value-grid-coord",
        );
        coordElement.textContent =
          coordinates[channelIndex * rank + channelDim].toString();
        grid.appendChild(coordElement);
      }
      const valueElement = document.createElement("div");
      valueElement.classList.add(
        "neuroglancer-selection-details-value-grid-value",
      );
      valueElement.textContent = valueString;
      grid.appendChild(valueElement);
    }
    parent.appendChild(grid);
    return true;
  }

  displaySelectionState(
    state: this["selectionState"],
    parent: HTMLElement,
    context: DependentViewContext,
  ): boolean {
    let displayed = this.displayImageSelectionState(state, parent);
    if (super.displaySelectionState(state, parent, context)) displayed = true;
    return displayed;
  }

  getLegendShaderOptions(): LegendShaderOptions {
    return {
      memoizeKey: "ImageUserLayer",
      parameters: this.shaderControlState.builderState,
      // fixme: support fallback
      encodeParameters: (p) => p.key,
      defineShader: (
        builder,
        shaderBuilderState: ShaderControlsBuilderState,
      ) => {
        builder.addFragmentCode(`
#define uOpacity 1.0
`);
        defineImageLayerShader(builder, shaderBuilderState);
      },
      initializeShader: (
        shaderResult: ParameterizedShaderGetterResult<ShaderControlsBuilderState>,
      ) => {
        const shader = shaderResult.shader!;
        setControlsInShader(
          this.manager.root.display.gl,
          shader,
          this.shaderControlState,
          shaderResult.parameters.parseResult.controls,
        );
      },
    };
  }

  static type = "image";
  static typeAbbreviation = "img";
}

function makeShaderCodeWidget(layer: ImageUserLayer) {
  return new ShaderCodeWidget({
    shaderError: layer.shaderError,
    fragmentMain: layer.fragmentMain,
    shaderControlState: layer.shaderControlState,
  });
}

const LAYER_CONTROLS: LayerControlDefinition<ImageUserLayer>[] = [
  {
    label: "Resolution (slice)",
    toolJson: CROSS_SECTION_RENDER_SCALE_JSON_KEY,
    ...renderScaleLayerControl((layer) => ({
      histogram: layer.sliceViewRenderScaleHistogram,
      target: layer.sliceViewRenderScaleTarget,
    })),
  },
  {
    label: "Blending (slice)",
    toolJson: BLEND_JSON_KEY,
    ...enumLayerControl((layer) => layer.blendMode),
  },
  {
    label: "Opacity (slice)",
    toolJson: OPACITY_JSON_KEY,
    ...rangeLayerControl((layer) => ({ value: layer.opacity })),
  },
];

const VOLUME_LAYER_CONTROLS: LayerControlDefinition<ImageUserLayer>[] = [
  {
<<<<<<< HEAD
    label: "Mode",
    toolJson: VOLUME_RENDERING_JSON_KEY,
=======
    label: "Volume rendering (experimental)",
    toolJson: VOLUME_RENDERING_MODE_JSON_KEY,
>>>>>>> 35e19336
    ...enumLayerControl((layer) => layer.volumeRenderingMode),
  },
  {
    label: "Gain (3D)",
    toolJson: VOLUME_RENDERING_GAIN_JSON_KEY,
    isValid: (layer) =>
      makeCachedDerivedWatchableValue(
        (volumeRenderingMode) =>
<<<<<<< HEAD
          volumeRenderingMode === VolumeRenderingModes.ON,
=======
          volumeRenderingMode === VOLUME_RENDERING_MODES.ON,
>>>>>>> 35e19336
        [layer.volumeRenderingMode],
      ),
    ...rangeLayerControl((layer) => ({
      value: layer.volumeRenderingGain,
      options: { min: -10.0, max: 10.0, step: 0.1 },
    })),
  },
  {
    label: "Resolution (3D)",
    toolJson: VOLUME_RENDERING_DEPTH_SAMPLES_JSON_KEY,
    isValid: (layer) =>
      makeCachedDerivedWatchableValue(
        (volumeRenderingMode) =>
<<<<<<< HEAD
          volumeRenderingMode !== VolumeRenderingModes.OFF,
=======
          volumeRenderingMode !== VOLUME_RENDERING_MODES.OFF,
>>>>>>> 35e19336
        [layer.volumeRenderingMode],
      ),
    ...renderScaleLayerControl(
      (layer) => ({
        histogram: layer.volumeRenderingChunkResolutionHistogram,
        target: layer.volumeRenderingDepthSamplesTarget,
      }),
      VolumeRenderingRenderScaleWidget,
    ),
  },
];

for (const control of LAYER_CONTROLS) {
  registerLayerControl(ImageUserLayer, control);
}

for (const control of VOLUME_LAYER_CONTROLS) {
  registerLayerControl(ImageUserLayer, control);
}

class RenderingOptionsTab extends Tab {
  codeWidget = this.registerDisposer(makeShaderCodeWidget(this.layer));

  constructor(public layer: ImageUserLayer) {
    super();
    const { element } = this;
    element.classList.add("neuroglancer-image-dropdown");

    // Create the accordion items
    const slice2DAccordion = this.createSlice2DAccordion();
    const volumeRenderingAccordion = this.createVolumeRenderingAccordion();
    const channelsAccordion = this.createChannelsAccordion();

    // Create the accordion and add the items
    const accordion = new Accordion([
      slice2DAccordion,
      volumeRenderingAccordion,
      channelsAccordion,
    ]);

    // Append the accordion to the element
    element.appendChild(accordion.getElement());
  }

  // Create Slice 2D Accordion
  private createSlice2DAccordion(): AccordionItem {
    const containerDiv = document.createElement("div");
    containerDiv.className = "slice-2d-container";

    for (const control of LAYER_CONTROLS) {
      containerDiv.appendChild(
        addLayerControlToOptionsTab(this, this.layer, this.visibility, control),
      );
    }

    return {
      title: "Slice 2D",
      content: containerDiv,
    };
  }

  // Create Volume Rendering Accordion
  private createVolumeRenderingAccordion(): AccordionItem {
    const containerDiv = document.createElement("div");
    containerDiv.className = "volume-rendering-container";

    for (const control of VOLUME_LAYER_CONTROLS) {
      containerDiv.appendChild(
        addLayerControlToOptionsTab(this, this.layer, this.visibility, control),
      );
    }

    return {
      title: "Volume Rendering",
      content: containerDiv,
    };
  }

  private createChannelsAccordion(): AccordionItem {
    const containerDiv = document.createElement("div");
    containerDiv.className = "channels-container";
  
    // Create the Shader section
    const shaderDiv = document.createElement("div");
    shaderDiv.className = "shader";
  
    // Top row containing shader text and buttons
    const topRow = document.createElement("div");
    topRow.className = "neuroglancer-image-dropdown-top-row";
  
    const shaderText = document.createTextNode("Shader");
    topRow.appendChild(shaderText);
  
    // Spacer
    const spacer = document.createElement("div");
    spacer.style.flex = "1";
    topRow.appendChild(spacer);
  
    // Maximize button
    topRow.appendChild(
      makeMaximizeButton({
        title: "Show larger editor view",
        onClick: () => {
          new ShaderCodeOverlay(this.layer); // Show the larger shader code editor overlay
        },
      })
    );
  
    // Help button
    topRow.appendChild(
      makeHelpButton({
        title: "Documentation on image layer rendering",
        href: "https://github.com/google/neuroglancer/blob/master/src/sliceview/image_layer_rendering.md",
      })
    );
  
    shaderDiv.appendChild(topRow);
  
    // Channel Dimensions Widget
    shaderDiv.appendChild(
      this.registerDisposer(
        new ChannelDimensionsWidget(this.layer.channelCoordinateSpaceCombiner)
      ).element
    );
  
    // Shader code widget (editor)
    shaderDiv.appendChild(this.codeWidget.element);
  
    // Shader controls
    shaderDiv.appendChild(
      this.registerDisposer(
        new ShaderControls(
          this.layer.shaderControlState,
          this.layer.manager.root.display,
          this.layer,
          {
            visibility: this.visibility,
            legendShaderOptions: this.layer.getLegendShaderOptions(),
          }
        )
      ).element
    );
  
    // Add the entire shader section to the container
    containerDiv.appendChild(shaderDiv);
  
    return {
      title: "Channels",
      content: containerDiv,
    };
  }
  
}

class ShaderCodeOverlay extends Overlay {
  codeWidget = this.registerDisposer(makeShaderCodeWidget(this.layer));
  constructor(public layer: ImageUserLayer) {
    super();
    this.content.classList.add("neuroglancer-image-layer-shader-overlay");
    this.content.appendChild(this.codeWidget.element);
    this.content.appendChild(makeFooterBtnGroup());
    this.codeWidget.textEditor.refresh();
  }
}

registerLayerType(ImageUserLayer);
registerVolumeLayerType(VolumeType.IMAGE, ImageUserLayer);
// Use ImageUserLayer as a fallback layer type if there is a `volume` subsource.
registerLayerTypeDetector((subsource) => {
  const { volume } = subsource;
  if (volume === undefined) return undefined;
  if (volume.volumeType !== VolumeType.UNKNOWN) return undefined;
  return { layerConstructor: ImageUserLayer, priority: -100 };
});

registerLayerShaderControlsTool(ImageUserLayer, (layer) => ({
  shaderControlState: layer.shaderControlState,
  legendShaderOptions: layer.getLegendShaderOptions(),
}));<|MERGE_RESOLUTION|>--- conflicted
+++ resolved
@@ -64,11 +64,7 @@
 import { verifyOptionalObjectProperty } from "#src/util/json.js";
 import {
   trackableShaderModeValue,
-<<<<<<< HEAD
-  VolumeRenderingModes,
-=======
   VOLUME_RENDERING_MODES,
->>>>>>> 35e19336
 } from "#src/volume_rendering/trackable_volume_rendering_mode.js";
 import {
   getVolumeRenderingDepthSamplesBoundsLogScale,
@@ -287,11 +283,7 @@
         );
         context.registerDisposer(
           registerNested((context, volumeRenderingMode) => {
-<<<<<<< HEAD
-            if (volumeRenderingMode === VolumeRenderingModes.OFF) return;
-=======
             if (volumeRenderingMode === VOLUME_RENDERING_MODES.OFF) return;
->>>>>>> 35e19336
             context.registerDisposer(
               this.addRenderLayer(volumeRenderLayer.addRef()),
             );
@@ -321,17 +313,9 @@
     );
     verifyOptionalObjectProperty(
       specification,
-<<<<<<< HEAD
-      VOLUME_RENDERING_JSON_KEY,
-      (volumeRenderingMode) => {
-        if (typeof volumeRenderingMode === "boolean") {
-          this.volumeRenderingMode.value = volumeRenderingMode
-            ? VolumeRenderingModes.ON
-            : VolumeRenderingModes.OFF;
-        } else {
-          this.volumeRenderingMode.restoreState(volumeRenderingMode);
-        }
-      },
+      VOLUME_RENDERING_MODE_JSON_KEY,
+      (volumeRenderingMode) =>
+        this.volumeRenderingMode.restoreState(volumeRenderingMode),
     );
     verifyOptionalObjectProperty(
       specification,
@@ -341,20 +325,6 @@
     );
     verifyOptionalObjectProperty(
       specification,
-=======
-      VOLUME_RENDERING_MODE_JSON_KEY,
-      (volumeRenderingMode) =>
-        this.volumeRenderingMode.restoreState(volumeRenderingMode),
-    );
-    verifyOptionalObjectProperty(
-      specification,
-      VOLUME_RENDERING_GAIN_JSON_KEY,
-      (volumeRenderingGain) =>
-        this.volumeRenderingGain.restoreState(volumeRenderingGain),
-    );
-    verifyOptionalObjectProperty(
-      specification,
->>>>>>> 35e19336
       VOLUME_RENDERING_DEPTH_SAMPLES_JSON_KEY,
       (volumeRenderingDepthSamplesTarget) =>
         this.volumeRenderingDepthSamplesTarget.restoreState(
@@ -371,11 +341,7 @@
     x[CROSS_SECTION_RENDER_SCALE_JSON_KEY] =
       this.sliceViewRenderScaleTarget.toJSON();
     x[CHANNEL_DIMENSIONS_JSON_KEY] = this.channelCoordinateSpace.toJSON();
-<<<<<<< HEAD
-    x[VOLUME_RENDERING_JSON_KEY] = this.volumeRenderingMode.toJSON();
-=======
     x[VOLUME_RENDERING_MODE_JSON_KEY] = this.volumeRenderingMode.toJSON();
->>>>>>> 35e19336
     x[VOLUME_RENDERING_GAIN_JSON_KEY] = this.volumeRenderingGain.toJSON();
     x[VOLUME_RENDERING_DEPTH_SAMPLES_JSON_KEY] =
       this.volumeRenderingDepthSamplesTarget.toJSON();
@@ -514,13 +480,8 @@
 
 const VOLUME_LAYER_CONTROLS: LayerControlDefinition<ImageUserLayer>[] = [
   {
-<<<<<<< HEAD
-    label: "Mode",
-    toolJson: VOLUME_RENDERING_JSON_KEY,
-=======
     label: "Volume rendering (experimental)",
     toolJson: VOLUME_RENDERING_MODE_JSON_KEY,
->>>>>>> 35e19336
     ...enumLayerControl((layer) => layer.volumeRenderingMode),
   },
   {
@@ -529,11 +490,7 @@
     isValid: (layer) =>
       makeCachedDerivedWatchableValue(
         (volumeRenderingMode) =>
-<<<<<<< HEAD
-          volumeRenderingMode === VolumeRenderingModes.ON,
-=======
           volumeRenderingMode === VOLUME_RENDERING_MODES.ON,
->>>>>>> 35e19336
         [layer.volumeRenderingMode],
       ),
     ...rangeLayerControl((layer) => ({
@@ -547,11 +504,7 @@
     isValid: (layer) =>
       makeCachedDerivedWatchableValue(
         (volumeRenderingMode) =>
-<<<<<<< HEAD
-          volumeRenderingMode !== VolumeRenderingModes.OFF,
-=======
           volumeRenderingMode !== VOLUME_RENDERING_MODES.OFF,
->>>>>>> 35e19336
         [layer.volumeRenderingMode],
       ),
     ...renderScaleLayerControl(
