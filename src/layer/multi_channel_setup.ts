--- conflicted
+++ resolved
@@ -31,10 +31,6 @@
 import { arraysEqual } from "#src/util/array.js";
 import type { Borrowed } from "#src/util/disposable.js";
 import type { vec3 } from "#src/util/geom.js";
-<<<<<<< HEAD
-import type { ShaderImageInvlerpControl } from "#src/webgl/shader_ui_controls.js";
-=======
->>>>>>> bdaf8eee
 import { dataTypeIntervalEqual, defaultDataTypeRange } from "#src/util/lerp.js";
 import type { ShaderImageInvlerpControl } from "#src/webgl/shader_ui_controls.js";
 
