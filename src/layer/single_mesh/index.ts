/**
 * @license
 * Copyright 2016 Google Inc.
 * Licensed under the Apache License, Version 2.0 (the "License");
 * you may not use this file except in compliance with the License.
 * You may obtain a copy of the License at
 *
 *      http://www.apache.org/licenses/LICENSE-2.0
 *
 * Unless required by applicable law or agreed to in writing, software
 * distributed under the License is distributed on an "AS IS" BASIS,
 * WITHOUT WARRANTIES OR CONDITIONS OF ANY KIND, either express or implied.
 * See the License for the specific language governing permissions and
 * limitations under the License.
 */

import "#src/layer/single_mesh/style.css";

import type { ManagedUserLayer } from "#src/layer/index.js";
import {
  registerLayerType,
  registerLayerTypeDetector,
  UserLayer,
} from "#src/layer/index.js";
import type { LoadedDataSubsource } from "#src/layer/layer_data_source.js";
import type { VertexAttributeInfo } from "#src/single_mesh/base.js";
import {
  getShaderAttributeType,
  pickAttributeNames,
  SingleMeshDisplayState,
  SingleMeshLayer,
} from "#src/single_mesh/frontend.js";
import { TrackableBoolean } from "#src/trackable_boolean.js";
import type { WatchableValueInterface } from "#src/trackable_value.js";
import { WatchableValue } from "#src/trackable_value.js";
import type { Borrowed } from "#src/util/disposable.js";
import { RefCounted } from "#src/util/disposable.js";
import { removeChildren, removeFromParent } from "#src/util/dom.js";
import { makeHelpButton } from "#src/widget/help_button.js";
import { makeMaximizeButton } from "#src/widget/maximize_button.js";
import { ShaderCodeOverlay } from "#src/widget/shader_code_overlay.js";
import {
  ShaderCodeWidget,
} from "#src/widget/shader_code_widget.js";
import {
  registerLayerShaderControlsTool,
  ShaderControls,
} from "#src/widget/shader_controls.js";
import { Tab } from "#src/widget/tab_view.js";

const SHADER_JSON_KEY = "shader";
const SHADER_CONTROLS_JSON_KEY = "shaderControls";
const CODE_VISIBLE_KEY = "codeVisible";

export class SingleMeshUserLayer extends UserLayer {
  displayState = new SingleMeshDisplayState();
  codeVisible = new TrackableBoolean(true);

  vertexAttributes = new WatchableValue<VertexAttributeInfo[] | undefined>(
    undefined,
  );
  constructor(public managedLayer: Borrowed<ManagedUserLayer>) {
    super(managedLayer);
    this.codeVisible.changed.add(this.specificationChanged.dispatch);
    this.registerDisposer(
      this.displayState.shaderControlState.changed.add(
        this.specificationChanged.dispatch,
      ),
    );
    this.registerDisposer(
      this.displayState.fragmentMain.changed.add(
        this.specificationChanged.dispatch,
      ),
    );
    this.tabs.add("rendering", {
      label: "Rendering",
      order: -100,
      getter: () => new DisplayOptionsTab(this),
    });
    this.tabs.default = "rendering";
  }

  restoreState(specification: any) {
    super.restoreState(specification);
    this.codeVisible.restoreState(specification[CODE_VISIBLE_KEY]);
    this.displayState.fragmentMain.restoreState(specification[SHADER_JSON_KEY]);
    this.displayState.shaderControlState.restoreState(
      specification[SHADER_CONTROLS_JSON_KEY],
    );
  }

  activateDataSubsources(subsources: Iterable<LoadedDataSubsource>) {
    let hasSource = false;
    for (const loadedSubsource of subsources) {
      const { subsourceEntry } = loadedSubsource;
      const { subsource } = subsourceEntry;
      const { singleMesh } = subsource;
      if (singleMesh !== undefined) {
        if (hasSource) {
          loadedSubsource.deactivate("Only one single-mesh source supported");
          continue;
        }
        hasSource = true;
        loadedSubsource.activate((refCounted) => {
          loadedSubsource.addRenderLayer(
            new SingleMeshLayer(
              singleMesh,
              this.displayState,
              loadedSubsource.getRenderLayerTransform(),
            ),
          );
          this.vertexAttributes.value = singleMesh.info.vertexAttributes;
          refCounted.registerDisposer(() => {
            this.vertexAttributes.value = undefined;
          });
        });
        continue;
      }
      loadedSubsource.deactivate("Not compatible with image layer");
    }
  }

  toJSON() {
    const x = super.toJSON();
    x[SHADER_JSON_KEY] = this.displayState.fragmentMain.toJSON();
    x[SHADER_CONTROLS_JSON_KEY] = this.displayState.shaderControlState.toJSON();
    x[CODE_VISIBLE_KEY] = this.codeVisible.toJSON();
    return x;
  }

  static type = "mesh";
  static typeAbbreviation = "msh";
}

function makeShaderCodeWidget(layer: SingleMeshUserLayer) {
  return new ShaderCodeWidget({
    fragmentMain: layer.displayState.fragmentMain,
    shaderError: layer.displayState.shaderError,
    shaderControlState: layer.displayState.shaderControlState,
  });
}

export class VertexAttributeWidget extends RefCounted {
  element = document.createElement("div");
  constructor(
    public attributes: WatchableValueInterface<
      VertexAttributeInfo[] | undefined
    >,
  ) {
    super();
    this.element.className = "neuroglancer-single-mesh-attribute-widget";
    this.updateView();
    this.registerDisposer(
      attributes.changed.add(() => {
        this.updateView();
      }),
    );
  }

  private updateView() {
    const { element } = this;
    const attributeInfo = this.attributes.value;
    if (attributeInfo === undefined) {
      removeChildren(element);
      return;
    }
    const attributeNames = pickAttributeNames(attributeInfo.map((a) => a.name));
    const numAttributes = attributeInfo.length;
    for (let i = 0; i < numAttributes; ++i) {
      const info = attributeInfo[i];
      const div = document.createElement("div");
      div.className = "neuroglancer-single-mesh-attribute";
      const typeElement = document.createElement("div");
      typeElement.className = "neuroglancer-single-mesh-attribute-type";
      typeElement.textContent = getShaderAttributeType(info);
      const nameElement = document.createElement("div");
      nameElement.className = "neuroglancer-single-mesh-attribute-name";
      nameElement.textContent = attributeNames[i];
      div.appendChild(typeElement);
      div.appendChild(nameElement);
      if (info.min !== undefined && info.max !== undefined) {
        const minMaxElement = document.createElement(
          "neuroglancer-single-mesh-attribute-minmax",
        );
        minMaxElement.className = "neuroglancer-single-mesh-attribute-range";
        minMaxElement.textContent = `[${info.min.toPrecision(
          6,
        )}, ${info.max.toPrecision(6)}]`;
        div.appendChild(minMaxElement);
      }
      element.appendChild(div);
    }
  }

  disposed() {
    removeFromParent(this.element);
  }
}

function makeVertexAttributeWidget(layer: SingleMeshUserLayer) {
  return new VertexAttributeWidget(layer.vertexAttributes);
}

class DisplayOptionsTab extends Tab {
  attributeWidget: VertexAttributeWidget;
  codeWidget: ShaderCodeWidget;

  constructor(public layer: SingleMeshUserLayer) {
    super();
    const { element } = this;
    this.attributeWidget = this.registerDisposer(
      makeVertexAttributeWidget(layer),
    );
    this.codeWidget = this.registerDisposer(makeShaderCodeWidget(layer));
    element.classList.add("neuroglancer-single-mesh-dropdown");
<<<<<<< HEAD
    const elementWrapper = document.createElement("div");
    elementWrapper.classList.add("neuroglancer-single-mesh-dropdown-wrapper")
    elementWrapper.appendChild(
      makeShaderCodeWidgetTopRow(
        this.layer,
        this.codeWidget,
        ShaderCodeOverlay,
        {
          title: "Documentation on image layer rendering",
          href: "https://github.com/google/neuroglancer/blob/master/src/sliceview/image_layer_rendering.md",
=======
    const topRow = document.createElement("div");
    topRow.className = "neuroglancer-single-mesh-dropdown-top-row";
    topRow.appendChild(document.createTextNode("Shader"));
    const spacer = document.createElement("div");
    spacer.style.flex = "1";
    topRow.appendChild(spacer);

    topRow.appendChild(
      makeMaximizeButton({
        title: "Show larger editor view",
        onClick: () => {
          new ShaderCodeOverlay(
            this.layer, 
            makeShaderCodeWidget,
            { additionalClass: 'neuroglancer-single-mesh-layer-shader-overlay' },
            makeVertexAttributeWidget
          );
>>>>>>> 9a59f7be
        },
      }),
    );
<<<<<<< HEAD
    elementWrapper.appendChild(this.attributeWidget.element);
    elementWrapper.appendChild(this.codeWidget.element);
    elementWrapper.appendChild(
=======
    topRow.appendChild(
      makeHelpButton({
        title: "Documentation on single mesh layer rendering",
        href: "https://github.com/google/neuroglancer/blob/master/src/sliceview/image_layer_rendering.md",
      }),
    );
    element.appendChild(topRow);
    element.appendChild(this.attributeWidget.element);
    element.appendChild(this.codeWidget.element);
    element.appendChild(
>>>>>>> 9a59f7be
      this.registerDisposer(
        new ShaderControls(
          layer.displayState.shaderControlState,
          this.layer.manager.root.display,
          this.layer,
          { visibility: this.visibility },
        ),
      ).element,
    );

    element.appendChild(elementWrapper);
  }
}

registerLayerType(SingleMeshUserLayer);
registerLayerTypeDetector((subsource) => {
  if (subsource.singleMesh !== undefined) {
    return { layerConstructor: SingleMeshUserLayer, priority: 2 };
  }
  return undefined;
});

registerLayerShaderControlsTool(SingleMeshUserLayer, (layer) => ({
  shaderControlState: layer.displayState.shaderControlState,
}));<|MERGE_RESOLUTION|>--- conflicted
+++ resolved
@@ -213,18 +213,6 @@
     );
     this.codeWidget = this.registerDisposer(makeShaderCodeWidget(layer));
     element.classList.add("neuroglancer-single-mesh-dropdown");
-<<<<<<< HEAD
-    const elementWrapper = document.createElement("div");
-    elementWrapper.classList.add("neuroglancer-single-mesh-dropdown-wrapper")
-    elementWrapper.appendChild(
-      makeShaderCodeWidgetTopRow(
-        this.layer,
-        this.codeWidget,
-        ShaderCodeOverlay,
-        {
-          title: "Documentation on image layer rendering",
-          href: "https://github.com/google/neuroglancer/blob/master/src/sliceview/image_layer_rendering.md",
-=======
     const topRow = document.createElement("div");
     topRow.className = "neuroglancer-single-mesh-dropdown-top-row";
     topRow.appendChild(document.createTextNode("Shader"));
@@ -242,15 +230,9 @@
             { additionalClass: 'neuroglancer-single-mesh-layer-shader-overlay' },
             makeVertexAttributeWidget
           );
->>>>>>> 9a59f7be
         },
       }),
     );
-<<<<<<< HEAD
-    elementWrapper.appendChild(this.attributeWidget.element);
-    elementWrapper.appendChild(this.codeWidget.element);
-    elementWrapper.appendChild(
-=======
     topRow.appendChild(
       makeHelpButton({
         title: "Documentation on single mesh layer rendering",
@@ -261,7 +243,6 @@
     element.appendChild(this.attributeWidget.element);
     element.appendChild(this.codeWidget.element);
     element.appendChild(
->>>>>>> 9a59f7be
       this.registerDisposer(
         new ShaderControls(
           layer.displayState.shaderControlState,
