--- conflicted
+++ resolved
@@ -50,14 +50,10 @@
 } from "#src/trackable_boolean.js";
 import {
   makeCachedLazyDerivedWatchableValue,
-<<<<<<< HEAD
   WatchableValue,
+  observeWatchable,
 } from "#src/trackable_value.js";
 import { AnnotationSchemaTab } from "#src/ui/annotation_schema_tab.js";
-=======
-  observeWatchable,
-} from "#src/trackable_value.js";
->>>>>>> ce31ec9b
 import type {
   AnnotationLayerView,
   MergedAnnotationStates,
