--- conflicted
+++ resolved
@@ -797,19 +797,7 @@
     const { element } = this;
     this.codeWidget = this.registerDisposer(makeShaderCodeWidget(this.layer));
     element.classList.add("neuroglancer-annotation-rendering-tab");
-<<<<<<< HEAD
-
-    element.appendChild(
-      this.registerDisposer(
-        new DependentViewWidget(
-          layer.annotationDisplayState.annotationProperties,
-          (properties, parent) => {
-            if (properties === undefined || properties.length === 0) return;
-            const propertyList = document.createElement("div");
-            parent.appendChild(propertyList);
-            propertyList.classList.add(
-              "neuroglancer-annotation-shader-property-list",
-=======
+
     const shaderProperties = this.registerDisposer(
       new DependentViewWidget(
         layer.annotationDisplayState.annotationProperties,
@@ -826,7 +814,6 @@
             const typeElement = document.createElement("span");
             typeElement.classList.add(
               "neuroglancer-annotation-shader-property-type",
->>>>>>> e02e9ec0
             );
             typeElement.textContent = property.type;
             const nameElement = document.createElement("span");
@@ -840,13 +827,6 @@
             if (description !== undefined) {
               div.title = description;
             }
-<<<<<<< HEAD
-          },
-        ),
-      ).element,
-    );
-
-=======
             propertyList.appendChild(div);
           }
         },
@@ -854,7 +834,6 @@
     ).element;
 
     element.appendChild(shaderProperties);
->>>>>>> e02e9ec0
     const topRow = document.createElement("div");
     topRow.className =
       "neuroglancer-segmentation-dropdown-skeleton-shader-header";
