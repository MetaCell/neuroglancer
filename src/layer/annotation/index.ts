/**
 * @license
 * Copyright 2016 Google Inc.
 * Licensed under the Apache License, Version 2.0 (the "License");
 * you may not use this file except in compliance with the License.
 * You may obtain a copy of the License at
 *
 *      http://www.apache.org/licenses/LICENSE-2.0
 *
 * Unless required by applicable law or agreed to in writing, software
 * distributed under the License is distributed on an "AS IS" BASIS,
 * WITHOUT WARRANTIES OR CONDITIONS OF ANY KIND, either express or implied.
 * See the License for the specific language governing permissions and
 * limitations under the License.
 */

import "#src/layer/annotation/style.css";

import type { AnnotationDisplayState } from "#src/annotation/annotation_layer_state.js";
import { AnnotationLayerState } from "#src/annotation/annotation_layer_state.js";
import { MultiscaleAnnotationSource } from "#src/annotation/frontend_source.js";
import type { AnnotationPropertySpec } from "#src/annotation/index.js";
import {
  annotationPropertySpecsToJson,
  AnnotationType,
  LocalAnnotationSource,
  parseAnnotationPropertySpecs,
} from "#src/annotation/index.js";
import type { CoordinateTransformSpecification } from "#src/coordinate_transform.js";
import { makeCoordinateSpace } from "#src/coordinate_transform.js";
import type { DataSourceSpecification } from "#src/datasource/index.js";
import { localAnnotationsUrl, LocalDataSource } from "#src/datasource/local.js";
import type { LayerManager, ManagedUserLayer } from "#src/layer/index.js";
import {
  LayerReference,
  registerLayerType,
  registerLayerTypeDetector,
  UserLayer,
} from "#src/layer/index.js";
import type { LoadedDataSubsource } from "#src/layer/layer_data_source.js";
import { SegmentationUserLayer } from "#src/layer/segmentation/index.js";
import { getWatchableRenderLayerTransform } from "#src/render_coordinate_transform.js";
import { RenderLayerRole } from "#src/renderlayer.js";
import type { SegmentationDisplayState } from "#src/segmentation_display_state/frontend.js";
import {
  ElementVisibilityFromTrackableBoolean,
  TrackableBoolean,
  TrackableBooleanCheckbox,
} from "#src/trackable_boolean.js";
import { makeCachedLazyDerivedWatchableValue } from "#src/trackable_value.js";
import type {
  AnnotationLayerView,
  MergedAnnotationStates,
} from "#src/ui/annotations.js";
import { UserLayerWithAnnotationsMixin } from "#src/ui/annotations.js";
import { animationFrameDebounce } from "#src/util/animation_frame_debounce.js";
import type { Borrowed, Owned } from "#src/util/disposable.js";
import { RefCounted } from "#src/util/disposable.js";
import { updateChildren } from "#src/util/dom.js";
import {
  parseArray,
  parseFixedLengthArray,
  stableStringify,
  verify3dVec,
  verifyFinitePositiveFloat,
  verifyObject,
  verifyOptionalObjectProperty,
  verifyString,
  verifyStringArray,
} from "#src/util/json.js";
import { NullarySignal } from "#src/util/signal.js";
import { DependentViewWidget } from "#src/widget/dependent_view_widget.js";
import {
  addLayerControlToOptionsTab,
  type LayerControlDefinition,
  registerLayerControl,
} from "#src/widget/layer_control.js";
import { colorLayerControl } from "#src/widget/layer_control_color.js";
import { LayerReferenceWidget } from "#src/widget/layer_reference.js";
import { RenderScaleWidget } from "#src/widget/render_scale_widget.js";
import { ShaderCodeOverlay } from "#src/widget/shader_code_overlay.js";
import {
  makeShaderCodeWidgetTopRow,
  ShaderCodeWidget,
} from "#src/widget/shader_code_widget.js";
import {
  registerLayerShaderControlsTool,
  ShaderControls,
} from "#src/widget/shader_controls.js";
import { Tab } from "#src/widget/tab_view.js";

const POINTS_JSON_KEY = "points";
const ANNOTATIONS_JSON_KEY = "annotations";
const ANNOTATION_PROPERTIES_JSON_KEY = "annotationProperties";
const ANNOTATION_RELATIONSHIPS_JSON_KEY = "annotationRelationships";
const CROSS_SECTION_RENDER_SCALE_JSON_KEY = "crossSectionAnnotationSpacing";
export const PROJECTION_RENDER_SCALE_JSON_KEY = "projectionAnnotationSpacing";
const SHADER_JSON_KEY = "shader";
const SHADER_CONTROLS_JSON_KEY = "shaderControls";
const ANNOTATION_COLOR_JSON_KEY = "annotationColor";

function addPointAnnotations(annotations: LocalAnnotationSource, obj: any) {
  if (obj === undefined) {
    return;
  }
  parseArray(obj, (x, i) => {
    annotations.add({
      type: AnnotationType.POINT,
      id: "" + i,
      point: verify3dVec(x),
      properties: [],
    });
  });
}

function isValidLinkedSegmentationLayer(layer: ManagedUserLayer) {
  const userLayer = layer.layer;
  if (userLayer === null) {
    return true;
  }
  if (userLayer instanceof SegmentationUserLayer) {
    return true;
  }
  return false;
}

function getSegmentationDisplayState(
  layer: ManagedUserLayer | undefined,
): SegmentationDisplayState | null {
  if (layer === undefined) {
    return null;
  }
  const userLayer = layer.layer;
  if (userLayer === null) {
    return null;
  }
  if (!(userLayer instanceof SegmentationUserLayer)) {
    return null;
  }
  return userLayer.displayState;
}

interface LinkedSegmentationLayer {
  layerRef: Owned<LayerReference>;
  showMatches: TrackableBoolean;
  seenGeneration: number;
}

const LINKED_SEGMENTATION_LAYER_JSON_KEY = "linkedSegmentationLayer";
const FILTER_BY_SEGMENTATION_JSON_KEY = "filterBySegmentation";
const IGNORE_NULL_SEGMENT_FILTER_JSON_KEY = "ignoreNullSegmentFilter";
const CODE_VISIBLE_KEY = "codeVisible";

class LinkedSegmentationLayers extends RefCounted {
  changed = new NullarySignal();
  private curGeneration = -1;
  private wasLoading: boolean | undefined = undefined;
  constructor(
    public layerManager: Borrowed<LayerManager>,
    public annotationStates: Borrowed<MergedAnnotationStates>,
    public annotationDisplayState: Borrowed<AnnotationDisplayState>,
  ) {
    super();
    this.registerDisposer(annotationStates.changed.add(() => this.update()));
    this.registerDisposer(
      annotationStates.isLoadingChanged.add(() => this.update()),
    );
    this.update();
  }

  private update() {
    const generation = this.annotationStates.changed.count;
    const isLoading = this.annotationStates.isLoading;
    if (this.curGeneration === generation && isLoading === this.wasLoading)
      return;
    this.wasLoading = isLoading;
    this.curGeneration = generation;
    const { map } = this;
    let changed = false;
    for (const relationship of this.annotationStates.relationships) {
      let state = map.get(relationship);
      if (state === undefined) {
        state = this.addRelationship(relationship);
        changed = true;
      }
      state.seenGeneration = generation;
    }
    if (!isLoading) {
      const { relationshipStates } = this.annotationDisplayState;
      for (const [relationship, state] of map) {
        if (state.seenGeneration !== generation) {
          map.delete(relationship);
          relationshipStates.delete(relationship);
          changed = true;
        }
      }
    }
    if (changed) {
      this.changed.dispatch();
    }
  }

  private addRelationship(relationship: string): LinkedSegmentationLayer {
    const relationshipState =
      this.annotationDisplayState.relationshipStates.get(relationship);
    const layerRef = new LayerReference(
      this.layerManager.addRef(),
      isValidLinkedSegmentationLayer,
    );
    layerRef.registerDisposer(
      layerRef.changed.add(() => {
        relationshipState.segmentationState.value =
          layerRef.layerName === undefined
            ? undefined
            : getSegmentationDisplayState(layerRef.layer);
      }),
    );
    const { showMatches } = relationshipState;
    const state = {
      layerRef,
      showMatches,
      seenGeneration: -1,
    };
    layerRef.changed.add(this.changed.dispatch);
    showMatches.changed.add(this.changed.dispatch);
    this.map.set(relationship, state);
    return state;
  }

  get(relationship: string): LinkedSegmentationLayer {
    this.update();
    return this.map.get(relationship)!;
  }

  private unbind(state: LinkedSegmentationLayer) {
    state.layerRef.changed.remove(this.changed.dispatch);
    state.showMatches.changed.remove(this.changed.dispatch);
  }

  reset() {
    for (const state of this.map.values()) {
      state.showMatches.reset();
    }
  }

  toJSON() {
    const { map } = this;
    if (map.size === 0) return {};
    let linkedJson: { [relationship: string]: string } | undefined = undefined;
    const filterBySegmentation = [];
    for (const [name, state] of map) {
      if (state.showMatches.value) {
        filterBySegmentation.push(name);
      }
      const { layerName } = state.layerRef;
      if (layerName !== undefined) {
        (linkedJson = linkedJson || {})[name] = layerName;
      }
    }
    filterBySegmentation.sort();
    return {
      [LINKED_SEGMENTATION_LAYER_JSON_KEY]: linkedJson,
      [FILTER_BY_SEGMENTATION_JSON_KEY]:
        filterBySegmentation.length === 0 ? undefined : filterBySegmentation,
    };
  }
  restoreState(json: any) {
    const { isLoading } = this.annotationStates;
    verifyOptionalObjectProperty(
      json,
      LINKED_SEGMENTATION_LAYER_JSON_KEY,
      (linkedJson) => {
        if (typeof linkedJson === "string") {
          linkedJson = { segments: linkedJson };
        }
        verifyObject(linkedJson);
        for (const key of Object.keys(linkedJson)) {
          const value = verifyString(linkedJson[key]);
          let state = this.map.get(key);
          if (state === undefined) {
            if (!isLoading) continue;
            state = this.addRelationship(key);
          }
          state.layerRef.layerName = value;
        }
        for (const [relationship, state] of this.map) {
          if (!Object.prototype.hasOwnProperty.call(linkedJson, relationship)) {
            state.layerRef.layerName = undefined;
          }
        }
      },
    );
    verifyOptionalObjectProperty(
      json,
      FILTER_BY_SEGMENTATION_JSON_KEY,
      (filterJson) => {
        if (typeof filterJson === "boolean") {
          filterJson = filterJson === true ? ["segments"] : [];
        }
        for (const key of verifyStringArray(filterJson)) {
          let state = this.map.get(key);
          if (state === undefined) {
            if (!isLoading) continue;
            state = this.addRelationship(key);
          }
          state.showMatches.value = true;
        }
      },
    );
  }

  disposed() {
    const { map } = this;
    for (const state of map.values()) {
      this.unbind(state);
    }
    map.clear();
    super.disposed();
  }
  private map = new Map<string, LinkedSegmentationLayer>();
}

class LinkedSegmentationLayerWidget extends RefCounted {
  element = document.createElement("label");
  seenGeneration = -1;
  constructor(
    public relationship: string,
    public state: LinkedSegmentationLayer,
  ) {
    super();
    const { element } = this;
    const checkboxWidget = this.registerDisposer(
      new TrackableBooleanCheckbox(state.showMatches),
    );
    const layerWidget = new LayerReferenceWidget(state.layerRef);
    element.appendChild(checkboxWidget.element);
    element.appendChild(document.createTextNode(relationship));
    element.appendChild(layerWidget.element);
  }
}

class LinkedSegmentationLayersWidget extends RefCounted {
  widgets = new Map<string, LinkedSegmentationLayerWidget>();
  element = document.createElement("div");
  constructor(public linkedSegmentationLayers: LinkedSegmentationLayers) {
    super();
    this.element.style.display = "contents";
    const debouncedUpdateView = this.registerCancellable(
      animationFrameDebounce(() => this.updateView()),
    );
    this.registerDisposer(
      this.linkedSegmentationLayers.annotationStates.changed.add(
        debouncedUpdateView,
      ),
    );
    this.updateView();
  }

  private updateView() {
    const { linkedSegmentationLayers } = this;
    const { annotationStates } = linkedSegmentationLayers;
    const generation = annotationStates.changed.count;
    const { widgets } = this;
    function* getChildren(this: LinkedSegmentationLayersWidget) {
      for (const relationship of annotationStates.relationships) {
        let widget = widgets.get(relationship);
        if (widget === undefined) {
          widget = new LinkedSegmentationLayerWidget(
            relationship,
            linkedSegmentationLayers.get(relationship),
          );
        }
        widget.seenGeneration = generation;
        yield widget.element;
      }
    }
    for (const [relationship, widget] of widgets) {
      if (widget.seenGeneration !== generation) {
        widget.dispose();
        widgets.delete(relationship);
      }
    }
    updateChildren(this.element, getChildren.call(this));
  }

  disposed() {
    super.disposed();
    for (const widget of this.widgets.values()) {
      widget.dispose();
    }
  }
}

const Base = UserLayerWithAnnotationsMixin(UserLayer);
export class AnnotationUserLayer extends Base {
  localAnnotations: LocalAnnotationSource | undefined;
  codeVisible = new TrackableBoolean(true);
  private localAnnotationProperties: AnnotationPropertySpec[] | undefined;
  private localAnnotationRelationships: string[];
  private localAnnotationsJson: any = undefined;
  private pointAnnotationsJson: any = undefined;
  static supportColorPickerInAnnotationTab = false;

  linkedSegmentationLayers = this.registerDisposer(
    new LinkedSegmentationLayers(
      this.manager.rootLayers,
      this.annotationStates,
      this.annotationDisplayState,
    ),
  );

  disposed() {
    const { localAnnotations } = this;
    if (localAnnotations !== undefined) {
      localAnnotations.dispose();
    }
    super.disposed();
  }

  constructor(managedLayer: Borrowed<ManagedUserLayer>) {
    super(managedLayer);
    this.linkedSegmentationLayers.changed.add(
      this.specificationChanged.dispatch,
    );
    this.codeVisible.changed.add(this.specificationChanged.dispatch);
    this.annotationDisplayState.ignoreNullSegmentFilter.changed.add(
      this.specificationChanged.dispatch,
    );
    this.annotationCrossSectionRenderScaleTarget.changed.add(
      this.specificationChanged.dispatch,
    );
    this.annotationProjectionRenderScaleTarget.changed.add(
      this.specificationChanged.dispatch,
    );
    this.tabs.add("rendering", {
      label: "Rendering",
      order: -100,
      getter: () => new RenderingOptionsTab(this),
    });
    this.tabs.default = "annotations";
  }

  restoreState(specification: any) {
    super.restoreState(specification);
    this.linkedSegmentationLayers.restoreState(specification);
    this.codeVisible.restoreState(specification[CODE_VISIBLE_KEY]);
    this.localAnnotationsJson = specification[ANNOTATIONS_JSON_KEY];
    this.localAnnotationProperties = verifyOptionalObjectProperty(
      specification,
      ANNOTATION_PROPERTIES_JSON_KEY,
      parseAnnotationPropertySpecs,
    );
    this.localAnnotationRelationships = verifyOptionalObjectProperty(
      specification,
      ANNOTATION_RELATIONSHIPS_JSON_KEY,
      verifyStringArray,
      ["segments"],
    );
    this.pointAnnotationsJson = specification[POINTS_JSON_KEY];
    this.annotationCrossSectionRenderScaleTarget.restoreState(
      specification[CROSS_SECTION_RENDER_SCALE_JSON_KEY],
    );
    this.annotationProjectionRenderScaleTarget.restoreState(
      specification[PROJECTION_RENDER_SCALE_JSON_KEY],
    );
    this.annotationDisplayState.ignoreNullSegmentFilter.restoreState(
      specification[IGNORE_NULL_SEGMENT_FILTER_JSON_KEY],
    );
    this.annotationDisplayState.shader.restoreState(
      specification[SHADER_JSON_KEY],
    );
    this.annotationDisplayState.shaderControls.restoreState(
      specification[SHADER_CONTROLS_JSON_KEY],
    );
  }

  getLegacyDataSourceSpecifications(
    sourceSpec: any,
    layerSpec: any,
    legacyTransform: CoordinateTransformSpecification | undefined,
    explicitSpecs: DataSourceSpecification[],
  ): DataSourceSpecification[] {
    if (Object.prototype.hasOwnProperty.call(layerSpec, "source")) {
      return super.getLegacyDataSourceSpecifications(
        sourceSpec,
        layerSpec,
        legacyTransform,
        explicitSpecs,
      );
    }
    const scales = verifyOptionalObjectProperty(
      layerSpec,
      "voxelSize",
      (voxelSizeObj) =>
        parseFixedLengthArray(
          new Float64Array(3),
          voxelSizeObj,
          (x) => verifyFinitePositiveFloat(x) / 1e9,
        ),
    );
    const units = ["m", "m", "m"];
    if (scales !== undefined) {
      const inputSpace = makeCoordinateSpace({
        rank: 3,
        units,
        scales,
        names: ["x", "y", "z"],
      });
      if (legacyTransform === undefined) {
        legacyTransform = {
          outputSpace: inputSpace,
          sourceRank: 3,
          transform: undefined,
          inputSpace,
        };
      } else {
        legacyTransform = {
          ...legacyTransform,
          inputSpace,
        };
      }
    }
    return [
      {
        url: localAnnotationsUrl,
        transform: legacyTransform,
        enableDefaultSubsources: true,
        subsources: new Map(),
      },
    ];
  }

  activateDataSubsources(subsources: Iterable<LoadedDataSubsource>) {
    let hasLocalAnnotations = false;
    let properties: AnnotationPropertySpec[] | undefined;
    for (const loadedSubsource of subsources) {
      const { subsourceEntry } = loadedSubsource;
      const { local } = subsourceEntry.subsource;
      const setProperties = (newProperties: AnnotationPropertySpec[]) => {
        if (
          properties !== undefined &&
          stableStringify(newProperties) !== stableStringify(properties)
        ) {
          loadedSubsource.deactivate(
            "Annotation properties are not compatible",
          );
          return false;
        }
        properties = newProperties;
        return true;
      };
      if (local === LocalDataSource.annotations) {
        if (hasLocalAnnotations) {
          loadedSubsource.deactivate(
            "Only one local annotations source per layer is supported",
          );
          continue;
        }
        hasLocalAnnotations = true;
        if (!setProperties(this.localAnnotationProperties ?? [])) continue;
        loadedSubsource.activate((refCounted) => {
          const localAnnotations = (this.localAnnotations =
            new LocalAnnotationSource(
              loadedSubsource.loadedDataSource.transform,
              this.localAnnotationProperties ?? [],
              this.localAnnotationRelationships,
            ));
          try {
            localAnnotations.restoreState(this.localAnnotationsJson);
          } catch {
            // Ignore errors from malformed local annotations.
          }
          refCounted.registerDisposer(() => {
            localAnnotations.dispose();
            this.localAnnotations = undefined;
          });
          refCounted.registerDisposer(
            this.localAnnotations.changed.add(
              this.specificationChanged.dispatch,
            ),
          );
          try {
            addPointAnnotations(
              this.localAnnotations,
              this.pointAnnotationsJson,
            );
          } catch {
            // Ignore errors from malformed point annotations.
          }
          this.pointAnnotationsJson = undefined;
          this.localAnnotationsJson = undefined;
          const state = new AnnotationLayerState({
            localPosition: this.localPosition,
            transform: refCounted.registerDisposer(
              getWatchableRenderLayerTransform(
                this.manager.root.coordinateSpace,
                this.localPosition.coordinateSpace,
                loadedSubsource.loadedDataSource.transform,
                undefined,
              ),
            ),
            source: localAnnotations.addRef(),
            displayState: this.annotationDisplayState,
            dataSource: loadedSubsource.loadedDataSource.layerDataSource,
            subsourceIndex: loadedSubsource.subsourceIndex,
            subsourceId: subsourceEntry.id,
            role: RenderLayerRole.ANNOTATION,
          });
          this.addAnnotationLayerState(state, loadedSubsource);
        });
        continue;
      }
      const { annotation } = subsourceEntry.subsource;
      if (annotation !== undefined) {
        if (!setProperties(annotation.properties)) continue;
        loadedSubsource.activate(() => {
          const state = new AnnotationLayerState({
            localPosition: this.localPosition,
            transform: loadedSubsource.getRenderLayerTransform(),
            source: annotation,
            displayState: this.annotationDisplayState,
            dataSource: loadedSubsource.loadedDataSource.layerDataSource,
            subsourceIndex: loadedSubsource.subsourceIndex,
            subsourceId: subsourceEntry.id,
            role: RenderLayerRole.ANNOTATION,
          });
          this.addAnnotationLayerState(state, loadedSubsource);
        });
        continue;
      }
      loadedSubsource.deactivate("Not compatible with annotation layer");
    }
    const prevAnnotationProperties =
      this.annotationDisplayState.annotationProperties.value;
    if (
      stableStringify(prevAnnotationProperties) !== stableStringify(properties)
    ) {
      this.annotationDisplayState.annotationProperties.value = properties;
    }
  }

  initializeAnnotationLayerViewTab(tab: AnnotationLayerView) {
    const hasChunkedSource = tab.registerDisposer(
      makeCachedLazyDerivedWatchableValue(
        (states) =>
          states.some((x) => x.source instanceof MultiscaleAnnotationSource),
        this.annotationStates,
      ),
    );
    const renderScaleControls = tab.registerDisposer(
      new DependentViewWidget(
        hasChunkedSource,
        (hasChunkedSource, parent, refCounted) => {
          if (!hasChunkedSource) return;
          {
            const renderScaleWidget = refCounted.registerDisposer(
              new RenderScaleWidget(
                this.annotationCrossSectionRenderScaleHistogram,
                this.annotationCrossSectionRenderScaleTarget,
              ),
            );
            renderScaleWidget.label.textContent = "Cross section";
            parent.appendChild(renderScaleWidget.element);
          }
          {
            const renderScaleWidget = refCounted.registerDisposer(
              new RenderScaleWidget(
                this.annotationProjectionRenderScaleHistogram,
                this.annotationProjectionRenderScaleTarget,
              ),
            );
            renderScaleWidget.label.textContent = "Projection";
            parent.appendChild(renderScaleWidget.element);
          }
        },
      ),
    );
    renderScaleControls.element.id = PROJECTION_RENDER_SCALE_JSON_KEY;
    tab.element.insertBefore(
      renderScaleControls.element,
      tab.element.firstChild,
    );
    {
      const checkbox = tab.registerDisposer(
        new TrackableBooleanCheckbox(
          this.annotationDisplayState.ignoreNullSegmentFilter,
        ),
      );
      const label = document.createElement("label");
      label.appendChild(
        document.createTextNode("Ignore null related segment filter"),
      );
      label.title =
        "Display all annotations if filtering by related segments is enabled but no segments are selected";
      label.appendChild(checkbox.element);
      label.classList.add("neuroglass-ignore-label");
      label.id = "segmentFilterLabel";
      tab.element.appendChild(label);
    }
    const linkedSegmentationLayersWidget = tab.registerDisposer(
      new LinkedSegmentationLayersWidget(this.linkedSegmentationLayers),
    );
    linkedSegmentationLayersWidget.element.id = "segmentationLayersWidget";
    tab.element.appendChild(linkedSegmentationLayersWidget.element);
  }

  toJSON() {
    const x = super.toJSON();
    x[CROSS_SECTION_RENDER_SCALE_JSON_KEY] =
      this.annotationCrossSectionRenderScaleTarget.toJSON();
    x[CODE_VISIBLE_KEY] = this.codeVisible.toJSON();
    x[PROJECTION_RENDER_SCALE_JSON_KEY] =
      this.annotationProjectionRenderScaleTarget.toJSON();
    if (this.localAnnotations !== undefined) {
      x[ANNOTATIONS_JSON_KEY] = this.localAnnotations.toJSON();
    } else if (this.localAnnotationsJson !== undefined) {
      x[ANNOTATIONS_JSON_KEY] = this.localAnnotationsJson;
    }
    x[ANNOTATION_PROPERTIES_JSON_KEY] = annotationPropertySpecsToJson(
      this.localAnnotationProperties,
    );
    const { localAnnotationRelationships } = this;
    x[ANNOTATION_RELATIONSHIPS_JSON_KEY] =
      localAnnotationRelationships.length === 1 &&
      localAnnotationRelationships[0] === "segments"
        ? undefined
        : localAnnotationRelationships;
    x[IGNORE_NULL_SEGMENT_FILTER_JSON_KEY] =
      this.annotationDisplayState.ignoreNullSegmentFilter.toJSON();
    x[SHADER_JSON_KEY] = this.annotationDisplayState.shader.toJSON();
    x[SHADER_CONTROLS_JSON_KEY] =
      this.annotationDisplayState.shaderControls.toJSON();
    Object.assign(x, this.linkedSegmentationLayers.toJSON());
    return x;
  }

  static type = "annotation";
  static typeAbbreviation = "ann";
}

export function makeShaderCodeWidget(layer: AnnotationUserLayer) {
  return new ShaderCodeWidget({
    shaderError: layer.annotationDisplayState.shaderError,
    fragmentMain: layer.annotationDisplayState.shader,
    shaderControlState: layer.annotationDisplayState.shaderControls,
  });
}

class RenderingOptionsTab extends Tab {
  codeWidget: ShaderCodeWidget;
  constructor(public layer: AnnotationUserLayer) {
    super();
    const { element } = this;
    this.codeWidget = this.registerDisposer(makeShaderCodeWidget(this.layer));
    element.classList.add("neuroglancer-annotation-rendering-tab");
    const elementWrapper = document.createElement("div");
    elementWrapper.classList.add("neuroglancer-annotation-rendering-tab-wrapper")

    const shaderProperties = this.registerDisposer(
      new DependentViewWidget(
        layer.annotationDisplayState.annotationProperties,
        (properties, parent) => {
          if (properties === undefined || properties.length === 0) return;
          const propertyList = document.createElement("div");
          parent.appendChild(propertyList);
          propertyList.classList.add(
            "neuroglancer-annotation-shader-property-list",
          );
          for (const property of properties) {
            const div = document.createElement("div");
            div.classList.add("neuroglancer-annotation-shader-property");
            const typeElement = document.createElement("span");
            typeElement.classList.add(
              "neuroglancer-annotation-shader-property-type",
            );
            typeElement.textContent = property.type;
            const nameElement = document.createElement("span");
            nameElement.classList.add(
              "neuroglancer-annotation-shader-property-identifier",
            );
            nameElement.textContent = `prop_${property.identifier}`;
            div.appendChild(typeElement);
            div.appendChild(nameElement);
            const { description } = property;
            if (description !== undefined) {
              div.title = description;
            }
            propertyList.appendChild(div);
          }
        },
      ),
    ).element;


    layer.registerDisposer(
      new ElementVisibilityFromTrackableBoolean(
        layer.codeVisible,
        shaderProperties,
      ),
    );

<<<<<<< HEAD
    elementWrapper.appendChild(shaderProperties);
    elementWrapper.appendChild(
=======
    element.appendChild(shaderProperties);
        element.appendChild(
>>>>>>> 9a59f7be
      makeShaderCodeWidgetTopRow(
        this.layer,
        this.codeWidget,
        ShaderCodeOverlay,
        makeShaderCodeWidget,
        {
          title: "Documentation on image layer rendering",
          href: "https://github.com/google/neuroglancer/blob/master/src/annotation/rendering.md",
        },
        "neuroglancer-annotation-dropdown-shader-top-row",
      ),
    );

    elementWrapper.appendChild(this.codeWidget.element);
    elementWrapper.appendChild(
      this.registerDisposer(
        new ShaderControls(
          layer.annotationDisplayState.shaderControls,
          this.layer.manager.root.display,
          this.layer,
          { visibility: this.visibility },
        ),
      ).element,
    );

    elementWrapper.appendChild(
      addLayerControlToOptionsTab(
        this,
        layer,
        this.visibility,
        LAYER_CONTROLS[ANNOTATION_COLOR_JSON_KEY],
      ),
    );

    element.appendChild(elementWrapper);
  }
}

const LAYER_CONTROLS: Record<
  string,
  LayerControlDefinition<AnnotationUserLayer>
> = {
  [ANNOTATION_COLOR_JSON_KEY]: {
    label: "Annotation color",
    title:
      "Annotation shader default color (enabled with 'defaultColor()' in the shader code)",
    toolJson: ANNOTATION_COLOR_JSON_KEY,
    ...colorLayerControl(
      (layer: AnnotationUserLayer) => layer.annotationDisplayState.color,
    ),
    isValid: (layer) =>
      makeCachedLazyDerivedWatchableValue(
        (shader) => shader.match(/\bdefaultColor\b/) !== null,
        layer.annotationDisplayState.shaderControls.processedFragmentMain,
      ),
  },
};

for (const control of Object.values(LAYER_CONTROLS)) {
  registerLayerControl(AnnotationUserLayer, control);
}

registerLayerType(AnnotationUserLayer);
registerLayerType(AnnotationUserLayer, "pointAnnotation");
registerLayerTypeDetector((subsource) => {
  if (subsource.local === LocalDataSource.annotations) {
    return { layerConstructor: AnnotationUserLayer, priority: 100 };
  }
  if (subsource.annotation !== undefined) {
    return { layerConstructor: AnnotationUserLayer, priority: 1 };
  }
  return undefined;
});

registerLayerShaderControlsTool(AnnotationUserLayer, (layer) => ({
  shaderControlState: layer.annotationDisplayState.shaderControls,
}));<|MERGE_RESOLUTION|>--- conflicted
+++ resolved
@@ -799,13 +799,8 @@
       ),
     );
 
-<<<<<<< HEAD
     elementWrapper.appendChild(shaderProperties);
     elementWrapper.appendChild(
-=======
-    element.appendChild(shaderProperties);
-        element.appendChild(
->>>>>>> 9a59f7be
       makeShaderCodeWidgetTopRow(
         this.layer,
         this.codeWidget,
