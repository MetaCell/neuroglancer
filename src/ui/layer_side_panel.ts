--- conflicted
+++ resolved
@@ -104,11 +104,7 @@
     element.title = "Change layer type";
     document.body.appendChild(measureElement);
 
-<<<<<<< HEAD
-    element.addEventListener("mousedown", () => {
-=======
     element.addEventListener("pointerdown", () => {
->>>>>>> b1d1ddf0
       element.dataset.expanded = "true";
     });
 
@@ -116,11 +112,7 @@
       element.dataset.expanded = "false";
     });
 
-<<<<<<< HEAD
-    element.addEventListener("change", () => {
-=======
     element.addEventListener("pointerleave", () => {
->>>>>>> b1d1ddf0
       element.dataset.expanded = "false";
     })
 
