/**
 * @license
 * Copyright 2023 Google Inc.
 * Licensed under the Apache License, Version 2.0 (the "License");
 * you may not use this file except in compliance with the License.
 * You may obtain a copy of the License at
 *
 *      http://www.apache.org/licenses/LICENSE-2.0
 *
 * Unless required by applicable law or agreed to in writing, software
 * distributed under the License is distributed on an "AS IS" BASIS,
 * WITHOUT WARRANTIES OR CONDITIONS OF ANY KIND, either express or implied.
 * See the License for the specific language governing permissions and
 * limitations under the License.
 */

.neuroglancer-layer-list-panel-items {
  display: flex;
  flex-direction: column;
  flex: 1;
  overflow: auto;
  height: 0px;
  min-height: 0px;
  flex-basis: 0px;
}

.neuroglancer-layer-list-panel-item {
  display: flex;
  flex-direction: row;
  padding: 2px 4px;
  border: 1px solid #aaa;
  margin: 2px;
  align-items: center;
  gap: 0px 2px;
}

.neuroglancer-layer-list-panel-item[data-selected="true"] {
  border-color: #3c3;
}

.neuroglancer-layer-list-panel-item[data-archived="true"] {
  border-color: #666;
}

.neuroglancer-layer-list-panel-item[data-archived="true"]
  .neuroglancer-layer-list-panel-item-name,
.neuroglancer-layer-list-panel-item[data-archived="true"]
  .neuroglancer-layer-type-indicator,
.neuroglancer-layer-list-panel-item[data-archived="true"]
  .neuroglancer-icon
  svg {
  color: #999;
}

.neuroglancer-layer-list-panel-item[data-visible="false"] {
  color: #bbb;
}
.neuroglancer-layer-list-panel-item[data-visible="false"]
  .neuroglancer-layer-list-panel-item-name {
  color: #bbb;
}
.neuroglancer-layer-list-panel-item[data-visible="false"]
  .neuroglancer-layer-type-indicator {
  color: #bbb;
}

.neuroglancer-layer-list-panel-item input[type="checkbox"] {
  width: 1rem;
  height: 1rem;
}

.neuroglancer-layer-list-panel-eye-icon {
  width: 20px;
  height: 20px;
  margin: 0;
  padding: 0;
  display: flex;
}

.neuroglancer-layer-list-panel-item-name {
  line-height: 20px;
  padding: 0;
  margin-left: 4px;
}

.neuroglancer-layer-list-panel-item:hover {
  background-color: #333;
}

.neuroglancer-layer-list-panel-item-number {
  background-color: var(--layer-number-color);
  font-family: sans-serif;
  font-weight: bold;
  display: inline-block;
  text-align: right;
  line-height: 18px;
<<<<<<< HEAD
=======
}

.neuroglancer-layer-list-panel-item input[type="checkbox"] {
  width: "1rem";
  height: "1rem";
  margin: "0.25rem";
}

.neuroglancer-layer-list-panel-color-value-wrapper {
  position: relative;
  padding: 5px;
  cursor: pointer;
}

.neuroglancer-layer-list-panel-color-value {
  border-radius: 50%;
  height: 10px;
  width: 10px;
  overflow: hidden;
}

.neuroglancer-layer-list-panel-color-value[data-color="rainbow"] {
  position: relative;
}

.neuroglancer-layer-list-panel-color-value[data-color="rainbow"]::before {
  content: "";
  position: absolute;
  top: -17.5%;
  left: -17.5%;
  width: 135%;
  height: 135%;
  background: conic-gradient(
    from 0deg,
    #ab47bc 0deg,
    #ffca28 72deg,
    #66bb6a 144deg,
    #26a69a 216deg,
    #5c6bc0 288deg,
    #ab47bc 360deg
  );
  filter: blur(0.5px);
  transform: scale(1.35);
}

.neuroglancer-layer-list-panel-color-value[data-color="unsupported"] {
  background-image: linear-gradient(
      45deg,
      rgba(128, 128, 128, 1.5) 25%,
      transparent 25%
    ),
    linear-gradient(-45deg, rgba(128, 128, 128, 1.5) 25%, transparent 25%),
    linear-gradient(45deg, transparent 75%, rgba(128, 128, 128, 1.5) 75%),
    linear-gradient(-45deg, transparent 75%, rgba(128, 128, 128, 1.5) 75%);
  background-size: 4px 4px;
  background-position:
    0 0,
    0 2px,
    2px -2px,
    -2px 0px;
}

.neuroglancer-layer-list-panel-color-value-wrapper[data-visible="false"]
  .neuroglancer-layer-list-panel-color-value {
  opacity: 0.3;
}

.neuroglancer-layer-list-panel-item[data-archived="true"]
  .neuroglancer-layer-list-panel-color-value {
  visibility: hidden;
}

/* Place a / over the color value in widget when it is not visible */
.neuroglancer-layer-list-panel-color-value-wrapper[data-visible="false"]::before {
  content: "";
  position: absolute;
  top: 50%;
  left: 50%;
  width: 18px;
  height: 1px;
  background-color: #bbb;
  transform: translate(-50%, -50%) rotate(135deg);
  z-index: 1;
}

.neuroglancer-layer-list-panel-item:not(:hover)
  > .neuroglancer-layer-list-panel-item-delete {
  display: none;
}

.neuroglancer-layer-list-panel-item:not(:hover)
  > .neuroglancer-layer-list-panel-item-controls {
  display: none;
}

.neuroglancer-layer-list-panel-item:not(:hover)
  > .neuroglancer-layer-list-panel-item-visibility {
  display: none;
>>>>>>> ce31ec9b
}<|MERGE_RESOLUTION|>--- conflicted
+++ resolved
@@ -94,8 +94,6 @@
   display: inline-block;
   text-align: right;
   line-height: 18px;
-<<<<<<< HEAD
-=======
 }
 
 .neuroglancer-layer-list-panel-item input[type="checkbox"] {
@@ -194,5 +192,4 @@
 .neuroglancer-layer-list-panel-item:not(:hover)
   > .neuroglancer-layer-list-panel-item-visibility {
   display: none;
->>>>>>> ce31ec9b
 }