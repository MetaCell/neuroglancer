/**
 * @license
 * Copyright 2025 Google Inc.
 * Licensed under the Apache License, Version 2.0 (the "License");
 * you may not use this file except in compliance with the License.
 * You may obtain a copy of the License at
 *
 *      http://www.apache.org/licenses/LICENSE-2.0
 *
 * Unless required by applicable law or agreed to in writing, software
 * distributed under the License is distributed on an "AS IS" BASIS,
 * WITHOUT WARRANTIES OR CONDITIONS OF ANY KIND, either express or implied.
 * See the License for the specific language governing permissions and
 * limitations under the License.
 */

/**
 * @file User interface for viewing and editing the annotation schema.
 * See https://github.com/google/neuroglancer/blob/master/src/datasource/precomputed/annotations.md
 */

import svg_numbers from "ikonate/icons/hash.svg?raw";
import svg_palette from "ikonate/icons/drop.svg?raw";
import svg_check from "ikonate/icons/ok-circle.svg?raw";
import svg_clipboard from "ikonate/icons/clipboard.svg?raw";
import svg_bin from "ikonate/icons/bin.svg?raw";
import svg_download from "ikonate/icons/download.svg?raw";
import svg_format_size from "ikonate/icons/text.svg?raw";
import svg_edit from "ikonate/icons/edit.svg?raw";
import "#src/ui/annotation_schema_tab.css";
import { AnnotationDisplayState } from "#src/annotation/annotation_layer_state.js";
import type {
  AnnotationNumericPropertySpec,
  AnnotationPropertySpec,
  LocalAnnotationSource,
} from "#src/annotation/index.js";
import {
  annotationPropertySpecsToJson,
  canConvertTypes,
  compareAnnotationSpecProperties,
  isAnnotationTypeNumeric,
  parseAnnotationPropertySpecs,
  propertyTypeDataType,
} from "#src/annotation/index.js";
import type { WatchableValueInterface } from "#src/trackable_value.js";
import { WatchableValue } from "#src/trackable_value.js";
import { RefCounted, type Borrowed } from "#src/util/disposable.js";
import { stableStringify } from "#src/util/json.js";
import { makeAddButton } from "#src/widget/add_button.js";
import { makeCopyButton } from "#src/widget/copy_button.js";
import { makeIcon } from "#src/widget/icon.js";
import { Tab } from "#src/widget/tab_view.js";
import { saveBlobToFile } from "#src/util/file_download.js";
import { StatusMessage } from "#src/status.js";
import { DataType } from "#src/util/data_type.js";
import {
  UserLayerWithAnnotations,
  isBooleanType,
  isEnumType,
  appendDescriptionIcon
} from "#src/ui/annotations.js";
import {
  packColor,
  serializeColor,
  unpackRGB,
  unpackRGBA,
} from "#src/util/color.js";
import { vec3, vec4 } from "#src/util/geom.js";
import { ColorWidget } from "#src/widget/color.js";
import { removeChildren } from "#src/util/dom.js";
import { NullarySignal } from "#src/util/signal.js";
import { numberToStringFixed } from "#src/util/number_to_string.js";
import { createBoundedNumberInputElement } from "#src/ui/bounded_number_input.js";
import { animationFrameDebounce } from "#src/util/animation_frame_debounce.js";
import { FramedDialog } from "#src/overlay.js";
import { arraysEqual } from "#src/util/array.js";
import { defaultDataTypeRange } from "#src/util/lerp.js";

const ANNOTATION_TYPES: AnnotationType[] = [
  "rgb",
  "rgba",
  "float32",
  "int8",
  "int16",
  "int32",
  "uint8",
  "uint16",
  "uint32",
];
const ANNOTATION_UI_TYPES: AnnotationUIType[] = ["bool", ...ANNOTATION_TYPES];

type AnnotationType = AnnotationPropertySpec["type"];
type AnnotationUIType = AnnotationType | "bool";

interface InputConfig {
  type: "number" | "text" | "checkbox";
  inputValue?: number | string;
  className?: string;
  decimals?: number; // For number inputs, how many decimals to show
  useTextarea?: boolean;
}

interface NumberConfig {
  dataType?: DataType;
  min?: number;
  max?: number;
  step?: number;
}

function getCssStyle(element: HTMLElement, prop: string): string {
  return window.getComputedStyle(element, null).getPropertyValue(prop);
}

function getCanvasFont(el = document.body) {
  const fontWeight = getCssStyle(el, "font-weight") || "normal";
  const fontSize = getCssStyle(el, "font-size") || "13px";
  const fontFamily = getCssStyle(el, "font-family") || "Sans-serif";

  return `${fontWeight} ${fontSize} ${fontFamily}`;
}

class AnnotationDescriptionEditDialog extends FramedDialog {
  constructor(parent: AnnotationUIProperty) {
    super(
      "Edit Description",
      "Discard changes",
      "neuroglancer-annotation-description-editor",
    );

    const textInputElement = document.createElement("textarea");
    textInputElement.classList.add(
      "neuroglancer-annotation-description-editor-text-input",
    );
    textInputElement.rows = 5;
    textInputElement.placeholder = "Add a description for this property...";
    textInputElement.textContent = parent.spec.description || "";
    this.body.appendChild(textInputElement);

    const saveButton = document.createElement("button");
    saveButton.classList.add(
      "neuroglancer-annotation-description-editor-save-button",
    );
    saveButton.textContent = "Save & close";
    saveButton.addEventListener("click", () => {
      const newDescription = textInputElement.value.trim();
      if (newDescription !== parent.spec.description && newDescription !== "") {
        parent.updateProperty(parent.spec, { description: newDescription });
      }
      this.close();
    });
    this.footer.appendChild(saveButton);
  }
}

class AnnotationUIProperty extends RefCounted {
  public element: HTMLDivElement = document.createElement("div");
  private defaultValueCell: HTMLDivElement | null = null;
  private defaultValueElements: (HTMLInputElement | HTMLTextAreaElement)[] = [];
  private typeChangeDropdown: HTMLDivElement | null = null;
  private typeChanged = new NullarySignal();
  constructor(
    public spec: AnnotationPropertySpec,
    private parentView: AnnotationSchemaView,
  ) {
    super();
    this.spec = spec;
    this.element.classList.add("neuroglancer-annotation-schema-row");
    this.makeUI();
  }
  get readonly() {
    return this.parentView.readonly.value;
  }
  public updateTableRowSize(hasEnums: boolean) {
    if (this.defaultValueCell === null) return;
    this.defaultValueCell.dataset.enums = String(hasEnums);
  }
  private removeProperty(indentifier: string) {
    this.parentView.removeProperty(indentifier);
  }
  private renameProperty(oldIdentifier: string, newIdentifier: string) {
    const oldProperty = this.getPropertyByIdentifier(oldIdentifier);
    if (oldProperty === undefined) {
      console.warn(`Property with name ${oldIdentifier} not found.`);
      return;
    }
    this.updateProperty(oldProperty, { identifier: newIdentifier });
  }
  private getPropertyByIdentifier(
    identifier: string,
  ): AnnotationPropertySpec | undefined {
    return this.parentView.getPropertyByIdentifier(identifier);
  }
  public updateProperty(
    oldProperty: AnnotationPropertySpec,
    newProperty: Partial<AnnotationPropertySpec>,
  ) {
    this.parentView.updateProperty(oldProperty, newProperty);
  }
  private createTableCell(
    content: string | HTMLElement,
    className?: string,
  ): HTMLDivElement {
    return this.parentView.createTableCell(content, className);
  }
  private ensureUniquePropertyIdentifier(identifier: string) {
    return this.parentView.ensureUniquePropertyIdentifier(identifier);
  }
  private getDisplayNameForType(
    type: AnnotationUIType,
    enumLabels?: string[],
  ): string {
    return this.parentView.getDisplayNameForType(type, enumLabels);
  }
  private getIconForType(
    type: AnnotationUIType,
    enumLabels?: string[],
  ): string {
    return this.parentView.getIconForType(type, enumLabels);
  }
  public updateDefaultValue(defaultValue: number) {
    // For numeric types, we can set the default value directly
    const type = this.spec.type;
    if (isAnnotationTypeNumeric(type)) {
      this.defaultValueElements[0].value = numberToStringFixed(defaultValue, 4);
    }
    // For color types, we need to unpack the color and set the RGB values
    else if (type.startsWith("rgb")) {
      const rgbColor = unpackRGB(defaultValue);
      this.defaultValueElements[0].value = serializeColor(rgbColor);
      if (type === "rgba") {
        const alpha = unpackRGBA(defaultValue)[3];
        this.defaultValueElements[1].value = numberToStringFixed(alpha, 2);
      }
    }
    this.spec.default = defaultValue;
  }
  public updateEnumValues(enumValues: number[]) {
    const inputs = this.defaultValueElements;
    for (let i = 0; i < enumValues.length; i++) {
      const input = inputs[i];
      input.value = numberToStringFixed(enumValues[i], 4);
    }
  }
  makeUI() {
    const { element, spec, readonly } = this;
    const enumLabels = "enumLabels" in spec ? spec.enumLabels : undefined;
    element.appendChild(this.createNameCell(spec.identifier, spec.description));
    const type = isBooleanType(enumLabels) ? "bool" : spec.type;
    element.appendChild(this.createTypeCell(spec.identifier, type, enumLabels));
    element.appendChild(this.createDefaultValueCell(spec.identifier, type));

    if (!readonly) {
      // Add a little icon to the right of the input that lets you change the description
      const descriptionIcon = makeIcon({
        svg: svg_edit,
        title: "Change description",
      });
      this.registerEventListener(descriptionIcon, "click", () => {
        new AnnotationDescriptionEditDialog(this);
      });
      const descriptionCell = this.createTableCell(
        descriptionIcon,
        "neuroglancer-annotation-schema-description-cell",
      );
      element.appendChild(descriptionCell);
      const deleteIcon = document.createElement("span");
      deleteIcon.innerHTML = svg_bin;
      deleteIcon.title = "Delete annotation property";
      deleteIcon.style.cursor = "pointer";
      this.registerEventListener(deleteIcon, "click", () => {
        const propertyIdentifier = spec.identifier;
        this.removeProperty(propertyIdentifier);
      });

      const deleteCell = this.createTableCell(
        deleteIcon,
        "neuroglancer-annotation-schema-delete-cell",
      );
      element.appendChild(deleteCell);
    }
  }

  private createNameCell(
    identifier: string,
    description?: string,
  ): HTMLDivElement {
    const nameInput = this.createInputElement({
      type: "text",
      inputValue: identifier,
      className: "neuroglancer-annotation-schema-name-input",
    });
    nameInput.name = `neuroglancer-annotation-schema-name-input-${identifier}`;
    nameInput.dataset.readonly = String(this.readonly);

    const cell = this.createTableCell(document.createElement("div"), "");

    if (description) {
      const iconWrapper = appendDescriptionIcon(description);
      cell.appendChild(iconWrapper);
    }
    cell.appendChild(nameInput);

    if (this.readonly) return cell;

    this.registerEventListener(nameInput, "change", (event: Event) => {
      if (!event.target) return;
      const rawValue = (event.target as HTMLInputElement).value;
      // Replace dash and spaces with underscores
      let sanitizedValue = rawValue.replace(/-/g, "_");
      sanitizedValue = rawValue.replace(/\s+/g, "_");
      sanitizedValue = sanitizedValue.toLowerCase();
      // Remove any non-alphanumeric characters except underscores
      sanitizedValue = sanitizedValue.replace(/[^a-z0-9_]/g, "");
      if (sanitizedValue === "") {
        sanitizedValue = identifier;
        (event.target as HTMLInputElement).value = identifier; // Revert input value
      } else {
        sanitizedValue = this.ensureUniquePropertyIdentifier(sanitizedValue);
        this.renameProperty(identifier, sanitizedValue);
      }
    });

    return cell;
  }

  private createTypeCell(
    identifier: string,
    type: AnnotationUIType,
    enumLabels?: string[],
  ): HTMLDivElement {
    const typeText = this.createTypeTextElement(type, enumLabels);
    const iconWrapper = this.createIconWrapper(type, enumLabels);
    const typeCell = this.createTableCell(
      iconWrapper,
      "neuroglancer-annotation-schema-type-cell",
    );
    typeCell.appendChild(typeText);

    const readonly = this.readonly || type === "bool";
    typeCell.dataset.readonly = String(readonly);
    if (!readonly) {
      typeCell.title =
        "You can convert to a higher precision, but not back to lower precision.";
      this.registerEventListener(typeCell, "click", (e: MouseEvent) => {
        e.stopPropagation();
        this.showTypeChangeDropdown(typeCell, type, identifier);
      });
    }

    return typeCell;
  }

  private suggestEnumValue = (
    inputValues: number[],
    bounds: [number, number],
    startingValue = 0,
    direction: "up" | "down" = "up",
  ) => {
    let suggestedEnumValue = startingValue;
    let wrapped = false;
    while (inputValues.includes(suggestedEnumValue)) {
      const increment = direction === "up" ? 1 : -1;
      suggestedEnumValue += increment;
      if (suggestedEnumValue > bounds[1]) {
        if (wrapped) {
          throw new Error("No more unique values available in the enum.");
        }
        suggestedEnumValue = bounds[0]; // Wrap around to the lower bound if we exceed the upper bound
        wrapped = true;
      }
    }
    return suggestedEnumValue;
  };

  private createDefaultValueCell(
    identifier: string,
    type: AnnotationUIType,
  ): HTMLDivElement {
    const container = document.createElement("div");
    container.className =
      "neuroglancer-annotation-schema-default-value-cell-container";

    let inputs: (HTMLInputElement | HTMLTextAreaElement)[] = [];
    let changeFunction: (event: Event) => void;
    let isEnum = false;
    const oldProperty = this.getPropertyByIdentifier(identifier);
    if (oldProperty === undefined) {
      console.warn(`Property with name ${identifier} not found.`);
      return this.createTableCell(
        container,
        "neuruoglancer-annotation-schema-default-value-cell",
      );
    }
    if (type.startsWith("rgb")) {
      const watchableColor = new WatchableValue(unpackRGB(oldProperty.default));
      const colorInput = new ColorWidget(watchableColor);
      colorInput.element.classList.add(
        "neuroglancer-annotation-schema-color-input",
      );
      if (this.readonly) {
        colorInput.element.disabled = true;
      }
      inputs.push(colorInput.element);
      changeFunction = () => {
        const newColor = colorInput.getRGB();
        this.updateProperty(oldProperty, { default: packColor(newColor) });
      };
      if (type === "rgba") {
        const alpha = unpackRGBA(oldProperty.default)[3];
        const alphaInput = this.createInputElement(
          {
            type: "number",
            inputValue: alpha,
            className: "neuroglancer-annotation-schema-default-value-input",
            decimals: 2,
          },
          { min: 0, max: 1, step: 0.01 },
        ) as HTMLInputElement;
        alphaInput.name = `neuroglancer-annotation-schema-default-value-input-${type}`;
        inputs.push(alphaInput);
        changeFunction = () => {
          const newColor = colorInput.getRGB();
          const newAlpha = alphaInput.valueAsNumber;
          const colorVec = vec4.fromValues(
            newColor[0],
            newColor[1],
            newColor[2],
            newAlpha,
          );
          this.updateProperty(oldProperty, { default: packColor(colorVec) });
        };
      }
    } else if (type === "bool") {
      const boolInput = this.createInputElement({
        type: "checkbox",
        inputValue: String(oldProperty.default),
        className: "neuroglancer-annotation-schema-default-value-input",
      }) as HTMLInputElement;
      boolInput.checked = oldProperty.default === 1;
      boolInput.name = `neuroglancer-annotation-schema-default-value-input-${type}`;
      inputs.push(boolInput);
      changeFunction = (event: Event) => {
        const newValue = (event.target as HTMLInputElement).checked;
        this.updateProperty(oldProperty, { default: newValue ? 1 : 0 });
      };
      container.appendChild(boolInput);
    } else if (
      type.startsWith("int") ||
      type.startsWith("uint") ||
      type === "float32"
    ) {
      const oldProperty = this.getPropertyByIdentifier(
        identifier,
      ) as AnnotationNumericPropertySpec;
      const { enumValues, enumLabels } = oldProperty;
      if (enumValues === undefined || enumLabels === undefined) {
        const dataType = propertyTypeDataType[type as AnnotationType];
        const numberInput = this.createInputElement(
          {
            type: "number",
            inputValue: oldProperty.default,
            className: "neuroglancer-annotation-schema-default-value-input",
          },
          {
            dataType,
          },
        );
        numberInput.name = `neuroglancer-annotation-schema-default-value-input-${type}`;
        inputs.push(numberInput);
        changeFunction = (event: Event) => {
          const newInputValue = (event.target as HTMLInputElement).value;
          const newValue =
            dataType === DataType.FLOAT32
              ? parseFloat(newInputValue)
              : parseInt(newInputValue, 10);
          this.updateProperty(oldProperty, { default: newValue });
        };
      } else {
        const enumContainer = document.createElement("div");
        enumContainer.className = "enum-container";
        let addEnumButton: HTMLElement | null = null;
        isEnum = true;
        if (!this.readonly) {
          const dataType = propertyTypeDataType[type as AnnotationType];
          const bounds = defaultDataTypeRange[dataType!] as [number, number];
          addEnumButton = makeAddButton({
            title: "Add new enum option",
            onClick: () => {
              const currentProperty = this.getPropertyByIdentifier(
                identifier,
              ) as AnnotationNumericPropertySpec;
              const currentEnumValues = currentProperty.enumValues!;
              const suggestedEnumValue = this.suggestEnumValue(
                currentEnumValues,
                bounds,
              );
              const newEnumValues = [...currentEnumValues!, suggestedEnumValue];
              this.updateProperty(currentProperty, {
                enumValues: newEnumValues,
                enumLabels: [
                  ...currentProperty.enumLabels!,
                  `${suggestedEnumValue} (label)`,
                ],
                default: newEnumValues[0], // Set default to the first enum value
              } as AnnotationNumericPropertySpec);
            },
          });
          enumContainer.appendChild(addEnumButton);
        }

        // For each enum entry, create a row with name, and value
        const addEnumEntry = (
          value: number,
          label: string,
          enumIndex: number,
        ) => {
          const enumRow = document.createElement("div");
          enumRow.className = "neuroglancer-annotation-schema-enum-entry";

          const nameInput = this.createInputElement({
            type: "text",
            inputValue: label,
            className: "neuroglancer-annotation-schema-default-value-input",
            useTextarea: true,
          });
          nameInput.name = `neuroglancer-annotation-schema-enum-input-text-${enumIndex}`;
          if (!this.readonly) {
            nameInput.addEventListener("change", (event) => {
              const newLabel = (event.target as HTMLInputElement).value;
              this.updateProperty(oldProperty, {
                enumLabels: oldProperty.enumLabels!.map((l, i) =>
                  i === enumIndex ? newLabel : l,
                ),
              });
            });
          }

          const annotationType =
            this.parentView.mapUITypeToAnnotationType(type);
          const valueInput = this.createInputElement(
            {
              type: "number",
              inputValue: value,
              className: "neuroglancer-annotation-schema-default-value-input",
            },
            {
              dataType: propertyTypeDataType[annotationType],
            },
          );
          valueInput.name = `neuroglancer-annotation-schema-enum-input-value-${enumIndex}`;
          if (!this.readonly) {
            const dataType = propertyTypeDataType[annotationType];
            const bounds = defaultDataTypeRange[dataType!] as [number, number];
            let lastValue = value;
            valueInput.addEventListener("change", (event) => {
              const inputValue = (event.target as HTMLInputElement).value;
              let newValue =
                type === "float32"
                  ? parseFloat(inputValue)
                  : parseInt(inputValue, 10);
              const direction = newValue > lastValue ? "up" : "down";
              const currentProperty = this.getPropertyByIdentifier(
                identifier,
              ) as AnnotationNumericPropertySpec;
              const currentEnumValues = currentProperty.enumValues!;
              newValue = this.suggestEnumValue(
                currentEnumValues,
                bounds,
                newValue,
                direction,
              );
              lastValue = newValue;
              (event.target as HTMLInputElement).value = numberToStringFixed(
                newValue,
                4,
              );
              this.updateProperty(currentProperty, {
                enumValues: currentEnumValues.map((v, i) =>
                  i === enumIndex ? newValue : v,
                ),
              });
            });
          }

          enumRow.appendChild(nameInput);
          enumRow.appendChild(valueInput);
          inputs.push(valueInput);

          if (!this.readonly) {
            const deleteIcon = document.createElement("span");
            deleteIcon.className = "neuroglancer-annotation-schema-delete-icon";
            deleteIcon.innerHTML = svg_bin;
            deleteIcon.title = "Delete enum row";
            deleteIcon.style.cursor = "pointer";
            const currentProperty = this.getPropertyByIdentifier(
              identifier,
            ) as AnnotationNumericPropertySpec;
            deleteIcon.addEventListener("click", () => {
              const newEnumValues = currentProperty.enumValues!.filter(
                (_, i) => i !== enumIndex,
              );
              const newEnumLabels = currentProperty.enumLabels!.filter(
                (_, i) => i !== enumIndex,
              );

              this.updateProperty(currentProperty, {
                enumValues: newEnumValues,
                enumLabels: newEnumLabels,
              });
            });
            enumRow.appendChild(deleteIcon);
            enumContainer.insertBefore(enumRow, addEnumButton);
          } else {
            enumContainer.appendChild(enumRow);
          }
        };
        for (let i = 0; i < enumValues.length; i++) {
          addEnumEntry(enumValues[i], enumLabels[i], i);
        }

        container.appendChild(enumContainer);
      }
    }
    inputs.forEach((input) => {
      if (!isEnum) {
        container.appendChild(input);
        if (!this.readonly) {
          this.registerEventListener(input, "change", changeFunction);
        }
      }
    });
    this.defaultValueElements = inputs;
    const cell = this.createTableCell(
      container,
      "neuroglancer-annotation-schema-default-value-cell",
    );
    cell.dataset.enums = String(this.parentView.includesEnumProperties());
    this.defaultValueCell = cell;
    return cell;
  }

  private createInputElement(
    config: InputConfig,
    numberConfig?: NumberConfig,
  ): HTMLInputElement | HTMLTextAreaElement {
    const readonly = this.readonly;

    if (config.type === "number") {
      return this.createNumberInput(config, numberConfig, readonly);
    }

    if (config.type === "text") {
      return config.useTextarea
        ? this.createTextAreaElement(config, readonly)
        : this.createTextInputElement(config, readonly);
    }

    const input = document.createElement("input");
    input.type = config.type;
    this.setCommonInputAttributes(input, config, readonly);
    return input;
  }

  private createNumberInput(
    config: InputConfig,
    numberConfig: NumberConfig | undefined,
    readonly: boolean,
  ): HTMLInputElement {
    const input = createBoundedNumberInputElement(
      {
        inputValue: config.inputValue as number,
        className: config.className,
        numDecimals: config.decimals,
        readonly,
      },
      numberConfig,
    );
    this.setCommonInputAttributes(input, config, readonly);
    return input;
  }

  // private createTextAreaElement(
  //   config: InputConfig,
  //   readonly: boolean,
  // ): HTMLTextAreaElement {
  //   const textarea = document.createElement("textarea");
  //   textarea.rows = 1;
  //   this.setCommonInputAttributes(textarea, config, readonly);

  //   textarea.addEventListener("keydown", (event) => {
  //     if (event.key === "Enter") {
  //       textarea.blur();
  //     }
  //   });

  //   const calculateRows = (content: string): number => {
  //     const avgCharWidth = 9;
  //     const minRows = 1;
  //     const maxRows = 5;

  //     if (!content) return minRows;

  //     const textareaWidth = textarea.clientWidth || 300;
  //     const charsPerLine = textareaWidth / avgCharWidth;
  //     const lines = content.split("\n");
  //     let totalRows = 0;

  //     lines.forEach((line) => {
  //       totalRows += Math.max(Math.ceil(line.length / charsPerLine), 1);
  //     });

  //     return Math.max(minRows, Math.min(maxRows, totalRows));
  //   };

  //   const updateTextareaRows = () => {
  //     const content = textarea.value;
  //     textarea.rows = calculateRows(content);
  //   };
  //   const debouncedUpdateTextareaSize =
  //     animationFrameDebounce(updateTextareaRows);

  //   textarea.addEventListener("input", debouncedUpdateTextareaSize);
  //   const resizeObserver = new ResizeObserver(() => {
  //     debouncedUpdateTextareaSize();
  //   });
  //   resizeObserver.observe(textarea);
  //   debouncedUpdateTextareaSize();

  //   return textarea;
  // }
  private createTextAreaElement(
    config: InputConfig,
    readonly: boolean,
  ): HTMLTextAreaElement {
    const textarea = document.createElement("textarea");
    textarea.rows = 1;
    this.setCommonInputAttributes(textarea, config, readonly);

    textarea.style.minHeight = '1lh';
    textarea.style.maxHeight = '10lh';

    textarea.addEventListener("keydown", (event) => {
      if (event.key === "Enter") {
        textarea.blur();
      }
    });

<<<<<<< HEAD
=======
    const calculateRows = (content: string): number => {
      const minRows = 1;
      const maxRows = 5;

      if (!content) return minRows;

      const lines = content.split("\n");
      let totalRows = 0;

      const font = getCanvasFont(textarea);
      const padding = getCssStyle(textarea, "padding");
      const textareaWidth =
        (textarea.clientWidth || 300) - (parseFloat(padding) || 0) * 2;
      lines.forEach((line) => {
        const lineTextWidth = this.parentView.getTextWidth(line, font);
        totalRows += Math.max(Math.ceil(lineTextWidth / textareaWidth), 1);
      });

      return Math.max(minRows, Math.min(maxRows, totalRows));
    };

    const updateTextareaRows = () => {
      const content = textarea.value;
      textarea.rows = calculateRows(content);
    };
    const debouncedUpdateTextareaSize =
      animationFrameDebounce(updateTextareaRows);

    textarea.addEventListener("input", debouncedUpdateTextareaSize);
    const resizeObserver = new ResizeObserver(() => {
      debouncedUpdateTextareaSize();
    });
    resizeObserver.observe(textarea);
    debouncedUpdateTextareaSize();

>>>>>>> e5e0f867
    return textarea;
  }

  private createTextInputElement(
    config: InputConfig,
    readonly: boolean,
  ): HTMLInputElement {
    const input = document.createElement("input");
    input.type = "text";
    this.setCommonInputAttributes(input, config, readonly);
    return input;
  }

  private setCommonInputAttributes(
    element: HTMLInputElement | HTMLTextAreaElement,
    config: InputConfig,
    readonly: boolean,
  ): void {
    element.dataset.readonly = String(readonly);
    element.disabled = readonly;

    if (config.className) {
      element.classList.add(config.className);
    }

    if (
      typeof config.inputValue !== "number" ||
      element instanceof HTMLTextAreaElement
    ) {
      element.value = String(config.inputValue || "");
      element.autocomplete = "off";
      element.spellcheck = false;
    }
  }

  private createTypeTextElement(
    type: AnnotationUIType,
    enumLabels?: string[],
  ): HTMLSpanElement {
    const typeText = document.createElement("span");

    if (type === "bool") {
      typeText.textContent = "Boolean";
      return typeText;
    }
    const displayName = this.getDisplayNameForType(type);
    if (isEnumType(enumLabels)) {
      typeText.textContent = `${displayName} Enum`;
    } else {
      typeText.textContent = displayName;
    }

    return typeText;
  }
  private showTypeChangeDropdown(
    anchorElement: HTMLElement,
    currentType: AnnotationType,
    identifier: string,
  ) {
    const availableOptions: AnnotationType[] = [];
    for (const type of ANNOTATION_TYPES) {
      if (canConvertTypes(currentType, type)) {
        availableOptions.push(type);
      }
    }

    if (!this.typeChangeDropdown) {
      this.createDropdownElement(availableOptions, identifier);
    }
    const dropdown = this.typeChangeDropdown!;

    document.body.appendChild(dropdown);
    this.positionDropdown(dropdown, anchorElement);
    const clickOutsideHandler = (e: MouseEvent) => {
      if (!dropdown.contains(e.target as Node)) {
        dropdown.remove();
        document.removeEventListener("click", clickOutsideHandler);
      }
    };
    document.addEventListener("click", clickOutsideHandler);
    this.registerDisposer(
      this.typeChanged.add(() =>
        document.removeEventListener("click", clickOutsideHandler),
      ),
    );
  }

  private createDropdownElement(
    availableOptions: AnnotationType[],
    identifier: string,
  ) {
    const dropdown = document.createElement("div");
    dropdown.className = "neuroglancer-annotation-schema-dropdown";

    const header = document.createElement("div");
    header.className = "neuroglancer-annotation-schema-dropdown-header";
    header.textContent = "Change type (click to select)";
    dropdown.appendChild(header);

    availableOptions.forEach((newType) => {
      const option = document.createElement("div");
      option.className = "neuroglancer-annotation-schema-dropdown-option";

      const iconWrapper = this.createIconWrapper(newType);
      const label = document.createElement("span");
      label.textContent = this.getDisplayNameForType(newType);

      option.appendChild(iconWrapper);
      option.appendChild(label);

      this.registerEventListener(option, "click", (e: MouseEvent) => {
        e.stopPropagation();
        this.handleTypeChange(newType, identifier);
        dropdown.remove();
      });
      dropdown.appendChild(option);
    });
    this.typeChangeDropdown = dropdown;
  }
  private createIconWrapper(
    type: AnnotationUIType,
    enumLabels?: string[],
  ): HTMLSpanElement {
    const iconWrapper = document.createElement("span");
    iconWrapper.classList.add(
      "neuroglancer-annotation-schema-cell-icon-wrapper",
    );
    iconWrapper.innerHTML = this.getIconForType(type, enumLabels);
    return iconWrapper;
  }

  private positionDropdown(
    dropdown: HTMLDivElement,
    anchorElement: HTMLElement,
  ) {
    const rect = anchorElement.getBoundingClientRect();
    dropdown.style.position = "absolute";
    dropdown.style.left = `${rect.left}px`;
    dropdown.style.top = `${rect.bottom}px`;
  }

  private handleTypeChange(newType: AnnotationType, identifier: string) {
    const oldProperty = this.getPropertyByIdentifier(identifier);
    if (oldProperty === undefined) {
      console.warn(`Property with name ${identifier} not found.`);
      return;
    }
    let defaultValue = oldProperty.default;
    if (oldProperty.type === "rgb" && newType === "rgba") {
      // Add alpha = 1 to the default value
      const oldColor = unpackRGB(oldProperty.default);
      const newColor = vec4.fromValues(
        oldColor[0],
        oldColor[1],
        oldColor[2],
        1,
      );
      defaultValue = packColor(newColor);
    }

    this.typeChanged.dispatch();
    this.updateProperty(oldProperty, {
      type: newType,
      default: defaultValue,
    });
  }
}

export class AnnotationSchemaView extends Tab {
  get annotationStates() {
    return this.layer.annotationStates;
  }

  private schemaTable = document.createElement("div");
  private schemaTableBody = document.createElement("div");
  private schemaTableAddButtonField = document.createElement("div");
  private schemaViewTextElement = document.createElement("p");
  private schemaPasteButton: HTMLElement;
  private schema: Readonly<AnnotationPropertySpec[]> = [];
  private defaultValueHeaderCell: HTMLDivElement | null = null;
  public annotationUIProperties: Map<string, AnnotationUIProperty> = new Map();
  public readonly: WatchableValueInterface<boolean>;
  public textWidthCanvas: HTMLCanvasElement | null = null;

  constructor(
    public layer: Borrowed<UserLayerWithAnnotations>,
    public displayState: AnnotationDisplayState,
  ) {
    super();
    this.readonly = new WatchableValue(
      this.annotationStates.states.every((state) => state.source.readonly),
    );
    this.element.classList.add("neuroglancer-annotation-schema-view");
    this.schemaTable.className = "neuroglancer-annotation-schema-grid";
    this.makeUI();
    this.updateOnReadonlyChange();
    this.updateView();

    this.registerDisposer(
      this.annotationStates.changed.add(() => {
        this.updateView();
      }),
    );
    this.registerDisposer(
      this.readonly.changed.add(() => {
        this.updateOnReadonlyChange();
      }),
    );
  }

  /**
   * Uses canvas.measureText to compute and return the width of the given text of given font in pixels.
   *
   * @param {String} text The text to be rendered.
   * @param {String} font The css font descriptor that text is to be rendered with (e.g. "bold 14px verdana").
   *
   * @see https://stackoverflow.com/questions/118241/calculate-text-width-with-javascript/21015393#21015393
   */
  getTextWidth(text: string, font: string): number {
    if (this.textWidthCanvas === null) {
      this.textWidthCanvas = document.createElement("canvas");
    }
    const context = this.textWidthCanvas.getContext("2d");
    if (context === null) {
      const avgCharWidth = 8; // Fallback average character width
      return text.length * avgCharWidth;
    }
    context.font = font;
    const metrics = context.measureText(text);
    return metrics.width;
  }

  private updateOnReadonlyChange = () => {
    this.updateAnnotationText();
    this.updateElementVisibility();
  };

  private updateAnnotationText() {
    const setOrViewText = this.readonly.value ? "View read-only" : "Set";
    this.schemaViewTextElement.textContent = `${setOrViewText} annotation property (metadata) schema for this layer which applies to all annotations in this layer.`;
  }

  private updateElementVisibility() {
    this.schemaPasteButton.style.display = this.readonly.value ? "none" : "";
    this.schemaTableAddButtonField.style.display = this.readonly.value
      ? "none"
      : "";
  }

  private makeUI() {
    const schemaTextContainer = document.createElement("div");
    const schemaActionButtons = document.createElement("div");
    schemaTextContainer.className =
      "neuroglancer-annotation-schema-text-container";
    schemaActionButtons.className =
      "neuroglancer-annotation-schema-action-buttons";
    this.schemaViewTextElement.className =
      "neuroglancer-annotation-schema-main-text";
    schemaTextContainer.appendChild(this.schemaViewTextElement);
    schemaTextContainer.appendChild(schemaActionButtons);

    const downloadButton = makeIcon({
      title: "Download schema",
      svg: svg_download,
      onClick: () => this.downloadSchema(),
    });
    schemaActionButtons.appendChild(downloadButton);

    const copyButton = makeCopyButton({
      title: "Copy schema to clipboard",
      onClick: () => this.copySchemaToClipboard(),
    });
    schemaActionButtons.appendChild(copyButton);

    const confirmPasteContainer = document.createElement("div");
    confirmPasteContainer.className =
      "neuroglancer-annotation-schema-confirm-paste-modal";
    const confirmPasteText = document.createElement("p");
    confirmPasteText.textContent =
      "Pasting a schema will overwrite the current schema. Are you sure you want to do this?";
    confirmPasteContainer.appendChild(confirmPasteText);

    const confirmPasteActionContainer = document.createElement("div");
    confirmPasteActionContainer.className =
      "neuroglancer-annotation-schema-confirm-paste-action";

    const confirmPasteButton = document.createElement("button");
    confirmPasteButton.textContent = "Confirm Paste";
    confirmPasteButton.className =
      "neuroglancer-annotation-schema-confirm-paste-button";
    confirmPasteButton.addEventListener("click", () => {
      this.pasteSchemaFromClipboard();
      confirmPasteContainer.style.display = "none";
      this.schemaPasteButton.classList.remove(
        "neuroglancer-annotation-schema-action-button-selected",
      );
    });
    confirmPasteActionContainer.appendChild(confirmPasteButton);
    const cancelPasteButton = document.createElement("button");
    cancelPasteButton.textContent = "Cancel";
    cancelPasteButton.className =
      "neuroglancer-annotation-schema-cancel-paste-button";
    cancelPasteButton.addEventListener("click", () => {
      confirmPasteContainer.style.display = "none";
      this.schemaPasteButton.classList.remove(
        "neuroglancer-annotation-schema-action-button-selected",
      );
    });
    confirmPasteActionContainer.appendChild(cancelPasteButton);
    confirmPasteContainer.style.display = "none"; // Initially hidden

    this.schemaPasteButton = makeIcon({
      title: "Paste schema from clipboard",
      svg: svg_clipboard,
      onClick: () => {
        // If there is any existing schema, then show a confirm first
        const hasExistingSchema = this.annotationUIProperties.size > 0;
        if (hasExistingSchema) {
          confirmPasteContainer.style.display = "flex";
          this.schemaPasteButton.classList.add(
            "neuroglancer-annotation-schema-action-button-selected",
          );
        } else this.pasteSchemaFromClipboard();
      },
    });
    confirmPasteContainer.appendChild(confirmPasteActionContainer);

    schemaActionButtons.appendChild(this.schemaPasteButton);
    schemaTextContainer.appendChild(confirmPasteContainer);

    this.element.appendChild(schemaTextContainer);
    this.element.appendChild(this.schemaTable);
    this.createSchemaTableHeader();
    this.schemaTable.appendChild(this.schemaTableBody);
    this.schemaTableBody.className =
      "neuroglancer-annotation-schema-table-body";
    this.createAnnotationSchemaDropdown();
  }

  private updateSchemaRepresentation(): boolean {
    // Check to see if the new IDs match the old keys
    const oldKeys = Array.from(this.annotationUIProperties.keys());
    const newKeys = this.schema.map((property) => property.identifier);
    // All the old keys that are not in the new keys need to be removed
    let needsUpdate = !arraysEqual(oldKeys, newKeys);
    for (const oldKey of oldKeys) {
      if (!newKeys.includes(oldKey)) {
        this.annotationUIProperties.delete(oldKey);
      }
    }
    for (const propertySchema of this.schema) {
      const annotationUIProperty = this.annotationUIProperties.get(
        propertySchema.identifier,
      );
      if (annotationUIProperty === undefined) {
        // Create a new AnnotationUIProperty and add it to the map
        this.annotationUIProperties.set(
          propertySchema.identifier,
          new AnnotationUIProperty(propertySchema, this),
        );
      } else {
        // For existing properties, we need to check if the schema has changed
        const oldPropertySchema = annotationUIProperty.spec;
        const comparedProperties = compareAnnotationSpecProperties(
          oldPropertySchema,
          propertySchema,
        );
        // If the property is the same, we can skip updating it
        if (!comparedProperties.same) {
          // If only the default value changed, we can update that
          let allSameExceptDefault = true;
          const sameValues = comparedProperties.sameValues;
          for (const key in sameValues) {
            if (key === "default") continue; // Skip default value
            if (!sameValues[key as keyof typeof sameValues]) {
              allSameExceptDefault = false;
              break;
            }
          }
          if (
            (allSameExceptDefault && !sameValues.default) ||
            (sameValues.enumLength && !sameValues.enumValues)
          ) {
            // Only the default changed, just update that
            if (!sameValues.default) {
              annotationUIProperty.updateDefaultValue(propertySchema.default);
            }
            if (sameValues.enumLength && !sameValues.enumValues) {
              annotationUIProperty.updateEnumValues(
                (propertySchema as AnnotationNumericPropertySpec).enumValues!,
              );
            }
          } else {
            this.annotationUIProperties.set(
              propertySchema.identifier,
              new AnnotationUIProperty(propertySchema, this),
            );
            needsUpdate = true;
          }
        }
      }
    }
    return needsUpdate;
  }

  private populateSchemaTable() {
    const needUpdate = this.updateSchemaRepresentation();
    if (!needUpdate) return;
    removeChildren(this.schemaTableBody);
    const hasEnums = this.includesEnumProperties();
    this.schema.forEach((property) => {
      const annotationUIProperty = this.annotationUIProperties.get(
        property.identifier,
      );
      if (annotationUIProperty === undefined) {
        console.warn(
          `Annotation UI Property for ${property.identifier} not found.`,
        );
        return;
      }
      annotationUIProperty.updateTableRowSize(hasEnums);
      this.schemaTableBody.appendChild(annotationUIProperty.element);
    });
  }

  private createSchemaTableHeader() {
    const tableHeaders = ["Name", "Type", "Default value"];
    const tableTitles = [
      "Hover a name to see the property description",
      "The type of the property",
      "For enums, these are the available options, first entry is the default value.",
    ];

    const addButtonField = document.createElement("div");
    addButtonField.className =
      "neuroglancer-annotation-schema-add-button-field";

    const headerRow = document.createElement("div");
    headerRow.classList.add("neuroglancer-annotation-schema-header-row");
    for (let i = 0; i < tableHeaders.length; ++i) {
      const text = tableHeaders[i];
      const title = tableTitles[i];
      const cell = this.createTableCell(text);
      if (text === "Default value") {
        cell.classList.add(
          "neuroglancer-annotation-schema-default-value-header",
        );
      }
      cell.title = title;
      this.defaultValueHeaderCell = cell;
      headerRow.appendChild(cell);
    }
    // Append a blank cell for the delete icon
    if (!this.readonly.value) {
      const descriptionHeader = this.createTableCell(
        "",
        "neuroglancer-annotation-schema-description-header",
      );
      const deleteHeader = this.createTableCell(
        "",
        "neuroglancer-annotation-schema-delete-header",
      );
      headerRow.appendChild(descriptionHeader);
      headerRow.appendChild(deleteHeader);
    }
    this.schemaTable.appendChild(headerRow);
  }

  private createAnnotationSchemaDropdown() {
    let dropdown: HTMLDivElement | null = null;

    const handleAddPropertyClick = () => {
      if (dropdown) {
        dropdown.remove();
        dropdown = null;
        return;
      }

      dropdown = document.createElement("div");
      dropdown.className = "neuroglancer-annotation-schema-dropdown";

      // The numeric types are all given the option to be "raw" or "enum"
      // So we handle the numeric types again at the end

      const populateDropDown = (types: AnnotationUIType[], isEnum = false) => {
        let previousHeaderText: string | null = null;
        types.forEach((type) => {
          const newHeaderText = isEnum ? "Enum" : this.getCategoryForType(type);
          if (previousHeaderText !== newHeaderText) {
            const header = document.createElement("div");
            header.className = "neuroglancer-annotation-schema-dropdown-header";
            header.textContent = newHeaderText;
            dropdown?.appendChild(header);
            previousHeaderText = newHeaderText;
          }

          const option = document.createElement("div");
          option.className = "neuroglancer-annotation-schema-dropdown-option";
          const iconWrapper = document.createElement("span");
          iconWrapper.classList.add(
            "neuroglancer-annotation-schema-cell-icon-wrapper",
          );
          iconWrapper.innerHTML = this.getIconForType(type);

          const text = document.createElement("span");
          const displayName = this.getDisplayNameForType(type);
          text.textContent = displayName;

          option.appendChild(iconWrapper);
          option.appendChild(text);

          option.addEventListener(
            "mouseover",
            () => (option.style.backgroundColor = "#333"),
          );
          option.addEventListener(
            "mouseout",
            () => (option.style.backgroundColor = ""),
          );
          option.addEventListener("click", () => {
            const name = this.ensureUniquePropertyIdentifier(
              type.replace(/\s+/g, "_"),
            );
            const newProperty = {
              type: this.mapUITypeToAnnotationType(type),
              identifier: name,
              default: this.defaultValuePerType(type),
              description: "",
              ...this.setupInitialEnumsIfNeeded(type, isEnum),
            } as AnnotationPropertySpec;
            this.addProperty(newProperty);
            dropdown?.remove();
            dropdown = null;
          });

          dropdown?.appendChild(option);
        });
      };
      populateDropDown(ANNOTATION_UI_TYPES, false);
      // Now do it again for the numeric types
      populateDropDown(
        ANNOTATION_TYPES.filter((t) => isAnnotationTypeNumeric(t)),
        true,
      );

      document.body.appendChild(dropdown);
      const rect = addButton.getBoundingClientRect();
      const dropdownHeight = dropdown.offsetHeight;
      const spaceBelow = window.innerHeight - rect.bottom;
      const spaceAbove = rect.top;

      if (spaceBelow >= dropdownHeight || spaceBelow > spaceAbove) {
        // Enough space - position below
        dropdown.style.top = `${rect.bottom + window.scrollY}px`;
      } else {
        // Not enough space - position above
        dropdown.style.top = `${rect.top + window.scrollY - dropdownHeight - 10}px`;
      }

      dropdown.style.left = `${rect.left}px`;

      const handleOutsideClick = (e: MouseEvent) => {
        if (dropdown && !dropdown.contains(e.target as Node)) {
          dropdown.remove();
          dropdown = null;
          document.removeEventListener("mousedown", handleOutsideClick);
        }
      };
      document.addEventListener("mousedown", handleOutsideClick);
    };

    this.schemaTableAddButtonField = document.createElement("div");
    this.schemaTableAddButtonField.className =
      "neuroglancer-annotation-schema-add-button-field";
    const addButton = makeAddButton({
      title: "Add property",
      onClick: handleAddPropertyClick,
    });

    this.schemaTableAddButtonField.appendChild(addButton);
    this.schemaTable.appendChild(this.schemaTableAddButtonField);
  }

  public createTableCell = (
    content: string | HTMLElement,
    className?: string,
  ): HTMLDivElement => {
    const cell = document.createElement("div");
    cell.classList.add("neuroglancer-annotation-schema-cell");
    if (className) {
      cell.classList.add(className);
    }

    if (typeof content === "string") {
      cell.textContent = content;
    } else {
      cell.appendChild(content);
    }

    return cell;
  };

  public getDisplayNameForType(
    type: AnnotationUIType,
    enumLabels?: string[],
  ): string {
    if (isBooleanType(enumLabels) || type === "bool") return "Boolean";
    if (type === "rgb") return "RGB";
    if (type === "rgba") return "RGBa";
    if (isAnnotationTypeNumeric(type)) {
      const EnumText = isEnumType(enumLabels) ? " Enum" : "";
      return `${type} ${EnumText}`;
    }
    return type;
  }

  ensureUniquePropertyIdentifier(suggestedIdentifier: string) {
    const allProperties = this.schema;
    const initalName = suggestedIdentifier;
    let uniqueIdenifier = suggestedIdentifier;
    let suffix = 0;
    while (
      allProperties.some((property) => property.identifier === uniqueIdenifier)
    ) {
      uniqueIdenifier = `${initalName}_${++suffix}`;
    }
    return uniqueIdenifier;
  }

  private getCategoryForType(type: AnnotationUIType, isEnum = false): string {
    if (type === "bool") return "General";
    if (type === "rgb" || type === "rgba") return "Color";
    if (isEnum && isAnnotationTypeNumeric(type)) return "Enum";
    if (!isEnum && isAnnotationTypeNumeric(type)) return "Numeric";
    return "Other";
  }

  getIconForType(type: AnnotationUIType, enumValues?: string[]): string {
    const isBoolean = isBooleanType(enumValues);
    if (isBoolean || type === "bool") return svg_check;
    if (isEnumType(enumValues)) return svg_format_size;
    if (isAnnotationTypeNumeric(type)) return svg_numbers;
    return svg_palette;
  }

  includesEnumProperties(): boolean {
    const schema = this.schema;
    return schema.some(
      (property) =>
        "enumValues" in property &&
        property.enumValues &&
        property.enumValues.length > 0,
    );
  }

  mapUITypeToAnnotationType(uiType: AnnotationUIType): AnnotationType {
    if (uiType === "bool") return "uint8";
    return uiType;
  }

  private defaultValuePerType(uiType: AnnotationUIType): number {
    if (uiType === "bool") {
      return 1;
    }
    if (uiType === "rgb") {
      return packColor(vec3.fromValues(1, 1, 1));
    }
    if (uiType === "rgba") {
      return packColor(vec4.fromValues(1, 1, 1, 1));
    }
    return 0;
  }

  private setupInitialEnumsIfNeeded(type: AnnotationUIType, isEnum = false) {
    if (type === "bool") {
      return {
        enumValues: [0, 1],
        enumLabels: ["False", "True"],
      };
    }
    if (isEnum && isAnnotationTypeNumeric(type)) {
      return {
        enumValues: [0],
        enumLabels: ["Default"],
      };
    }
    return {};
  }

  private get mutableSources() {
    const states = this.layer.annotationStates.states.filter(
      (state) => !state.source.readonly && "addProperty" in state.source,
    );
    return states.map((state) => state.source as LocalAnnotationSource);
  }

  addProperty(property: AnnotationPropertySpec) {
    this.mutableSources.forEach((s) => {
      s.addProperty(property);
    });
    this.annotationStates.changed.dispatch();
  }

  removeProperty(propertyIdentifer: string) {
    this.mutableSources.forEach((s) => {
      s.removeProperty(propertyIdentifer);
    });
    this.annotationStates.changed.dispatch();
  }

  updateProperty(
    oldProperty: AnnotationPropertySpec,
    newPropertyValues: Partial<AnnotationPropertySpec>,
  ) {
    this.mutableSources.forEach((s) => {
      s.updateProperty(oldProperty, newPropertyValues);
    });
    this.annotationStates.changed.dispatch();
  }

  private get jsonSchema() {
    const states = this.annotationStates.states;
    const jsonSchema = states.map((state) =>
      annotationPropertySpecsToJson(state.source.properties.value),
    );
    const finalSchema = [];
    // Remove all undefined values
    for (const state of jsonSchema) {
      if (state !== undefined) {
        const entries = state.map((property) => {
          const entries = Object.entries(property).filter(
            ([, value]) => value !== undefined,
          );
          return Object.fromEntries(entries);
        });
        finalSchema.push(...entries);
      }
    }
    return stableStringify(finalSchema);
  }

  private downloadSchema() {
    const blob = new Blob([this.jsonSchema], {
      type: "application/json",
    });
    const layerName = this.layer.managedLayer.name;
    saveBlobToFile(blob, `${layerName}_annotation_schema.json`);
  }

  private copySchemaToClipboard() {
    navigator.clipboard.writeText(this.jsonSchema).then(() => {
      StatusMessage.showTemporaryMessage(
        "Annotation schema copied to clipboard",
        /*duration=*/ 2000,
      );
    });
  }

  private pasteSchemaFromClipboard() {
    navigator.clipboard.readText().then((text) => {
      try {
        const parsedSchema = parseAnnotationPropertySpecs(JSON.parse(text));
        const states = this.annotationStates.states;
        states.forEach((state) => {
          const source = state.source as LocalAnnotationSource;
          source.removeAllProperties();
          for (const property of parsedSchema) {
            console.debug("Adding property", property);
            source.addProperty(property);
          }
        });
        this.annotationStates.changed.dispatch();
        StatusMessage.showTemporaryMessage(
          "Annotation schema pasted from clipboard",
          /*duration=*/ 2000,
        );
      } catch (error) {
        console.error("Failed to parse schema from clipboard", error);
        StatusMessage.showTemporaryMessage(
          "Failed to parse schema from clipboard",
          /*duration=*/ 2000,
        );
      }
    });
  }

  private extractSchema() {
    const schema: Readonly<AnnotationPropertySpec>[] = [];
    let readonly = true;
    for (const state of this.annotationStates.states) {
      if (!state.source.readonly) readonly = false;
      if (state.chunkTransform.value.error !== undefined) continue;
      const properties = state.source.properties.value;
      for (const property of properties) {
        schema.push(property);
      }
    }
    return { schema, readonly };
  }

  public getPropertyByIdentifier(
    identifier: string,
  ): AnnotationPropertySpec | undefined {
    for (const state of this.annotationStates.states) {
      const property = state.source.properties.value.find(
        (p) => p.identifier === identifier,
      );
      if (property) return property;
    }
    return undefined;
  }

  private updateView() {
    const { schema, readonly } = this.extractSchema();
    this.schema = schema;
    this.readonly.value = readonly;
    const hasEnums = this.includesEnumProperties();
    if (this.defaultValueHeaderCell) {
      this.defaultValueHeaderCell.dataset.enums = String(hasEnums);
    }
    this.populateSchemaTable();
  }
}

export class AnnotationSchemaTab extends Tab {
  private schemaView: AnnotationSchemaView;
  constructor(public layer: Borrowed<UserLayerWithAnnotations>) {
    super();
    this.schemaView = this.registerDisposer(
      new AnnotationSchemaView(layer, layer.annotationDisplayState),
    );

    const { element } = this;
    element.classList.add("neuroglancer-annotations-schema-tab");
    element.appendChild(this.schemaView.element);
  }
}<|MERGE_RESOLUTION|>--- conflicted
+++ resolved
@@ -745,8 +745,6 @@
       }
     });
 
-<<<<<<< HEAD
-=======
     const calculateRows = (content: string): number => {
       const minRows = 1;
       const maxRows = 5;
@@ -782,7 +780,6 @@
     resizeObserver.observe(textarea);
     debouncedUpdateTextareaSize();
 
->>>>>>> e5e0f867
     return textarea;
   }
 
