/**
 * @license
 * Copyright 2021 Google Inc.
 * Licensed under the Apache License, Version 2.0 (the "License");
 * you may not use this file except in compliance with the License.
 * You may obtain a copy of the License at
 *
 *      http://www.apache.org/licenses/LICENSE-2.0
 *
 * Unless required by applicable law or agreed to in writing, software
 * distributed under the License is distributed on an "AS IS" BASIS,
 * WITHOUT WARRANTIES OR CONDITIONS OF ANY KIND, either express or implied.
 * See the License for the specific language governing permissions and
 * limitations under the License.
 */

import "#src/ui/layer_list_panel.css";
import type {
  LayerManager,
  ManagedUserLayer,
  TopLevelLayerListSpecification,
} from "#src/layer/index.js";
import { deleteLayer } from "#src/layer/index.js";
import { TrackableBooleanCheckbox } from "#src/trackable_boolean.js";
import svg_eye from "#src/ui/images/svg_eye.svg?raw";
import svg_eye_crossed from "#src/ui/images/svg_eye_crossed.svg?raw";
import tune from "#src/ui/images/tune.svg?raw";
import type { DropLayers } from "#src/ui/layer_drag_and_drop.js";
import {
  registerLayerBarDragLeaveHandler,
  registerLayerBarDropHandlers,
  registerLayerDragHandlers,
} from "#src/ui/layer_drag_and_drop.js";
import { LayerNameWidget } from "#src/ui/layer_side_panel.js";
import type { SidePanelManager } from "#src/ui/side_panel.js";
import { SidePanel } from "#src/ui/side_panel.js";
import type { SidePanelLocation } from "#src/ui/side_panel_location.js";
import {
  DEFAULT_SIDE_PANEL_LOCATION,
  TrackableSidePanelLocation,
} from "#src/ui/side_panel_location.js";
import { animationFrameDebounce } from "#src/util/animation_frame_debounce.js";
import { createSteppedCssGradient } from "#src/util/color.js";
import { RefCounted } from "#src/util/disposable.js";
import { updateChildren } from "#src/util/dom.js";
import { emptyToUndefined } from "#src/util/json.js";
import type { Trackable } from "#src/util/trackable.js";
import { CheckboxIcon } from "#src/widget/checkbox_icon.js";
import { makeDeleteButton } from "#src/widget/delete_button.js";
import { makeIcon } from "#src/widget/icon.js";
import { LayerTypeIndicatorWidget } from "#src/widget/layer_type_indicator.js";

const DEFAULT_LAYER_LIST_PANEL_LOCATION: SidePanelLocation = {
  ...DEFAULT_SIDE_PANEL_LOCATION,
  side: "left",
  row: 0,
};

export class LayerListPanelState implements Trackable {
  location = new TrackableSidePanelLocation(DEFAULT_LAYER_LIST_PANEL_LOCATION);
  get changed() {
    return this.location.changed;
  }

  restoreState(obj: unknown) {
    if (obj === undefined) return;
    this.location.restoreState(obj);
  }
  reset() {
    this.location.reset();
  }
  toJSON() {
    return emptyToUndefined(this.location.toJSON());
  }
}

export class LayerVisibilityWidget extends RefCounted {
  element = document.createElement("div");
  constructor(public layer: ManagedUserLayer) {
    super();
    const { element } = this;
    const hideIcon = makeIcon({
      svg: svg_eye,
      title: "Hide layer",
      onClick: () => {
        this.layer.setVisible(false);
      },
    });
    const showIcon = makeIcon({
      svg: svg_eye_crossed,
      title: "Show layer",
      onClick: () => {
        this.layer.setVisible(true);
      },
    });
    hideIcon.classList.add("neuroglancer-layer-list-panel-eye-icon");
    showIcon.classList.add("neuroglancer-layer-list-panel-eye-icon");
    element.appendChild(showIcon);
    element.appendChild(hideIcon);
    const updateView = () => {
      const visible = this.layer.visible;
      hideIcon.style.display = visible ? "" : "none";
      showIcon.style.display = !visible ? "" : "none";
      hideIcon?.parentElement?.parentElement?.classList.toggle(
        "neuroglancer-layer-list-panel-item-not-visible",
        !visible,
      );
    };
    updateView();
    this.registerDisposer(layer.layerChanged.add(updateView));
  }
}

class LayerColorWidget extends RefCounted {
  element = document.createElement("div");
  colorIndicator = document.createElement("div");
  private colorChangeDisposer: () => void = () => {};

  constructor(
    public panel: LayerListPanel,
    public layer: ManagedUserLayer,
    onClick?: () => void,
  ) {
    super();
    const { colorIndicator, element } = this;
    colorIndicator.className = "neuroglancer-layer-list-panel-color-value";
    element.className = "neuroglancer-layer-list-panel-color-value-wrapper";
    element.appendChild(colorIndicator);
    if (onClick !== undefined) {
      element.addEventListener("click", onClick);
    }
    const updateLayerColorWidget = () => {
      const colors = this.layer.layerBarColors;
      const setNoColor = () => {
        colorIndicator.style.background = "";
        colorIndicator.style.backgroundColor = "";
        colorIndicator.dataset.color = "unsupported";
        this.updateTooltip(
          "does not support a color legend or has no visible segments",
        );
      };
      if (!this.layer.supportsLayerBarColorSyncOption || colors?.length === 0) {
        setNoColor();
        return;
      }
      const setRainbow = () => {
        colorIndicator.dataset.color = "rainbow";
        this.updateTooltip("is multi-colored or has unknown color");
      };
      if (colors === undefined) {
        setRainbow();
        return;
      }

      const setSingleColor = () => {
        colorIndicator.style.background = "";
        colorIndicator.style.backgroundColor = colors[0];
        colorIndicator.dataset.color = "solid";
        this.updateTooltip(`has a single primary color`);
      };

      const setMultiColor = () => {
        colorIndicator.style.backgroundColor = "";
        colorIndicator.dataset.color = "multi";
        colorIndicator.style.background = createSteppedCssGradient(
          colors.reverse(),
          true /*conic*/,
        );
        this.updateTooltip(`has multiple primary colors`);
      };
      if (colors.length === 1) setSingleColor();
      else setMultiColor();
    };

    const listenForColorChange = () => {
      if (!this.layer.isReady()) return;
      this.colorChangeDisposer();
      this.colorChangeDisposer = layer.observeLayerColor(() => {
        updateLayerColorWidget();
      });
    };
    this.registerDisposer(this.colorChangeDisposer);
    this.registerDisposer(
      this.layer.readyStateChanged.add(listenForColorChange),
    );

    this.registerDisposer(
      layer.layerChanged.add(() => {
        element.dataset.visible = this.layer.visible.toString();
        updateLayerColorWidget();
      }),
    );
    element.dataset.visible = this.layer.visible.toString();
    listenForColorChange();
    updateLayerColorWidget();
  }

  private updateTooltip(message: string) {
    const { visible, archived } = this.layer;
    if (!visible || archived) {
      const stateMessage = archived ? "archived" : "hidden";
      this.element.title = `This layer is ${stateMessage}.\nClick to show layer.`;
    } else {
      this.element.title = `This visible layer ${message}.\nClick to hide layer.`;
    }
  }
}

function makeSelectedLayerSidePanelCheckboxIcon(layer: ManagedUserLayer) {
  const { selectedLayer } = layer.manager.root;
  const icon = new CheckboxIcon(
    {
      get value() {
        return selectedLayer.layer === layer && selectedLayer.visible;
      },
      set value(value: boolean) {
        if (value) {
          selectedLayer.layer = layer;
          selectedLayer.visible = true;
        } else {
          selectedLayer.visible = false;
        }
      },
      changed: selectedLayer.changed,
    },
    {
      backgroundScheme: "dark",
      enableTitle: "Show layer side panel",
      disableTitle: "Hide layer side panel",
      svg: tune,
    },
  );
  icon.element.classList.add("neuroglancer-layer-list-panel-item-controls");
  return icon;
}

class LayerListItem extends RefCounted {
  element = document.createElement("div");
  numberElement = document.createElement("div");
  generation = -1;
  constructor(
    public panel: LayerListPanel,
    public layer: ManagedUserLayer,
  ) {
    super();
    const { element, numberElement } = this;
    element.classList.add("neuroglancer-layer-list-panel-item");
    if (!layer?.visible) {
      element.classList.add("neuroglancer-layer-list-panel-item-not-visible");
    } else {
      element.classList.remove(
        "neuroglancer-layer-list-panel-item-not-visible",
      );
    }
    numberElement.classList.add("neuroglancer-layer-list-panel-item-number");
    const layerNameWidget = this.registerDisposer(new LayerNameWidget(layer));
    layerNameWidget.element.classList.add(
      "neuroglancer-layer-list-panel-item-name",
    );
    element.appendChild(
      this.registerDisposer(
        new TrackableBooleanCheckbox(
          {
            get value() {
              return !layer.archived;
            },
            set value(value: boolean) {
              layer.setArchived(!value);
            },
            changed: layer.layerChanged,
          },
          {
            enabledTitle:
              "Archive layer (disable and remove from layer groups)",
            disabledTitle:
              "Unarchive layer (enable and add to all layer groups)",
          },
        ),
      ).element,
    );
    element.appendChild(numberElement);
<<<<<<< HEAD
    // element.appendChild(
    //   this.registerDisposer(new LayerVisibilityWidget(layer)).element,
    // );
=======
    const colorIndicator = new LayerColorWidget(panel, layer, () => {
      this.layer.setVisible(!this.layer.visible);
    });
    element.appendChild(colorIndicator.element);
>>>>>>> ce31ec9b
    element.appendChild(new LayerTypeIndicatorWidget(layer).element);
    element.appendChild(layerNameWidget.element);
    element.appendChild(
      this.registerDisposer(makeSelectedLayerSidePanelCheckboxIcon(layer))
        .element,
    );
    const visibilityIcon = new LayerVisibilityWidget(layer);
    visibilityIcon.element.classList.add(
      "neuroglancer-layer-list-panel-item-visibility",
    );
    element.appendChild(visibilityIcon.element);
    const deleteButton = makeDeleteButton({
      title: "Delete layer",
      onClick: () => {
        deleteLayer(this.layer);
      },
    });
    deleteButton.classList.add("neuroglancer-layer-list-panel-item-delete");
    element.appendChild(deleteButton);
    element.appendChild(
      this.registerDisposer(new LayerVisibilityWidget(layer)).element,
    );
    registerLayerDragHandlers(panel, element, layer, {
      isLayerListPanel: true,
      getLayoutSpec: () => undefined,
    });
    registerLayerBarDropHandlers(
      panel,
      element,
      layer,
      /*allowArchived=*/ true,
    );

    element.addEventListener("click", (event: MouseEvent) => {
      if (event.ctrlKey) {
        panel.selectedLayer.toggle(layer);
        event.preventDefault();
      } else if (event.altKey) {
        layer.pickEnabled = !layer.pickEnabled;
        event.preventDefault();
      }
    });

    element.addEventListener("contextmenu", (event: MouseEvent) => {
      panel.selectedLayer.toggle(layer);
      event.stopPropagation();
      event.preventDefault();
    });
  }
}

export class LayerListPanel extends SidePanel {
  private items = new Map<ManagedUserLayer, LayerListItem>();
  itemContainer = document.createElement("div");
  layerDropZone = document.createElement("div");
  titleElement: HTMLElement;
  get layerManager() {
    return this.manager.layerManager;
  }
  get selectedLayer() {
    return this.manager.selectedLayer;
  }
  dropLayers: DropLayers | undefined;
  dragEnterCount = 0;
  private generation = -1;
  constructor(
    sidePanelManager: SidePanelManager,
    public manager: TopLevelLayerListSpecification,
    public state: LayerListPanelState,
  ) {
    super(sidePanelManager, state.location);
    const { itemContainer, layerDropZone } = this;
    const { titleElement } = this.addTitleBar({ title: "" });
    this.titleElement = titleElement!;
    itemContainer.classList.add("neuroglancer-layer-list-panel-items");
    this.addBody(itemContainer);
    layerDropZone.style.flex = "1";
    const debouncedUpdateView = this.registerCancellable(
      animationFrameDebounce(() => this.render()),
    );
    this.visibility.changed.add(debouncedUpdateView);
    this.registerDisposer(
      this.layerManager.layersChanged.add(debouncedUpdateView),
    );
    this.registerDisposer(this.selectedLayer.changed.add(debouncedUpdateView));
    registerLayerBarDragLeaveHandler(this);
    registerLayerBarDropHandlers(
      this,
      layerDropZone,
      undefined,
      /*allowArchived=*/ true,
    );
    this.render();
  }

  render() {
    const self = this;
    const selectedLayer = this.selectedLayer.layer;
    const generation = ++this.generation;
    let numVisible = 0;
    let numHidden = 0;
    let numArchived = 0;
    this.layerManager.updateNonArchivedLayerIndices();
    function* getItems() {
      const { items } = self;
      let numNonArchivedLayers = 0;
      for (const layer of self.layerManager.managedLayers) {
        if (!layer.archived) ++numNonArchivedLayers;
      }
      const numberElementWidth = `${numNonArchivedLayers.toString().length}ch`;
      for (const layer of self.layerManager.managedLayers) {
        if (layer.visible) {
          ++numVisible;
        } else if (!layer.archived) {
          ++numHidden;
        } else {
          ++numArchived;
        }
        let item = items.get(layer);
        if (item === undefined) {
          item = self.registerDisposer(new LayerListItem(self, layer));
          items.set(layer, item);
          item.generation = generation;
        } else {
          item.generation = generation;
        }
        const { nonArchivedLayerIndex } = layer;
        item.numberElement.style.width = numberElementWidth;
        if (layer.archived) {
          item.numberElement.style.visibility = "hidden";
        } else {
          item.numberElement.style.visibility = "";
          item.numberElement.textContent = `${nonArchivedLayerIndex + 1}`;
        }
        item.element.dataset.selected = (layer === selectedLayer).toString();
        item.element.dataset.archived = layer.archived.toString();
        item.element.dataset.visible = layer.visible.toString();
        yield item.element;
      }
      for (const [userLayer, item] of items) {
        if (generation !== item.generation) {
          items.delete(userLayer);
          self.unregisterDisposer(item);
          item.dispose();
        }
      }
      yield self.layerDropZone;
    }
    updateChildren(this.itemContainer, getItems());
    const title = "Layers";
    const titleParagraphElement = document.createElement("p");
    titleParagraphElement.classList.add(
      "metacell-neuroglancer-side-panel-title-paragraph",
    );
    let subTitle = " ";
    if (numVisible || numHidden || numArchived) {
      let sep = "";
      if (numVisible + numHidden) {
        subTitle += `${numVisible}/${numHidden + numVisible} visible`;
        sep = ", ";
      }
      if (numArchived) {
        subTitle += `${sep}${numArchived} archived`;
      }
    }
    this.titleElement.textContent = title;
    titleParagraphElement.textContent = subTitle;
    this.titleElement.appendChild(titleParagraphElement);
  }
}

export class LayerArchiveCountWidget extends RefCounted {
  element = document.createElement("div");
  constructor(public layerManager: LayerManager) {
    super();
    const debouncedRender = this.registerCancellable(
      animationFrameDebounce(() => this.render()),
    );
    this.registerDisposer(layerManager.layersChanged.add(debouncedRender));
    this.render();
  }

  private render() {
    let numArchived = 0;
    const { managedLayers } = this.layerManager;
    for (const layer of managedLayers) {
      if (layer.archived) ++numArchived;
    }
    const { element } = this;
    if (numArchived !== 0) {
      const numLayers = managedLayers.length;
      element.textContent = `${numLayers - numArchived}/${numLayers}`;
    } else {
      element.textContent = "";
    }
  }
}<|MERGE_RESOLUTION|>--- conflicted
+++ resolved
@@ -279,16 +279,13 @@
       ).element,
     );
     element.appendChild(numberElement);
-<<<<<<< HEAD
     // element.appendChild(
     //   this.registerDisposer(new LayerVisibilityWidget(layer)).element,
     // );
-=======
     const colorIndicator = new LayerColorWidget(panel, layer, () => {
       this.layer.setVisible(!this.layer.visible);
     });
     element.appendChild(colorIndicator.element);
->>>>>>> ce31ec9b
     element.appendChild(new LayerTypeIndicatorWidget(layer).element);
     element.appendChild(layerNameWidget.element);
     element.appendChild(
