--- conflicted
+++ resolved
@@ -133,11 +133,7 @@
 .neuroglancer-layer-item-label-wrapper {
   position: relative;
   overflow: hidden;
-<<<<<<< HEAD
-  margin: 0 2px
-=======
   margin: 0 2px;
->>>>>>> 33bb42ea
 }
 
 .neuroglancer-layer-item-label-color {
