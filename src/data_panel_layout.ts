/**
 * @license
 * Copyright 2016 Google Inc.
 * Licensed under the Apache License, Version 2.0 (the "License");
 * you may not use this file except in compliance with the License.
 * You may obtain a copy of the License at
 *
 *      http://www.apache.org/licenses/LICENSE-2.0
 *
 * Unless required by applicable law or agreed to in writing, software
 * distributed under the License is distributed on an "AS IS" BASIS,
 * WITHOUT WARRANTIES OR CONDITIONS OF ANY KIND, either express or implied.
 * See the License for the specific language governing permissions and
 * limitations under the License.
 */

import "#src/data_panel_layout.css";

import { debounce } from "lodash-es";
import type { ChunkManager } from "#src/chunk_manager/frontend.js";
import type { DisplayContext } from "#src/display_context.js";
import type {
  LayerManager,
  MouseSelectionState,
  SelectedLayerState,
  TrackableDataSelectionState,
} from "#src/layer/index.js";
import * as L from "#src/layout.js";
import type { TrackableZoomInterface } from "#src/navigation_state.js";
import {
  DisplayPose,
  LinkedOrientationState,
  LinkedPosition,
  linkedStateLegacyJsonView,
  LinkedZoomState,
  NavigationState,
  OrientationState,
} from "#src/navigation_state.js";
import { PerspectivePanel } from "#src/perspective_view/panel.js";
import type { RenderedDataPanel } from "#src/rendered_data_panel.js";
import type { RenderLayerRole } from "#src/renderlayer.js";
import { SliceView } from "#src/sliceview/frontend.js";
import type { SliceViewerState } from "#src/sliceview/panel.js";
import { SliceViewPanel } from "#src/sliceview/panel.js";
import { TrackableBoolean } from "#src/trackable_boolean.js";
import type {
  WatchableSet,
  WatchableValueInterface,
} from "#src/trackable_value.js";
import { TrackableValue } from "#src/trackable_value.js";
import type { TrackableRGB } from "#src/util/color.js";
import type { Borrowed, Owned } from "#src/util/disposable.js";
import { RefCounted } from "#src/util/disposable.js";
import { removeChildren, removeFromParent } from "#src/util/dom.js";
import {
  EventActionMap,
  registerActionListener,
} from "#src/util/event_action_map.js";
import { quat } from "#src/util/geom.js";
import {
  verifyObject,
  verifyObjectProperty,
  verifyPositiveInt,
} from "#src/util/json.js";
import { NullarySignal } from "#src/util/signal.js";
import type { Trackable } from "#src/util/trackable.js";
import { optionallyRestoreFromJsonMember } from "#src/util/trackable.js";
import { WatchableMap } from "#src/util/watchable_map.js";
import type { VisibilityPrioritySpecification } from "#src/viewer_state.js";
import { DisplayDimensionsWidget } from "#src/widget/display_dimensions_widget.js";
import type { ScaleBarOptions } from "#src/widget/scale_bar.js";

export interface SliceViewViewerState {
  chunkManager: ChunkManager;
  navigationState: NavigationState;
  layerManager: LayerManager;
  wireFrame: WatchableValueInterface<boolean>;
}

export class InputEventBindings {
  perspectiveView = new EventActionMap();
  sliceView = new EventActionMap();
}

export interface ViewerUIState
  extends SliceViewViewerState,
    VisibilityPrioritySpecification {
  display: DisplayContext;
  mouseState: MouseSelectionState;
  perspectiveNavigationState: NavigationState;
  selectionDetailsState: TrackableDataSelectionState;
  showPerspectiveSliceViews: TrackableBoolean;
  showAxisLines: TrackableBoolean;
  wireFrame: TrackableBoolean;
  enableAdaptiveDownsampling: TrackableBoolean;
  showScaleBar: TrackableBoolean;
  scaleBarOptions: TrackableValue<ScaleBarOptions>;
  visibleLayerRoles: WatchableSet<RenderLayerRole>;
  selectedLayer: SelectedLayerState;
  inputEventBindings: InputEventBindings;
  crossSectionBackgroundColor: TrackableRGB;
  perspectiveViewBackgroundColor: TrackableRGB;
<<<<<<< HEAD
  enableLayerColorWidget: TrackableBoolean;
=======
  hideCrossSectionBackgroundIn3D: TrackableBoolean;
>>>>>>> 247f8e72
}

export interface DataDisplayLayout extends RefCounted {
  rootElement: HTMLElement;
  container: DataPanelLayoutContainer;
}

type NamedAxes = "xy" | "xz" | "yz";

const AXES_RELATIVE_ORIENTATION = new Map<NamedAxes, quat | undefined>([
  ["xy", undefined],
  ["xz", quat.rotateX(quat.create(), quat.create(), Math.PI / 2)],
  ["yz", quat.rotateY(quat.create(), quat.create(), Math.PI / 2)],
]);

const oneSquareSymbol = "◻";

const LAYOUT_SYMBOLS = new Map<string, string>([
  ["4panel", "◱"],
  ["3d", oneSquareSymbol],
]);

export function makeSliceView(
  viewerState: SliceViewViewerState,
  baseToSelf?: quat,
) {
  let navigationState: NavigationState;
  if (baseToSelf === undefined) {
    navigationState = viewerState.navigationState.addRef();
  } else {
    navigationState = new NavigationState(
      new DisplayPose(
        viewerState.navigationState.pose.position.addRef(),
        viewerState.navigationState.pose.displayDimensionRenderInfo.addRef(),
        OrientationState.makeRelative(
          viewerState.navigationState.pose.orientation,
          baseToSelf,
        ),
      ),
      viewerState.navigationState.zoomFactor.addRef(),
      viewerState.navigationState.depthRange.addRef(),
    );
  }
  return new SliceView(
    viewerState.chunkManager,
    viewerState.layerManager,
    navigationState,
    viewerState.wireFrame,
  );
}

export function makeNamedSliceView(
  viewerState: SliceViewViewerState,
  axes: NamedAxes,
) {
  return makeSliceView(viewerState, AXES_RELATIVE_ORIENTATION.get(axes)!);
}

export function makeOrthogonalSliceViews(viewerState: SliceViewViewerState) {
  return new Map<NamedAxes, SliceView>([
    ["xy", makeNamedSliceView(viewerState, "xy")],
    ["xz", makeNamedSliceView(viewerState, "xz")],
    ["yz", makeNamedSliceView(viewerState, "yz")],
  ]);
}

export function getCommonViewerState(viewer: ViewerUIState) {
  return {
    crossSectionBackgroundColor: viewer.crossSectionBackgroundColor,
    perspectiveViewBackgroundColor: viewer.perspectiveViewBackgroundColor,
    selectionDetailsState: viewer.selectionDetailsState,
    mouseState: viewer.mouseState,
    layerManager: viewer.layerManager,
    showAxisLines: viewer.showAxisLines,
    wireFrame: viewer.wireFrame,
    enableAdaptiveDownsampling: viewer.enableAdaptiveDownsampling,
    visibleLayerRoles: viewer.visibleLayerRoles,
    selectedLayer: viewer.selectedLayer,
    visibility: viewer.visibility,
    scaleBarOptions: viewer.scaleBarOptions,
<<<<<<< HEAD
    enableLayerColorWidget: viewer.enableLayerColorWidget,
=======
    hideCrossSectionBackgroundIn3D: viewer.hideCrossSectionBackgroundIn3D,
>>>>>>> 247f8e72
  };
}

function getCommonPerspectiveViewerState(container: DataPanelLayoutContainer) {
  const { viewer } = container;
  return {
    ...getCommonViewerState(viewer),
    navigationState: viewer.perspectiveNavigationState,
    inputEventMap: viewer.inputEventBindings.perspectiveView,
    orthographicProjection: container.specification.orthographicProjection,
    showScaleBar: viewer.showScaleBar,
    rpc: viewer.chunkManager.rpc!,
  };
}

function getCommonSliceViewerState(viewer: ViewerUIState) {
  return {
    ...getCommonViewerState(viewer),
    navigationState: viewer.navigationState,
    inputEventMap: viewer.inputEventBindings.sliceView,
  };
}

function addDisplayDimensionsWidget(
  layout: DataDisplayLayout,
  panel: RenderedDataPanel,
) {
  const { navigationState } = panel;
  panel.element.appendChild(
    layout.registerDisposer(
      new DisplayDimensionsWidget(
        navigationState.pose.displayDimensionRenderInfo.addRef(),
        navigationState.zoomFactor,
        navigationState.depthRange.addRef(),
        panel instanceof SliceViewPanel ? "px" : "vh",
      ),
    ).element,
  );
}

function registerRelatedLayouts(
  layout: DataDisplayLayout,
  panel: RenderedDataPanel,
  relatedLayouts: string[],
) {
  const controls = document.createElement("div");
  controls.className = "neuroglancer-data-panel-layout-controls";
  layout.registerDisposer(() => removeFromParent(controls));
  for (let i = 0; i < 2; ++i) {
    const relatedLayout =
      relatedLayouts[Math.min(relatedLayouts.length - 1, i)];
    layout.registerDisposer(
      registerActionListener(
        panel.element,
        i === 0 ? "toggle-layout" : "toggle-layout-alternative",
        (event: Event) => {
          layout.container.name = relatedLayout;
          event.stopPropagation();
        },
      ),
    );
  }
  for (const relatedLayout of relatedLayouts) {
    const button = document.createElement("button");
    const innerDiv = document.createElement("div");
    button.appendChild(innerDiv);
    innerDiv.textContent = LAYOUT_SYMBOLS.get(relatedLayout)!;
    button.title = `Switch to ${relatedLayout} layout.`;
    button.addEventListener("click", () => {
      layout.container.name = relatedLayout;
    });
    controls.appendChild(button);
  }
  panel.element.appendChild(controls);
}

function makeSliceViewFromSpecification(
  viewer: SliceViewViewerState,
  specification: Borrowed<CrossSectionSpecification>,
) {
  const sliceView = new SliceView(
    viewer.chunkManager,
    viewer.layerManager,
    specification.navigationState.addRef(),
    viewer.wireFrame,
  );
  const updateViewportSize = () => {
    const {
      width: { value: width },
      height: { value: height },
    } = specification;
    sliceView.projectionParameters.setViewport({
      width,
      height,
      logicalWidth: width,
      logicalHeight: height,
      visibleLeftFraction: 0,
      visibleTopFraction: 0,
      visibleWidthFraction: 1,
      visibleHeightFraction: 1,
    });
  };
  sliceView.registerDisposer(
    specification.width.changed.add(updateViewportSize),
  );
  sliceView.registerDisposer(
    specification.height.changed.add(updateViewportSize),
  );
  updateViewportSize();
  return sliceView;
}

function addUnconditionalSliceViews(
  viewer: SliceViewViewerState,
  panel: PerspectivePanel,
  crossSections: Borrowed<CrossSectionSpecificationMap>,
) {
  const previouslyAdded = new Map<
    Borrowed<CrossSectionSpecification>,
    Borrowed<SliceView>
  >();
  const update = () => {
    const currentCrossSections = new Set<Borrowed<CrossSectionSpecification>>();
    // Add missing cross sections.
    for (const crossSection of crossSections.values()) {
      currentCrossSections.add(crossSection);
      if (previouslyAdded.has(crossSection)) {
        continue;
      }
      const sliceView = makeSliceViewFromSpecification(viewer, crossSection);
      panel.sliceViews.set(sliceView, true);
      previouslyAdded.set(crossSection, sliceView);
    }
    // Remove extra cross sections.
    for (const [crossSection, sliceView] of previouslyAdded) {
      if (currentCrossSections.has(crossSection)) {
        continue;
      }
      panel.sliceViews.delete(sliceView);
    }
  };
  update();
}

export class FourPanelLayout extends RefCounted {
  constructor(
    public container: DataPanelLayoutContainer,
    public rootElement: HTMLElement,
    public viewer: ViewerUIState,
    crossSections: Borrowed<CrossSectionSpecificationMap>,
  ) {
    super();

    const sliceViews = makeOrthogonalSliceViews(viewer);
    const { display } = viewer;

    const perspectiveViewerState = {
      ...getCommonPerspectiveViewerState(container),
      showSliceViews: viewer.showPerspectiveSliceViews,
      showSliceViewsCheckbox: true,
    };

    const sliceViewerState = {
      ...getCommonSliceViewerState(viewer),
      showScaleBar: viewer.showScaleBar,
    };

    const sliceViewerStateWithoutScaleBar = {
      ...getCommonSliceViewerState(viewer),
      showScaleBar: new TrackableBoolean(false, false),
    };

    const makeSliceViewPanel = (
      axes: NamedAxes,
      element: HTMLElement,
      state: SliceViewerState,
      displayDimensionsWidget: boolean,
    ) => {
      const panel = this.registerDisposer(
        new SliceViewPanel(display, element, sliceViews.get(axes)!, state),
      );
      if (displayDimensionsWidget) {
        addDisplayDimensionsWidget(this, panel);
      }
      registerRelatedLayouts(this, panel, [axes, `${axes}-3d`]);
      return panel;
    };
    const mainDisplayContents = [
      L.withFlex(
        1,
        L.box("column", [
          L.withFlex(
            1,
            L.box("row", [
              L.withFlex(1, (element) => {
                makeSliceViewPanel("xy", element, sliceViewerState, true);
              }),
              L.withFlex(1, (element) => {
                makeSliceViewPanel(
                  "xz",
                  element,
                  sliceViewerStateWithoutScaleBar,
                  false,
                );
              }),
            ]),
          ),
          L.withFlex(
            1,
            L.box("row", [
              L.withFlex(1, (element) => {
                const panel = this.registerDisposer(
                  new PerspectivePanel(
                    display,
                    element,
                    perspectiveViewerState,
                  ),
                );
                for (const sliceView of sliceViews.values()) {
                  panel.sliceViews.set(sliceView.addRef(), false);
                }
                addDisplayDimensionsWidget(this, panel);
                addUnconditionalSliceViews(viewer, panel, crossSections);
                registerRelatedLayouts(this, panel, ["3d"]);
              }),
              L.withFlex(1, (element) => {
                makeSliceViewPanel(
                  "yz",
                  element,
                  sliceViewerStateWithoutScaleBar,
                  false,
                );
              }),
            ]),
          ),
        ]),
      ),
    ];
    L.box("row", mainDisplayContents)(rootElement);
  }

  disposed() {
    removeChildren(this.rootElement);
    super.disposed();
  }
}

export class SliceViewPerspectiveTwoPanelLayout extends RefCounted {
  constructor(
    public container: DataPanelLayoutContainer,
    public rootElement: HTMLElement,
    public viewer: ViewerUIState,
    public direction: "row" | "column",
    axes: NamedAxes,
    crossSections: Borrowed<CrossSectionSpecificationMap>,
  ) {
    super();

    const sliceView = makeNamedSliceView(viewer, axes);
    const { display } = viewer;

    const perspectiveViewerState = {
      ...getCommonPerspectiveViewerState(container),
      showSliceViews: viewer.showPerspectiveSliceViews,
      showSliceViewsCheckbox: true,
    };

    const sliceViewerState = {
      ...getCommonSliceViewerState(viewer),
      showScaleBar: viewer.showScaleBar,
    };

    L.withFlex(
      1,
      L.box(direction, [
        L.withFlex(1, (element) => {
          const panel = this.registerDisposer(
            new SliceViewPanel(display, element, sliceView, sliceViewerState),
          );
          addDisplayDimensionsWidget(this, panel);
          registerRelatedLayouts(this, panel, [axes, "4panel"]);
        }),
        L.withFlex(1, (element) => {
          const panel = this.registerDisposer(
            new PerspectivePanel(display, element, perspectiveViewerState),
          );
          panel.sliceViews.set(sliceView.addRef(), false);
          addUnconditionalSliceViews(viewer, panel, crossSections);
          addDisplayDimensionsWidget(this, panel);
          registerRelatedLayouts(this, panel, ["3d", "4panel"]);
        }),
      ]),
    )(rootElement);
  }

  disposed() {
    removeChildren(this.rootElement);
    super.disposed();
  }
}

export class SinglePanelLayout extends RefCounted {
  constructor(
    public container: DataPanelLayoutContainer,
    public rootElement: HTMLElement,
    public viewer: ViewerUIState,
    axes: NamedAxes,
  ) {
    super();
    const sliceView = makeNamedSliceView(viewer, axes);
    const sliceViewerState = {
      ...getCommonSliceViewerState(viewer),
      showScaleBar: viewer.showScaleBar,
    };

    L.box("row", [
      L.withFlex(1, (element) => {
        const panel = this.registerDisposer(
          new SliceViewPanel(
            viewer.display,
            element,
            sliceView,
            sliceViewerState,
          ),
        );
        addDisplayDimensionsWidget(this, panel);
        registerRelatedLayouts(this, panel, ["4panel", `${axes}-3d`]);
      }),
    ])(rootElement);
  }

  disposed() {
    removeChildren(this.rootElement);
    super.disposed();
  }
}

export class SinglePerspectiveLayout extends RefCounted {
  constructor(
    public container: DataPanelLayoutContainer,
    public rootElement: HTMLElement,
    public viewer: ViewerUIState,
    crossSections: Borrowed<CrossSectionSpecificationMap>,
  ) {
    super();
    const perspectiveViewerState = {
      ...getCommonPerspectiveViewerState(container),
      showSliceViews: new TrackableBoolean(false, false),
    };

    L.box("row", [
      L.withFlex(1, (element) => {
        const panel = this.registerDisposer(
          new PerspectivePanel(viewer.display, element, perspectiveViewerState),
        );
        addUnconditionalSliceViews(viewer, panel, crossSections);
        addDisplayDimensionsWidget(this, panel);
        registerRelatedLayouts(this, panel, ["4panel"]);
      }),
    ])(rootElement);
  }

  disposed() {
    removeChildren(this.rootElement);
    super.disposed();
  }
}

export const LAYOUTS = new Map<
  string,
  {
    factory: (
      container: DataPanelLayoutContainer,
      element: HTMLElement,
      viewer: ViewerUIState,
      crossSections: Borrowed<CrossSectionSpecificationMap>,
    ) => DataDisplayLayout;
  }
>([
  [
    "4panel",
    {
      factory: (container, element, viewer, crossSections) =>
        new FourPanelLayout(container, element, viewer, crossSections),
    },
  ],
  [
    "3d",
    {
      factory: (container, element, viewer, crossSections) =>
        new SinglePerspectiveLayout(container, element, viewer, crossSections),
    },
  ],
]);

for (const axes of AXES_RELATIVE_ORIENTATION.keys()) {
  LAYOUTS.set(axes, {
    factory: (container, element, viewer) =>
      new SinglePanelLayout(container, element, viewer, <NamedAxes>axes),
  });
  const splitLayout = `${axes}-3d`;
  LAYOUT_SYMBOLS.set(axes, oneSquareSymbol);
  LAYOUT_SYMBOLS.set(splitLayout, "◫");
  LAYOUTS.set(splitLayout, {
    factory: (container, element, viewer, crossSections) =>
      new SliceViewPerspectiveTwoPanelLayout(
        container,
        element,
        viewer,
        "row",
        <NamedAxes>axes,
        crossSections,
      ),
  });
}

export function getLayoutByName(obj: any) {
  const layout = LAYOUTS.get(obj);
  if (layout === undefined) {
    throw new Error(`Invalid layout name: ${JSON.stringify(obj)}.`);
  }
  return layout;
}

export function validateLayoutName(obj: any) {
  getLayoutByName(obj);
  return <string>obj;
}

export class CrossSectionSpecification extends RefCounted implements Trackable {
  width = new TrackableValue<number>(1000, verifyPositiveInt);
  height = new TrackableValue<number>(1000, verifyPositiveInt);
  position: LinkedPosition;
  orientation: LinkedOrientationState;
  scale: LinkedZoomState<TrackableZoomInterface>;
  navigationState: NavigationState;
  changed = new NullarySignal();
  constructor(parent: Borrowed<NavigationState>) {
    super();
    this.position = new LinkedPosition(parent.position.addRef());
    this.position.changed.add(this.changed.dispatch);
    this.orientation = new LinkedOrientationState(
      parent.pose.orientation.addRef(),
    );
    this.orientation.changed.add(this.changed.dispatch);
    this.width.changed.add(this.changed.dispatch);
    this.height.changed.add(this.changed.dispatch);
    this.scale = new LinkedZoomState(
      parent.zoomFactor.addRef(),
      parent.zoomFactor.displayDimensionRenderInfo.addRef(),
    );
    this.scale.changed.add(this.changed.dispatch);
    this.navigationState = this.registerDisposer(
      new NavigationState(
        new DisplayPose(
          this.position.value,
          parent.pose.displayDimensionRenderInfo.addRef(),
          this.orientation.value,
        ),
        this.scale.value,
        parent.depthRange.addRef(),
      ),
    );
  }

  restoreState(obj: any) {
    verifyObject(obj);
    optionallyRestoreFromJsonMember(obj, "width", this.width);
    optionallyRestoreFromJsonMember(obj, "height", this.height);
    optionallyRestoreFromJsonMember(
      obj,
      "position",
      linkedStateLegacyJsonView(this.position),
    );
    optionallyRestoreFromJsonMember(obj, "orientation", this.orientation);
    optionallyRestoreFromJsonMember(obj, "scale", this.scale);
    optionallyRestoreFromJsonMember(
      obj,
      "zoom",
      linkedStateLegacyJsonView(this.scale),
    );
  }

  reset() {
    this.width.reset();
    this.height.reset();
    this.position.reset();
    this.orientation.reset();
    this.scale.reset();
  }

  toJSON() {
    return {
      width: this.width.toJSON(),
      height: this.height.toJSON(),
      position: this.position.toJSON(),
      orientation: this.orientation.toJSON(),
      scale: this.scale.toJSON(),
    };
  }
}

export class CrossSectionSpecificationMap extends WatchableMap<
  string,
  CrossSectionSpecification
> {
  constructor(private parentNavigationState: Owned<NavigationState>) {
    super((context, spec) =>
      context.registerDisposer(
        context.registerDisposer(spec).changed.add(this.changed.dispatch),
      ),
    );
    this.registerDisposer(parentNavigationState);
  }

  restoreState(obj: any) {
    verifyObject(obj);
    for (const key of Object.keys(obj)) {
      const state = new CrossSectionSpecification(this.parentNavigationState);
      try {
        this.set(key, state.addRef());
        state.restoreState(obj[key]);
      } finally {
        state.dispose();
      }
    }
  }

  reset() {
    this.clear();
  }

  toJSON() {
    if (this.size === 0) return undefined;
    const obj: { [key: string]: any } = {};
    for (const [k, v] of this) {
      obj[k] = v.toJSON();
    }
    return obj;
  }
}

export class DataPanelLayoutSpecification
  extends RefCounted
  implements Trackable
{
  changed = new NullarySignal();
  type: TrackableValue<string>;
  crossSections: CrossSectionSpecificationMap;
  orthographicProjection = new TrackableBoolean(false);

  constructor(
    parentNavigationState: Owned<NavigationState>,
    defaultLayout: string,
  ) {
    super();
    this.type = new TrackableValue<string>(defaultLayout, validateLayoutName);
    this.type.changed.add(this.changed.dispatch);
    this.crossSections = this.registerDisposer(
      new CrossSectionSpecificationMap(parentNavigationState.addRef()),
    );
    this.crossSections.changed.add(this.changed.dispatch);
    this.orthographicProjection.changed.add(this.changed.dispatch);
    this.registerDisposer(parentNavigationState);
  }

  reset() {
    this.crossSections.clear();
    this.orthographicProjection.reset();
    this.type.reset();
  }

  restoreState(obj: any) {
    this.crossSections.clear();
    this.orthographicProjection.reset();
    if (typeof obj === "string") {
      this.type.restoreState(obj);
    } else {
      verifyObject(obj);
      verifyObjectProperty(obj, "type", (x) => this.type.restoreState(x));
      verifyObjectProperty(obj, "orthographicProjection", (x) =>
        this.orthographicProjection.restoreState(x),
      );
      verifyObjectProperty(
        obj,
        "crossSections",
        (x) => x !== undefined && this.crossSections.restoreState(x),
      );
    }
  }

  toJSON() {
    const { type, crossSections, orthographicProjection } = this;
    const orthographicProjectionJson = orthographicProjection.toJSON();
    if (crossSections.size === 0 && orthographicProjectionJson === undefined) {
      return type.value;
    }
    return {
      type: type.value,
      crossSections: crossSections.toJSON(),
      orthographicProjection: orthographicProjectionJson,
    };
  }
}

export class DataPanelLayoutContainer extends RefCounted {
  element = document.createElement("div");
  specification: Owned<DataPanelLayoutSpecification>;

  private layout: DataDisplayLayout | undefined;

  get name() {
    return this.specification.type.value;
  }
  set name(value: string) {
    this.specification.type.value = value;
  }

  constructor(
    public viewer: ViewerUIState,
    defaultLayout: string,
  ) {
    super();
    this.specification = this.registerDisposer(
      new DataPanelLayoutSpecification(
        this.viewer.navigationState.addRef(),
        defaultLayout,
      ),
    );
    this.element.style.flex = "1";
    const scheduleUpdateLayout = this.registerCancellable(
      debounce(() => this.updateLayout(), 0),
    );
    this.specification.type.changed.add(scheduleUpdateLayout);

    registerActionListener(this.element, "toggle-orthographic-projection", () =>
      this.specification.orthographicProjection.toggle(),
    );

    // Ensure the layout is updated before drawing begins to avoid flicker.
    this.registerDisposer(
      this.viewer.display.updateStarted.add(() => scheduleUpdateLayout.flush()),
    );
    scheduleUpdateLayout();
  }
  get changed() {
    return this.specification.changed;
  }
  toJSON() {
    return this.specification.toJSON();
  }
  restoreState(obj: any) {
    this.specification.restoreState(obj);
  }
  reset() {
    this.specification.reset();
  }
  private disposeLayout() {
    const { layout } = this;
    if (layout !== undefined) {
      layout.dispose();
      this.layout = undefined;
    }
  }
  private updateLayout() {
    this.disposeLayout();
    this.layout = getLayoutByName(this.name).factory(
      this,
      this.element,
      this.viewer,
      this.specification.crossSections,
    );
  }
  disposed() {
    this.disposeLayout();
    super.disposed();
  }
}<|MERGE_RESOLUTION|>--- conflicted
+++ resolved
@@ -100,11 +100,8 @@
   inputEventBindings: InputEventBindings;
   crossSectionBackgroundColor: TrackableRGB;
   perspectiveViewBackgroundColor: TrackableRGB;
-<<<<<<< HEAD
   enableLayerColorWidget: TrackableBoolean;
-=======
   hideCrossSectionBackgroundIn3D: TrackableBoolean;
->>>>>>> 247f8e72
 }
 
 export interface DataDisplayLayout extends RefCounted {
@@ -185,11 +182,8 @@
     selectedLayer: viewer.selectedLayer,
     visibility: viewer.visibility,
     scaleBarOptions: viewer.scaleBarOptions,
-<<<<<<< HEAD
     enableLayerColorWidget: viewer.enableLayerColorWidget,
-=======
     hideCrossSectionBackgroundIn3D: viewer.hideCrossSectionBackgroundIn3D,
->>>>>>> 247f8e72
   };
 }
 
