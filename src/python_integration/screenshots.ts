/**
 * @license
 * Copyright 2018 Google Inc.
 * Licensed under the Apache License, Version 2.0 (the "License");
 * you may not use this file except in compliance with the License.
 * You may obtain a copy of the License at
 *
 *      http://www.apache.org/licenses/LICENSE-2.0
 *
 * Unless required by applicable law or agreed to in writing, software
 * distributed under the License is distributed on an "AS IS" BASIS,
 * WITHOUT WARRANTIES OR CONDITIONS OF ANY KIND, either express or implied.
 * See the License for the specific language governing permissions and
 * limitations under the License.
 */

import { debounce, throttle } from "lodash-es";
import { numChunkStatistics } from "#src/chunk_manager/base.js";
import { TrackableValue } from "#src/trackable_value.js";
import {
  columnSpecifications,
  getChunkSourceIdentifier,
  getFormattedNames,
} from "#src/ui/statistics.js";
import { toBase64 } from "#src/util/base64.js";
import { RefCounted } from "#src/util/disposable.js";
import { convertEndian32, Endianness } from "#src/util/endian.js";
import { verifyOptionalString } from "#src/util/json.js";
import { Signal } from "#src/util/signal.js";
import { getCachedJson } from "#src/util/trackable.js";
import { ScreenshotMode } from "#src/util/trackable_screenshot_mode.js";
<<<<<<< HEAD
=======
import type { ResolutionMetadata } from "#src/util/viewer_resolution_stats.js";
>>>>>>> 3f3431c6
import { getViewerResolutionMetadata } from "#src/util/viewer_resolution_stats.js";
import type { Viewer } from "#src/viewer.js";

export interface ScreenshotResult {
  id: string;
  image: string;
  imageType: string;
  depthData: string | undefined;
  width: number;
  height: number;
  resolutionMetadata: ResolutionMetadata;
}

export interface ScreenshotActionState {
  viewerState: any;
  selectedValues: any;
<<<<<<< HEAD
  screenshot: ScreenshotMetadata;
}

export interface ScreenshotMetadata {
  id: string;
  image: string;
  imageType: string;
  depthData: string | undefined;
  width: number;
  height: number;
  resolutionMetadata: ResolutionMetadata;
}

export interface ResolutionMetadata {
  panelResolutionData: PanelResolutionData[];
  layerResolutionData: LayerResolutionData[];
}

export interface PanelResolutionData {
  type: string;
  width: number;
  height: number;
  resolution: string;
}

export interface LayerResolutionData {
  name: string;
  type: string;
  resolution: string;
=======
  screenshot: ScreenshotResult;
>>>>>>> 3f3431c6
}

export interface ScreenshotChunkStatistics {
  downloadLatency: number;
  visibleChunksDownloading: number;
  visibleChunksFailed: number;
  visibleChunksGpuMemory: number;
  visibleChunksSystemMemory: number;
  visibleChunksTotal: number;
  visibleGpuMemory: number;
}

export interface StatisticsActionState {
  viewerState: any;
  selectedValues: any;
  screenshotStatistics: {
    id: string;
    chunkSources: any[];
    total: ScreenshotChunkStatistics;
  };
}

export class ScreenshotHandler extends RefCounted {
  sendScreenshotRequested = new Signal<
    (state: ScreenshotActionState) => void
  >();
  sendStatisticsRequested = new Signal<
    (state: StatisticsActionState) => void
  >();
  requestState = new TrackableValue<string | undefined>(
    undefined,
    verifyOptionalString,
  );
  /**
   * To reduce the risk of taking a screenshot while deferred code is still registering layers,
   * require that the viewer be in a ready state once, and still remain ready while all pending
   * events are handled, before a screenshot is taken.
   */
  private wasAlreadyVisible = false;
  private previousRequest: string | undefined = undefined;
  private debouncedMaybeSendScreenshot = this.registerCancellable(
    debounce(() => this.maybeSendScreenshot(), 0),
  );
  private statisticsRequested = false;
  private throttledSendStatistics = this.registerCancellable(
    throttle(
      async (requestId: string) => {
        if (
          this.requestState.value !== requestId ||
          this.previousRequest === requestId
        )
          return;
        this.throttledSendStatistics(requestId);
        if (this.statisticsRequested) return;
        this.statisticsRequested = true;
        const map = await this.viewer.chunkQueueManager.getStatistics();
        this.statisticsRequested = false;
        if (this.wasDisposed) return;
        if (
          this.requestState.value !== requestId ||
          this.previousRequest === requestId
        )
          return;
        const formattedNames = getFormattedNames(
          Array.from(map, (x) => getChunkSourceIdentifier(x[0])),
        );
        let i = 0;
        const rows: any[] = [];
        const sumStatistics = new Float64Array(numChunkStatistics);
        for (const [source, statistics] of map) {
          for (let i = 0; i < numChunkStatistics; ++i) {
            sumStatistics[i] += statistics[i];
          }
          const row: any = {};
          row.id = getChunkSourceIdentifier(source);
          row.distinctId = formattedNames[i];
          for (const column of columnSpecifications) {
            row[column.key] = column.getter(statistics);
          }
          ++i;
          rows.push(row);
        }
        const total: any = {};
        for (const column of columnSpecifications) {
          total[column.key] = column.getter(sumStatistics);
        }
        const actionState = {
          viewerState: JSON.parse(
            JSON.stringify(getCachedJson(this.viewer.state).value),
          ),
          selectedValues: JSON.parse(
            JSON.stringify(this.viewer.layerSelectedValues),
          ),
          screenshotStatistics: { id: requestId, chunkSources: rows, total },
        };
        this.sendStatisticsRequested.dispatch(actionState);
      },
      1000,
      { leading: false, trailing: true },
    ),
  );

  constructor(public viewer: Viewer) {
    super();
    this.requestState.changed.add(this.debouncedMaybeSendScreenshot);
    this.registerDisposer(
      viewer.display.updateFinished.add(this.debouncedMaybeSendScreenshot),
    );
  }

  private async maybeSendScreenshot() {
    const requestState = this.requestState.value;
    const { previousRequest } = this;
    const { layerSelectedValues } = this.viewer;
    if (requestState === undefined || requestState === previousRequest) {
      this.wasAlreadyVisible = false;
      this.throttledSendStatistics.cancel();
      return;
    }
    const { viewer } = this;
    const shouldForceScreenshot =
      this.viewer.display.screenshotMode.value === ScreenshotMode.FORCE;
    if (!viewer.isReady() && !shouldForceScreenshot) {
      this.wasAlreadyVisible = false;
      this.throttledSendStatistics(requestState);
      return;
    }
    if (!this.wasAlreadyVisible && !shouldForceScreenshot) {
      this.throttledSendStatistics(requestState);
      this.wasAlreadyVisible = true;
      this.debouncedMaybeSendScreenshot();
      return;
    }
    this.wasAlreadyVisible = false;
    this.previousRequest = requestState;
    this.throttledSendStatistics.cancel();
    viewer.display.draw();
    const screenshotData = viewer.display.canvas.toDataURL();
<<<<<<< HEAD
    const scaleMultiplier = 1;
    const resolutionMetadata = getViewerResolutionMetadata(this.viewer, scaleMultiplier);
=======
    const resolutionMetadata = getViewerResolutionMetadata(viewer);
>>>>>>> 3f3431c6
    const { width, height } = viewer.display.canvas;
    const prefix = "data:image/png;base64,";
    let imageType: string;
    let image: string;
    let depthData: string | undefined = undefined;
    if (!screenshotData.startsWith(prefix)) {
      imageType = "";
      image = "";
    } else {
      imageType = "image/png";
      image = screenshotData.substring(prefix.length);
      if (requestState.endsWith("_includeDepth")) {
        const depthArray = viewer.display.getDepthArray();
        convertEndian32(depthArray, Endianness.LITTLE);
        depthData = await toBase64(depthArray);
      }
    }
    const actionState = {
      viewerState: JSON.parse(
        JSON.stringify(getCachedJson(this.viewer.state).value),
      ),
      selectedValues: JSON.parse(JSON.stringify(layerSelectedValues)),
      screenshot: {
        id: requestState,
        image,
        imageType,
        depthData,
        width,
        height,
<<<<<<< HEAD
        resolutionMetadata
=======
        resolutionMetadata,
>>>>>>> 3f3431c6
      },
    };

    this.sendScreenshotRequested.dispatch(actionState);
  }
}<|MERGE_RESOLUTION|>--- conflicted
+++ resolved
@@ -29,10 +29,7 @@
 import { Signal } from "#src/util/signal.js";
 import { getCachedJson } from "#src/util/trackable.js";
 import { ScreenshotMode } from "#src/util/trackable_screenshot_mode.js";
-<<<<<<< HEAD
-=======
 import type { ResolutionMetadata } from "#src/util/viewer_resolution_stats.js";
->>>>>>> 3f3431c6
 import { getViewerResolutionMetadata } from "#src/util/viewer_resolution_stats.js";
 import type { Viewer } from "#src/viewer.js";
 
@@ -49,39 +46,7 @@
 export interface ScreenshotActionState {
   viewerState: any;
   selectedValues: any;
-<<<<<<< HEAD
-  screenshot: ScreenshotMetadata;
-}
-
-export interface ScreenshotMetadata {
-  id: string;
-  image: string;
-  imageType: string;
-  depthData: string | undefined;
-  width: number;
-  height: number;
-  resolutionMetadata: ResolutionMetadata;
-}
-
-export interface ResolutionMetadata {
-  panelResolutionData: PanelResolutionData[];
-  layerResolutionData: LayerResolutionData[];
-}
-
-export interface PanelResolutionData {
-  type: string;
-  width: number;
-  height: number;
-  resolution: string;
-}
-
-export interface LayerResolutionData {
-  name: string;
-  type: string;
-  resolution: string;
-=======
   screenshot: ScreenshotResult;
->>>>>>> 3f3431c6
 }
 
 export interface ScreenshotChunkStatistics {
@@ -220,12 +185,7 @@
     this.throttledSendStatistics.cancel();
     viewer.display.draw();
     const screenshotData = viewer.display.canvas.toDataURL();
-<<<<<<< HEAD
-    const scaleMultiplier = 1;
-    const resolutionMetadata = getViewerResolutionMetadata(this.viewer, scaleMultiplier);
-=======
     const resolutionMetadata = getViewerResolutionMetadata(viewer);
->>>>>>> 3f3431c6
     const { width, height } = viewer.display.canvas;
     const prefix = "data:image/png;base64,";
     let imageType: string;
@@ -255,11 +215,7 @@
         depthData,
         width,
         height,
-<<<<<<< HEAD
-        resolutionMetadata
-=======
         resolutionMetadata,
->>>>>>> 3f3431c6
       },
     };
 
