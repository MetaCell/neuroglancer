--- conflicted
+++ resolved
@@ -647,29 +647,6 @@
         const { mouseState } = this.viewer;
         const selectedAnnotationId = mouseState.pickedAnnotationId;
         const annotationLayer = mouseState.pickedAnnotationLayer;
-<<<<<<< HEAD
-        if (annotationLayer !== undefined) {
-          if (selectedAnnotationId !== undefined) {
-            e.stopPropagation();
-            const annotationRef =
-              annotationLayer.source.getReference(selectedAnnotationId)!;
-            const ann = <Annotation>annotationRef.value;
-            // Quit out if still waiting or if the annotation has been deleted.
-            if (ann === undefined || ann === null) return;
-
-            const handler = getAnnotationTypeRenderHandler(ann.type);
-            const pickedOffset = mouseState.pickedOffset;
-            const {
-              chunkTransform: { value: chunkTransform },
-            } = annotationLayer;
-            if (chunkTransform.error !== undefined) return;
-            const { layerRank } = chunkTransform;
-            const repPoint = new Float32Array(layerRank);
-            handler.getRepresentativePoint(
-              repPoint,
-              ann,
-              mouseState.pickedOffset,
-=======
         if (
           annotationLayer !== undefined &&
           !annotationLayer.source.readonly &&
@@ -747,7 +724,6 @@
                 annotationLayer.source.commit(annotationRef);
                 annotationRef.dispose();
               },
->>>>>>> 233fc39b
             );
           }
         }
