--- conflicted
+++ resolved
@@ -25,7 +25,7 @@
     --datapanelshadow: 0px 48px 48px -6px rgba(0, 0, 0, 0.88), 0px 0px 1px 0px rgba(0, 0, 0, 0.72);
 
     --text-font: Graphik, -apple-system, system-ui;
-    --monospaced-font: 'DejaVu Sans Mono', monospace;
+    --monospaced-font: "DejaVu Sans Mono", monospace;
 }
 
 input[type="checkbox"]:checked {
@@ -414,19 +414,11 @@
     }
 
     .CodeMirror-lines {
-<<<<<<< HEAD
         font-family: var(--monospaced-font);
 
         * {
             color: var(--white);
             font-family: var(--monospaced-font);
-=======
-        font-family: "DejaVu Sans Mono", monospace !important;
-
-        * {
-            color: var(--white);
-            font-family: "DejaVu Sans Mono", monospace !important;
->>>>>>> 28373b36
         }
     }
 
@@ -682,21 +674,13 @@
             gap: 0.25rem;
 
             .neuroglancer-annotation-shader-property {
-<<<<<<< HEAD
                 font-family: var(--monospaced-font);
-=======
-                font-family: "DejaVu Sans Mono", monospace !important;
->>>>>>> 28373b36
                 font-size: 0.75rem;
                 font-style: normal;
                 font-weight: 400;
 
                 * {
-<<<<<<< HEAD
                     font-family: var(--monospaced-font);
-=======
-                    font-family: "DejaVu Sans Mono", monospace !important;
->>>>>>> 28373b36
                 }
             }
 
@@ -2068,11 +2052,7 @@
                 flex: none;
                 align-items: center;
                 height: 1.125rem;
-<<<<<<< HEAD
                 font-family: var(--monospaced-font);
-=======
-                font-family: "DejaVu Sans Mono", monospace !important;
->>>>>>> 28373b36
                 color: var(--primary100);
                 border: 1px solid var(--stroke60);
                 border-radius: 0.125rem;
@@ -2305,19 +2285,11 @@
             min-width: 7.5rem;
             font-size: 0.75rem;
             color: var(--content100);
-<<<<<<< HEAD
             font-family: var(--monospaced-font);
             font-weight: 400;
 
             .neuroglancer-annotation-property-label {
                 font-family: var(--monospaced-font);
-=======
-            font-family: "DejaVu Sans Mono", monospace !important;
-            font-weight: 400;
-
-            .neuroglancer-annotation-property-label {
-                font-family: "DejaVu Sans Mono", monospace !important;
->>>>>>> 28373b36
                 margin-right: 0.15rem;
                 flex-shrink: 0;
             }
@@ -2391,19 +2363,11 @@
             box-shadow: none !important;
             font-style: normal;
             color: var(--content100);
-<<<<<<< HEAD
             font-family: var(--monospaced-font);
             font-size: 0.875rem;
 
             &:first-child {
                 font-family: var(--monospaced-font);
-=======
-            font-family: "DejaVu Sans Mono", monospace !important;
-            font-size: 0.875rem;
-
-            &:first-child {
-                font-family: "DejaVu Sans Mono", monospace !important;
->>>>>>> 28373b36
                 color: var(--content100);
                 font-size: 0.875rem;
 
@@ -2428,11 +2392,7 @@
     }
 
     .neuroglancer-multiline-autocomplete-input {
-<<<<<<< HEAD
         font-family: var(--monospaced-font);
-=======
-        font-family: "DejaVu Sans Mono", monospace !important;
->>>>>>> 28373b36
         font-size: 0.875rem;
     }
 
@@ -3088,11 +3048,7 @@
     }
 
     .neuroglancer-selection-details-position-dimension-name {
-<<<<<<< HEAD
         font-family: var(--monospaced-font);
-=======
-        font-family: "DejaVu Sans Mono", monospace !important;
->>>>>>> 28373b36
         padding: 0;
         font-size: 0.75rem;
         color: var(--caramel60);
