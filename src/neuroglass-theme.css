/* Variables */
:root {
    --black: #000000;
    --white: #ffffff;
    --dark80: #2B2B2B;
    --dark100: #141414;
    --purple10: #9271EF;
    --warning60: #FFC652;
    --caramel60: #C1915D;
    --content100: #999CA0;
    --primary80: #5D89FF;
    --primary120: #002FAC;
    --error100: #D33030;
    --primary100: #1652F0;
    --background70: #242424;
    --background80: #1F1F1F;
    --background120: #0B0B0B;
    --background60: #292929;
    --stroke60: #383838;
    --content10: #4F5254;
    --error60: #DB4E4E;
    --codetrue: #9271EF;
    --codenumber: #00875A;
    --overlayBg: #14141580;
    --datapanelshadow: 0px 48px 48px -6px rgba(0, 0, 0, 0.88), 0px 0px 1px 0px rgba(0, 0, 0, 0.72);

    --text-font: Graphik,-apple-system, BlinkMacSystemFont, Segoe UI, Roboto, Oxygen-Sans, Ubuntu, Cantarell, Helvetica Neue, system-ui, sans-serif;
    --monospaced-font: "DejaVu Sans Mono", monospace;
}

input[type="checkbox"]:checked {
    accent-color: var(--primary100);
}

/* Track */
::-webkit-scrollbar-track {
    background: var(--dark100);
    border-radius: 0.125rem;
    -webkit-box-shadow: inset 0 0 6px rgba(0, 0, 0, 0.3);
}

/* Handle */
::-webkit-scrollbar-thumb {
    background: var(--background60);
    border-radius: 0.125rem;
    -webkit-box-shadow: inset 0 0 6px rgba(0, 0, 0, 0.5);
}

/* Handle on hover */
::-webkit-scrollbar-thumb:hover {
    background: var(--background60);
}

::-webkit-scrollbar:horizontal {
    height: 8px;
    background-color: var(--dark100);
}

::-webkit-scrollbar-thumb:horizontal {
    background: var(--background60);
    border-radius: 10px;
}

ul#statusContainer {
    right: 0;
    left: 0;
    margin: 0 auto;
    display: block;
    bottom: 1.5rem;
    text-align: center;
    background: transparent;

    .neuroglancer-transfer-function-widget {
        display: grid;
        grid-template-columns: auto auto;
        grid-template-rows: auto auto;
    }

    .neuroglancer-transfer-function-window-bounds,
    .neuroglancer-invlerp-widget-bounds {
        grid-column: 1;
        grid-row: 2;
        display: flex;
        align-items: center;
        margin-top: 0.5rem;

        input[type=text] {
            width: 2.375rem !important;
        }
    }

    .neuroglancer-transfer-function-panel {
        grid-column: 1;
        grid-row: 1;
        height: 3.125rem;
        width: 11.875rem;
        margin-right: 0.5rem;
        margin-top: 0;

        canvas {
            width: 100% !important;
            height: 100% !important;
        }
    }

    li {
        width: auto !important;
        margin: 0 auto;
        border-radius: 0.125rem;
        background: var(--background60);
        border-color: var(--stroke60);
        color: var(--content100);
        display: inline-flex !important;
        font-size: 0.875rem;
        align-items: center;
        padding: 0.5rem;

        canvas {
            width: 12.5rem !important;
            flex: none;
        }
    }

    .neuroglancer-transfer-function-color-picker {
        grid-column: 2;
        grid-row: 1 / span 2;
    }

    .neuroglancer-tool-status {
        justify-content: space-between;

        .neuroglancer-layer-control-control {
            /* max-width: 100%; */
            /* margin: 0; */
        }

        .neuroglancer-layer-control-label-container {

            /* display: flex; */
            .neuroglancer-position-widget {
                .neuroglancer-position-dimension-coordinate {
                    width: 3rem !important;
                    text-align: left;
                }
            }
        }

        .neuroglancer-tool-status-body {
            flex: 1;
            padding: 0;

            .neuroglancer-render-scale-widget-legend {
                width: auto;

                div {
                    height: auto;

                    &:empty {
                        display: none;
                    }
                }
            }
        }

        .neuroglancer-tool-status-bindings {
            background: transparent;
            font-size: 0.875rem;
            color: var(--content100);
            font-style: normal;
            text-align: right !important;
            margin-left: auto;
            width: 31rem;
            padding: 0 0 0 0.25rem;
            display: inline-block;
            font-weight: 400;
        }

        .neuroglancer-tool-status-header-container {
            background: transparent;
            padding: 0;
            font-size: 0.875rem;
            color: var(--content100);
        }

        input[type="number"] {
            height: 1.5rem;
            background: var(--background80);
            padding: 0.5rem 0 0.5rem 0.5rem;
            color: var(--content100);
            font-size: 0.875rem;
            outline: 0;
            border: 0.0625rem solid var(--dark80);

            &:focus {
                border-color: var(--primary120);
            }
        }

        input[type="range"] {
            width: 10ch;
            margin: 0;
            outline: 0;
            -webkit-appearance: none;
            height: 0.25rem;
            background: var(--background80);
            outline: none;
            opacity: 0.7;
            -webkit-transition: .2s;
            transition: opacity .2s;

            &::-webkit-slider-thumb {
                -webkit-appearance: none;
                appearance: none;
                width: 0.625rem;
                height: 0.75rem;
                background: var(--primary100);
                cursor: pointer;
            }
        }
    }

    .neuroglancer-tool-status-content {
        gap: 1rem;
        margin-right: 0.25rem;

        select {
            margin-left: 0;
            border: 0.0625rem solid var(--dark80);
            padding: 0.25rem 0.5rem;
            box-sizing: border-box;
            color: var(--content100);
            text-overflow: ellipsis;
            white-space: nowrap;
            background-color: var(--background80) !important;
            overflow: hidden;
            font-size: 0.875rem;
            font-weight: 400;

            &:focus {
                outline: none;
            }
        }

        input[type="text"] {
            margin-right: 0.5rem;
            border: 0.0625rem solid var(--dark80);
            padding: 0.25rem 0.5rem;
            box-sizing: border-box;
            color: var(--content100);
            text-overflow: ellipsis;
            white-space: nowrap;
            background-color: var(--background80) !important;
            overflow: hidden;
            font-size: 0.875rem;
            font-weight: 400;
            line-height: 1.25rem;
            min-width: 3.5rem !important;

            &:focus {
                outline: none;
            }
        }

        input[type="radio"] {
            display: none;
        }

        input[type="color"] {
            border: var(--dark80) 0.094rem solid;
            -webkit-appearance: none;
            padding: 0;
            height: 1.5rem;
        }

        input[type="color"]::-webkit-color-swatch-wrapper {
            padding: 0;
            border: 0;
        }

        input[type="color"]::-webkit-color-swatch {
            border: none;
        }

        input[type="checkbox"] {
            width: 1rem;
            height: 1rem;
            margin: 0;
            margin-right: 0.5rem;

            &:checked {
                width: 1rem;
                height: 1rem;
            }

            &:focus {
                outline: none;
            }

            &:focus:checked {
                background-color: rgba(22, 82, 240, 0.15);
                box-shadow: 0 0 0 4px rgba(22, 82, 240, 0.15);
            }
        }
    }

    .neuroglancer-invlerp-widget {
        input[type=text] {
            margin-right: 0;
        }

        .neuroglancer-invlerp-widget-range-spacer {
            .neuroglancer-icon {
                svg {
                    stroke-width: 1;
                    stroke: var(--content100);
                }
            }
        }
    }

    .neuroglancer-invlerp-legend-panel {
        margin: 0.5rem 0;
        height: 0.938rem;
        width: 11.875rem;

        canvas {
            width: 100% !important;
            height: 100% !important;
        }
    }

    .neuroglancer-invlerp-cdfpanel {
        margin: 0.5rem 0;
        height: 3.125rem;
        width: 11.875rem;

        canvas {
            width: 100% !important;
            height: 100% !important;
        }
    }

}

.neuroglass-theme {
    * {
      font-family: var(--text-font);
      box-sizing: border-box;
    }

    .neuroglancer-icon svg {
        stroke: unset;
        stroke-width: unset;
        stroke-linecap: unset;
        stroke-linejoin: unset;
        pointer-events: unset;
    }

    .neuroglancer-invlerp-widget,
    .neuroglancer-transfer-function-widget {
        display: flex;
        flex-direction: column;
        gap: 0.5rem;
        margin-left: 1rem;
    }

    .neuroglancer-selection-details {
        div[title="Previous selection"] {
            background-image: url('../src/ui/images/expand_less.svg');
            background-repeat: no-repeat;
            background-position: center center;

            svg {
                display: none;
            }
        }

        div[title="Next selection"] {
            background-image: url('../src/ui/images/expand_more.svg');
            background-repeat: no-repeat;
            background-position: center center;

            svg {
                display: none;
            }
        }
    }

    .neuroglancer-invlerp-cdfpanel {
        height: 3.125rem;
    }

    .neuroglancer-transfer-function-widget-bound,
    .neuroglancer-invlerp-widget-window-bound,
    .neuroglancer-invlerp-widget-range-bound {
        min-width: 3rem;
        background: var(--background60);
        border: 1px solid var(--stroke60);
        padding: 0.25rem;
        color: var(--content100);
        outline: 0;
        font-size: 0.75rem;
        font-style: normal;
        font-weight: 400;

        &:focus {
            border-color: var(--primary100);
        }
    }

    .CodeMirror-gutter {
        background: var(--background80);
    }

    .CodeMirror-lines {
        font-family: var(--monospaced-font);

        * {
            color: var(--white);
            font-family: var(--monospaced-font);
        }
    }

    input[type=color] {
        border: var(--dark80) 0.094rem solid;
    }

    .cm-s-default {

        .cm-string,
        .cm-comment {
            font-size: 0.75rem;
            font-weight: 400;
            color: var(--error60);
        }

        .cm-number {
            font-size: 0.75rem;
            font-weight: 400;
            color: var(--codenumber);
        }

        .cm-word {
            font-size: 0.75rem;
            font-weight: 400;
            color: rgba(255, 255, 255, 0.60);
        }

        .cm-atom,
        .cm-keyword {
            font-size: 0.75rem;
            font-weight: 400;
            color: var(--codetrue);
        }
    }

    .neuroglancer-star-icon>svg {
        stroke: var(--content100);
    }

    .neuroglancer-star-icon.neuroglancer-starred>svg {
        fill: var(--content100);
    }

    .neuroglancer-segment-list-entry {
        background: transparent;

        .neuroglancer-eye-icon {
            svg {
                stroke: var(--content100);
            }
        }
    }

    .neuroglancer-segment-list-status-message {
        margin-left: 0.5rem;
        font-size: 0.75rem;
    }

    .neuroglancer-segment-list-entry-id {
        text-align: center;
        width: auto;
        padding: 0.063rem 0.125rem;
    }

    .neuroglancer-selection-details-segment-id {
        text-align: center;
        color: var(--white) !important;
        width: auto;
        padding: 0.063rem 0.125rem;
    }

    .neuroglancer-layer-list-panel-item-delete {
        background-image: url('../src/ui/images/delete.svg');
        background-repeat: no-repeat;
        background-position: center center;

        svg {
            display: none;
        }
    }

    .neuroglancer-viewer-top-row {
        .neuroglancer-annotation-tool-status {
            margin-right: 0.5rem;
        }

        .neuroglancer-icon {
            color: var(--content100);
        }

        .neuroglancer-icon.neuroglancer-checkbox-icon {
            div {
                font-size: 0.75rem;
                font-weight: 400;

                /* padding: 0 0.25rem; */
                &:empty {
                    display: none;
                }
            }
        }

        .neuroglancer-annotation-tool-status-widget {
            display: flex;
            gap: 0.25rem;
            margin-left: 1rem;
            outline: 0;
        }

        .neuroglancer-annotation-tool-status-widget-key {
            display: flex;
            width: 1.125rem;
            justify-content: center;
            align-items: center;
            height: 1.125rem;
            border: 1px solid var(--stroke60);
            border-radius: 0.125rem;
            color: var(--primary100);

            &:focus,
            &:hover {
                border-color: var(--primary100);
                outline-color: var(--primary100);
            }

            &::before,
            &::after {
                content: "";
            }
        }

        .neuroglancer-annotation-tool-status-widget-description {
            color: var(--content100);
            font-size: 0.875rem;
            font-weight: 400;
            font-family: var(--text-font);
            line-height: 20px;
        }

        .neuroglancer-annotation-tool-status-widget-layer-number {
            color: var(--content100);
            font-size: 0.875rem;
            font-weight: 500;
            line-height: 18px;
            font-family: var(--text-font);
            background: transparent !important;
        }
    }

    .neuroglancer-layer-side-panel-type {
        background: transparent;
    }

    .neuroglancer-layer-side-panel-type,
    .neuroglancer-layer-side-panel-type-measure {
        font-family: var(--text-font);
    }

    .neuroglancer-related-segment-list {
        .neuroglancer-related-segment-list-header {
            gap: 0.375rem;

            div[title="Copy segment IDs"] {
                svg {
                    stroke: transparent;
                }

                &:nth-child(1) {
                    order: 1;
                }

                &:nth-child(2) {
                    background-image: url('../src/ui/images/delete.svg');
                    background-repeat: no-repeat;
                    background-position: center;
                    order: 3;

                    svg {
                        display: none;
                    }
                }

                &:last-child {
                    order: 4;
                }
            }

            span {
                order: 2;
                flex: 1;
                font-size: 0.875rem;
                font-weight: 500;
                background: transparent;
            }
        }
    }

    .neuroglancer-invlerp-cdfpanel,
    .neuroglancer-invlerp-legend-panel {
        border-color: var(--dark80);
    }

    .neuroglancer-invlerp-widget-bounds {
        div {
            &:empty {
                display: none;
            }
        }
    }

    .neuroglancer-invlerp-range-finder-button-container {
        .neuroglancer-invlerp-range-finder-button {
            min-width: 3rem;
            background: var(--dark100);
            border: 1px solid var(--background80);
            padding: 0.25rem;
            color: var(--white);
            outline: 0;
            font-size: 0.75rem;
            font-style: normal;
            font-weight: 400;

            &:hover {
                background: var(--background80);
            }

            &:active {
                color: var(--primary80);
            }
        }
    }

    .neuroglancer-image-dropdown {
        .shader {
            .neuroglancer-layer-control-container {
                margin: 1rem 0;

                input[type="checkbox"] {
                    margin-right: 0.5rem;
                }

            }
        }

    }

    .neuroglancer-annotation-rendering-tab {
        .neuroglancer-annotation-shader-property-list {
            display: flex;
            flex-direction: column;
            padding: 0.75rem;
            gap: 0.25rem;

            .neuroglancer-annotation-shader-property {
                font-family: var(--monospaced-font);
                font-size: 0.75rem;
                font-style: normal;
                font-weight: 400;

                * {
                    font-family: var(--monospaced-font);
                }
            }

            .neuroglancer-annotation-shader-property-type {
                color: var(--error60);
            }

            .neuroglancer-annotation-shader-property-identifier {
                color: rgba(255, 255, 255, 0.6);
            }
        }

        .neuroglancer-segmentation-dropdown-skeleton-shader-header {
            padding: 0.75rem;

            svg {
                stroke: var(--content100);
            }

            a {
                color: var(--content100);
                font-size: 1rem;
                width: auto;
                height: auto;
                font-weight: 400;
            }
        }
    }

    .neuroglancer-selection-details {
        .neuroglancer-selection-details-position {
            .neuroglancer-icon {
                svg {
                    stroke: var(--content100);
                }
            }
        }

        .neuroglancer-selection-details-layer {
            color: var(--content100);
        }
    }

    .neuroglancer-single-mesh-dropdown {
        padding-top: 0.75rem !important;

        svg {
            stroke: var(--content100) !important;
        }

        a {
            font-size: 1rem;
            color: var(--content100);
            font-weight: normal;
        }
    }

    .neuroglancer-segment-display-tab {
        padding: 0.75rem !important;

        .neuroglancer-segment-list-query {
            border: var(--dark80) 1px solid;
            background: var(--background80);
            padding: 0.5rem;
        }

        .neuroglancer-segment-list-header-label {
            color: var(--content100);
            font-size: 0.75rem;
        }

        .neuroglancer-segment-list-entry.neuroglancer-segment-list-header {
            background: var(--background80);
            color: var(--content100);
            font-size: 0.75rem;
            align-items: center;
        }

        .neuroglancer-segment-list-status {
            margin: 0.5rem 0;
            background: transparent;
        }

        .neuroglancer-tool-button {
            .neuroglancer-tool-button-label {
                color: var(--content100);
            }

            .neuroglancer-tool-key-binding {
                display: flex;
                margin-right: 0.5rem;
                width: 1.125rem;
                justify-content: center;
                align-items: center;
                color: var(--primary100);
                height: 1.125rem;
                border: 1px solid var(--stroke60);
                border-radius: 0.125rem;

                &:focus,
                &:hover {
                    border-color: var(--primary100);
                    outline-color: var(--primary100);
                }

                &::before,
                &::after {
                    content: "";
                }
            }

        }
    }

    input[type="color"] {
        -webkit-appearance: none;
        padding: 0;
    }

    input[type="color"]::-webkit-color-swatch-wrapper {
        padding: 0;
        border: 0;
    }

    input[type="color"]::-webkit-color-swatch {
        border: none;
    }

    input[type="checkbox"] {
        width: 1rem;
        height: 1rem;
        margin: 0;
        display: block;

        &:checked {
            width: 1rem;
            height: 1rem;
        }

        &:focus {
            outline: none;
        }

        &:focus:checked {
            background-color: rgba(22, 82, 240, 0.15);
            box-shadow: 0 0 0 4px rgba(22, 82, 240, 0.15);
        }
    }

    .neuroglancer-annotations-tab {
        label {
            color: var(--content100);
        }

        .annotations-toolbox-container {
            margin: 0 0 1rem;
            display: flex;
            flex-direction: column;
        }

        .neuroglancer-annotation-toolbox {
            gap: 0.25rem;
            align-items: center;

            input[type=color] {
                width: 4.063rem;
                height: 1.5rem;
                margin-right: auto;
            }

            .neuroglancer-icon {
                color: var(--content100);
                text-indent: -999px;
                min-width: inherit;
                background-position: center;
                background-repeat: no-repeat;
                min-height: inherit;

                &:hover,
                &.active {
                    background-color: var(--background60);
                }

                &:nth-child(1) {
                    background-image: url('../src/ui/images/circle.svg');

                    &:hover,
                    &.active {
                        background-image: url('../src/ui/images/circle-white.svg');
                    }
                }

                &:nth-child(2) {
                    background-image: url('../src/ui/images/square.svg');

                    &:hover,
                    &.active {
                        background-image: url('../src/ui/images/square-white.svg');
                    }
                }

                &:nth-child(3) {
                    background-image: url('../src/ui/images/linear_scale.svg');

                    &:hover,
                    &.active {
                        background-image: url('../src/ui/images/linear_scale-white.svg');
                    }
                }

                &:nth-child(4) {
                    background-image: url('../src/ui/images/filter_tilt_shift.svg');

                    &:hover,
                    &.active {
                        background-image: url('../src/ui/images/filter_tilt_shift-white.svg');
                    }
                }
            }
        }

        .neuroglancer-annotation-list-header {
            margin-top: 1.25rem;
            padding: 0 0.3rem;
        }

        .neuroglancer-render-scale-widget-legend {
            color: var(--content100);
        }

        input[type="checkbox"] {
            margin-right: 0.5rem;
        }

        .neuroglass-ignore-label {
            overflow: hidden;
            color: var(--content100);
            margin: 0.5rem 0 1rem;

            input[type="checkbox"] {
                float: right;
                margin-right: 0;
            }

            ~div {
                label {
                    display: flex;
                    align-items: center;
                    margin: 0.75rem 0 0;

                    select {
                        color: var(--content100);
                    }

                    label {
                        display: block;
                        margin: 0 0 0 auto;
                    }
                }
            }
        }
    }

    .neuroglancer-layer-side-panel-tab-view {
        font-family: var(--text-font);
    }

    .neuroglancer-annotations-tab,
    .neuroglancer-layer-control-container {
        select {
            margin-left: 0;
            height: 2.25rem;
            border: 0.0625rem solid var(--dark80);
            padding: 0.5rem;
            box-sizing: border-box;
            color: var(--white);
            text-overflow: ellipsis;
            white-space: nowrap;
            background-color: var(--background80) !important;
            overflow: hidden;
            font-size: 0.875rem;
            font-weight: 400;
            line-height: 1.25rem;

            &:focus {
                outline: none;
            }
        }
    }

    .neuroglancer-side-panel {
        .range-slider {
            gap: 0.5rem;
            align-items: center;
            justify-content: flex-end;

            input[type="range"] {
                width: 10ch;
                margin: 0;
                outline: 0;
                -webkit-appearance: none;
                height: 0.25rem;
                background: var(--background80);
                outline: none;
                opacity: 0.7;
                -webkit-transition: .2s;
                transition: opacity .2s;

                &::-webkit-slider-runnable-track {
                    background: var(--background80);
                }

                &::-webkit-slider-thumb {
                    -webkit-appearance: none;
                    appearance: none;
                    width: 0.625rem;
                    height: 0.75rem;
                    background: var(--primary100);
                    cursor: pointer;
                }
            }

            input[type="number"] {
                padding-right: 0 !important;
                width: 4rem !important;
            }
        }

        .neuroglancer-layer-side-panel-title {
            .neuroglancer-layer-side-panel-type {
                color: var(--content100);
                width: 2.5rem !important;
            }

            .neuroglancer-layer-side-panel-name {
                color: var(--white);

                +.neuroglancer-checkbox-icon {
                    background: none;

                    svg {
                        display: block;
                    }
                }
            }
        }

    }

    .CodeMirror pre.CodeMirror-line,
    .CodeMirror pre.CodeMirror-line-like {
        white-space: break-spaces;
    }

    .CodeMirror.cm-s-default.neuroglancer-shader-code-widget+.neuroglancer-tab-content {
        .neuroglancer-layer-options-control-container {
            padding: 0.25rem 1rem 0.5rem;
            margin: 0;

        }
    }

    .channels-container.shader {
        .neuroglancer-tab-content {
            .neuroglancer-layer-options-control-container {
                padding: 0.25rem 0 0.5rem;
                margin: 0;
                /* .neuroglancer-layer-control-label {
                    width: 6rem;
                } */
            }
        }

        .CodeMirror-cursor {
            border-color: var(--white);
        }
    }

    .neuroglancer-layer-control-container {
        margin: 0;

        .range-slider input[type="number"] {
            height: 2.25rem;
            background: var(--background80);
            padding: 0.5rem 0 0.5rem 0.5rem;
            color: var(--content100);
            outline: 0;
            border: 0.0625rem solid var(--dark80);

            &:focus {
                border-color: var(--primary120);
            }
        }
    }

    .neuroglancer-annotations-view-dimension {
        text-align: left;
    }

    .neuroglancer-annotations-view-dimension-scale {
        font-size: 0.75rem;
        font-family: var(--text-font);
        font-weight: 400;
    }

    .neuroglancer-annotations-view-dimension-name {
        font-size: 0.75rem;
        font-family: var(--text-font);
        font-weight: 400;
        color: var(--caramel60);
    }

    .neuroglancer-annotation-description {
        font-size: 0.75rem;
        font-weight: 400;
        color: var(--content100);
        margin-top: 0.5rem;
    }

    .neuroglancer-annotation-list-entry {
        background: transparent !important;
        margin: 0.25rem 0 0;
        border-radius: 0.125rem;
        border: 1px solid transparent;
        padding: 0.25rem;

        .annotation-point {
            background: url('../src/ui/images/circle.svg') no-repeat;
            text-indent: -999px;
        }

        .annotation-box {
            background: url('../src/ui/images/square.svg') no-repeat;
            text-indent: -999px;
        }

        .annotation-line {
            background: url('../src/ui/images/linear_scale.svg') no-repeat;
            text-indent: -999px;
        }

        .annotation-ellipsoid {
            background: url('../src/ui/images/filter_tilt_shift.svg') no-repeat;
            text-indent: -999px;
        }

        .neuroglancer-annotation-list-entry-delete {
            background-image: url('../src/ui/images/delete-white.svg');
            background-repeat: no-repeat;
            background-position: center;

            svg {
                display: none;
            }
        }

        &:hover {
            background: var(--background80) !important;
        }

        &.neuroglancer-annotation-selected {
            border-color: var(--primary100);
            background: var(--background80) !important;
        }

        .neuroglancer-annotation-icon {
            font-size: 1rem;
            position: relative;
        }
    }

    .neuroglancer-annotation-list-entry-delete~.neuroglancer-annotation-description {
        margin-top: 0rem;
    }

    .neuroglancer-annotation-coordinate {
        font-size: 0.75rem;
        text-align: left;
        font-weight: 400;
    }

    .close-button {
        position: static;
    }

    .neuroglancer-icon {
        &[title="Close panel"] {
            margin-left: 0.25rem;

            svg {
                color: var(--white);
            }
        }
    }

    .overlay-content {
        border: 0.0625rem solid var(--background80);
        background: var(--dark100);
        outline: 0 !important;
        padding-top: 0;
        max-width: 80vw;
        height: 80vh;

        .CodeMirror-cursor {
            border-color: var(--white);
        }

        .overlay-header {
            display: flex;
            align-items: center;
            border-bottom: 0.0625rem solid var(--background80);
            margin: 0 -0.75rem 0.75rem;
            padding: 0 0.75rem;

            p {
                margin-right: auto;
                color: var(--white);
                font-size: 0.875rem;
                font-style: normal;
                font-weight: 500;
            }

            svg {
                stroke: var(--content100);
            }

            .overlay-heading {
                +.neuroglancer-icon {
                    background-repeat: no-repeat;
                    background-position: center;
                    background-size: 0.875rem;
                }
            }
        }

        .button-group {
            display: flex;
            align-items: center;
            justify-content: flex-end;
            border-top: 0.0625rem solid var(--background80);
            margin: 0.75rem -0.75rem 0;
            padding: 0.75rem 0.75rem 0;

            button {
                font-size: 0.75rem;
                padding: 0.5rem 0.75rem;
                height: 2rem;
                font-weight: 500;
                border-radius: 0;
                border: none;
                box-sizing: border-box;
                cursor: pointer;
                line-height: 1;
                letter-spacing: -0.01em;
                text-align: left;

                &:disabled {
                    opacity: 0.4;
                    pointer-events: none;
                }

                &.text-primary {
                    color: var(--primary80);
                    background-color: transparent;
                    border: none;
                }

                &.contained-primary {
                    background-color: var(--primary100);
                    color: var(--white);
                }

                &.outlined-primary {
                    border: 0.0938rem solid var(--stroke60);
                    background-color: transparent;
                    color: var(--white);
                }

                &:first-of-type {
                    margin-right: auto;
                }

                &:last-of-type {
                    margin-left: 0.5rem;
                }
            }
        }

        .CodeMirror {
            margin-bottom: 0.5rem;
            border-radius: 0.25rem;

            .CodeMirror-gutter-elt {
                .CodeMirror-guttermarker-subtle {
                    color: var(--content100);
                }
            }
        }
    }

    .neuroglancer-multiline-autocomplete-dropdown {
        border-color: var(--background80);
    }

    .neuroglancer-multiline-autocomplete-completion {
        &:hover {
            outline-color: rgba(255, 255, 255, 0.2);
        }
    }

    .neuroglancer-multiline-autocomplete-completion-description {
        color: var(--content100);
    }

    .neuroglancer-multiline-autocomplete-completion-with-description {
        padding: 0.5rem 1rem;
    }

    .neuroglancer-layer-item {
        margin: 0;
        border-color: var(--background80);
        padding-left: 0.15rem;
        min-height: 1.875rem;

        &[data-selected="true"] {
            border-color: var(--primary120);

            &:hover {
                border-color: var(--primary120);
                background-color: transparent;
            }

            &[data-visible="false"] {
                border-color: var(--primary120) !important;
                background-color: transparent !important;

                .neuroglancer-layer-item-label {
                    color: var(--white) !important;
                }

                .neuroglancer-layer-item-number {
                    color: var(--content100);
                }

                &:hover {
                    .neuroglancer-layer-item-label {
                        color: var(--content100);
                    }

                    .neuroglancer-icon svg {
                        color: var(--content100) !important;
                    }
                }

                &[data-pick="true"] {
                    &:hover {
                        background-color: var(--dark100) !important;
                    }
                }
            }

            &[data-pick="true"] {
                border-color: var(--primary120);

                .neuroglancer-layer-item-label {
                    background-color: var(--primary120);
                }

                &:hover {
                    border-color: var(--primary120);
                    background-color: var(--dark100);

                    .neuroglancer-layer-item-label {
                        color: var(--white);
                        background-color: var(--primary120);
                    }
                }
            }
        }

        &[data-visible="false"] {
            border-color: var(--background80);

            .neuroglancer-layer-item-label {
                color: var(--white);
            }

            .neuroglancer-layer-item-number {
                color: var(--content100);
            }

            &:hover {
                border-color: var(--background80);
                background-color: var(--dark100);

                .neuroglancer-layer-item-label {
                    color: var(--white);
                }

                .neuroglancer-icon svg {
                    color: var(--content100) !important;
                }
            }
        }

        &[data-pick="true"] {
            border-color: var(--background80);

            .neuroglancer-layer-item-label {
                background-color: var(--primary120);
            }

            &:hover {
                border-color: var(--background80);
                background-color: var(--dark100);

                .neuroglancer-layer-item-label {
                    color: var(--white);
                    background-color: var(--primary120);
                }
            }
        }

        .neuroglancer-layer-item-label {
            color: var(--white);
            background-color: transparent;
        }

        .neuroglancer-layer-item-number {
            font-size: 0.875rem;
            font-weight: 500;
            padding-right: 4px;
            line-height: 1.125rem;
            letter-spacing: -0.01em;
            background-color: transparent;
            color: var(--content100);
        }

        .neuroglancer-layer-item-value {
          font-size: inherit !important;
        }

        .neuroglancer-layer-item-button-container {
            padding-left: 4px;
        }

        .neuroglancer-icon svg {
            color: var(--content100) !important;
        }

        &:hover {
            border-color: var(--background80);
            background-color: var(--dark100);

            .neuroglancer-layer-item-label {
                color: white;
            }

            .neuroglancer-icon svg {
                color: var(--content100) !important;
            }
        }
    }

<<<<<<< HEAD
    .neuroglancer-display-dimensions-widget-dimension-grid > :not(:last-child),
    .neuroglancer-display-dimensions-widget > :not(:last-child) {
      padding-bottom: 4px;
=======
    .neuroglancer-display-dimensions-widget-default,
    .neuroglancer-depth-range-relative-checkbox-label {
        display: flex;
        align-items: center;
        gap: 0.25rem;
        font-size: 0.875rem;
    }

    .neuroglancer-layer-panel {
        margin: 0;
    }

    .neuroglancer-display-dimensions-widget-default {
        margin-top: 0.25rem;
        display: flex;
        align-items: center;
        width: fit-content;
        font-size: 0.875rem;
>>>>>>> c587a4ed
    }

    .neuroglancer-display-dimensions-widget-default,
    .neuroglancer-depth-range-relative-checkbox-label {
      display: flex;
      align-items: center;
      gap: 4px;
    }

    .neuroglancer-display-dimensions-widget {
        border-radius: 0.125rem;
        background: rgba(20, 20, 21, 0.30);
        backdrop-filter: blur(0.125rem);
        padding: 0 0.25rem;
        top: 0.5rem;
        left: 0.5rem;
    }

    .neuroglancer-display-dimensions-widget:hover {
      padding-bottom: 0.25rem;
    }

    .neuroglancer-display-dimensions-widget-dimension {
        align-items: center;

        * {
          font-family: var(--monospaced-font);
        }

        &:hover {
            outline: none;
        }

        .neuroglancer-display-dimensions-widget-name,
        .neuroglancer-display-dimensions-widget-scale-factor input {
          font-size: 0.75rem;
        }
    }

    .neuroglancer-depth-range-widget-grid {
      margin: 0;
      font-size: 1.125rem;
    }

    .neuroglancer-display-dimensions-widget input {
        font-size: 0.875rem;
        font-weight: 400;
        line-height: 0.8731rem;
        text-align: center;
        width: 1rem;
        height: 1.375rem;
    }

    .neuroglancer-depth-range-widget-grid input {
      font-family: var(--monospaced-font);
      font-size: 1.125rem;
      font-weight: 400;
    }

    label.perspective-panel-show-slice-views {
        font-size: 0.75rem;
        font-weight: 400;
        line-height: 1.125rem;
        text-align: left;
        color: var(--white);
        display: flex;
        align-items: center;
        gap: 0.25rem;
        font-family: var(--text-font);
    }

    label.perspective-panel-show-slice-views input {
        width: 1rem;
        height: 1rem;
        position: relative;
        appearance: none;
        cursor: pointer;
    }

    label.perspective-panel-show-slice-views input::after {
        content: "";
        width: 1rem;
        height: 1rem;
        display: block;
        position: absolute;
        top: 50%;
        transform: translateY(-50%);
        left: 0;
    }

    &.neuroglancer-show-panel-borders .neuroglancer-panel {
        border-width: 0.063rem;
        box-shadow: var(--datapanelshadow);
        border-color: var(--background80);
        border-radius: 0.125rem;

        &:focus-within {
            border-color: var(--primary100);
        }
    }

    .neuroglancer-tool-button {
        display: flex;
        align-items: center;
        gap: 0.5rem;
        margin-bottom: 0.5rem;
    }


    .neuroglancer-layer-control-label-text-container {
        font-size: 0.875rem;
        font-weight: 400;
        line-height: 1.25rem;
        color: var(--content100);


    }

    .section-wrapper,
    .neuroglancer-segmentation-rendering-tab {
        display: flex;
        margin: 0;
        flex-direction: column;

        .neuroglancer-layer-control-control {
            display: flex;
            align-items: center;
            gap: 0.5rem;

            input[type="text"] {
                width: 8ch;
            }

            &[type="checkbox"]:hover {
                outline: 0.25rem solid #999CA010;
            }

            &[type="checkbox"]:checked:focus,
            &[type="checkbox"]:checked:active {
                outline: 0.25rem solid #1652F015;
            }

            &[type="checkbox"]:checked:hover {
                outline: 0.25rem solid #1652F015;
            }
        }

        input[type="checkbox"].neuroglancer-layer-control-control {
            margin: 0 0 0 auto;
            display: block;

            &:checked {
                margin: 0 0 0 auto;
            }
        }



        .neuroglancer-layer-control-label {
            display: flex;
            align-items: center;
            min-height: 2.25rem;
        }

        &>label {
            padding: 0.25rem 0.75rem;
        }





        .neuroglancer-render-scale-widget-legend {
            font-size: 0.75rem;
            font-weight: 400;
            line-height: 0.975rem;
            color: var(--content100);
        }

        .neuroglancer-layer-control-label-text-container {
            font-size: 0.875rem;
            font-weight: 400;
            line-height: 1.25rem;
            color: var(--content100);
        }



        select,
        .range-slider input[type="number"],
        input[type="text"] {
            margin-left: 0;
            height: 2.25rem;
            border: 0.0625rem solid var(--dark80);
            padding: 0.5rem;
            box-sizing: border-box;
            color: var(--white);
            text-overflow: ellipsis;
            white-space: nowrap;
            background-color: var(--background80) !important;
            overflow: hidden;
            font-size: 0.875rem;
            font-weight: 400;
            line-height: 1.25rem;

            &:focus {
                outline: none;
            }
        }
    }



    .shader {
        margin: 0.5rem 0rem 0;
        padding: 0.75rem;
        background-color: var(--background80);

        .neuroglancer-image-dropdown-top-row {
            margin-bottom: 0.5rem;
            font-size: 0.875rem;
            font-weight: 400;
            color: rgba(255, 255, 255, 0.80);
        }

        .neuroglancer-icon {
            svg {
                stroke: var(--content100) !important;
            }

            +.neuroglancer-icon {
                color: var(--content100);
                font-size: 1rem;
                font-weight: normal;
            }
        }

    }

    .CodeMirror {
        width: 100%;
        box-sizing: border-box;
        border-radius: 0.25rem;
        border: 0.0625rem solid var(--dark80);
        color: rgba(255, 255, 255, 0.60);
        background-color: var(--background70);
        /* margin-bottom: 0.5rem; */
    }

    .CodeMirror-gutters {
        background-color: var(--background80);
        border-color: var(--dark80);
    }

    .neuroglancer-tab-view {
        &>.neuroglancer-stack-view {
            &>.neuroglancer-tab-content {
                padding: 0;
            }
        }
    }

    .accordion {
        background-color: var(--dark100);

        .accordion-item {
            border-bottom: 1px solid var(--dark80);
            position: relative;

            .accordion-title {
                padding: 0.75rem;
                cursor: pointer;
                font-size: 0.875rem;
                font-weight: 500;
            }

            &:not(.accordion-expanded) .accordion-title {
                &:hover {
                    background: var(--background80);
                }
            }

            .neuroglancer-label-dropdown-right-gap {
                display: flex;
                align-items: center;
                justify-content: space-between;
            }

            .appearance-container {
                .neuroglancer-layer-control-container {
                    &:nth-child(1) {
                        .neuroglancer-layer-control-label {
                            gap: 0;
                        }

                        input[type="radio"] {
                            cursor: pointer;
                            background: var(--background80) url('../src/ui/images/colorpicker100.svg') no-repeat;
                            width: 2rem;
                            height: 2rem;
                            border-radius: 0.125rem;
                            background-position: center center;
                            position: absolute;
                            right: 2.5rem;
                            top: 2.625rem;
                            -webkit-appearance: none;
                            margin: 0 0.2rem 0 auto;
                            display: block;

                            &:checked {
                                background: var(--background60) url('../src/ui/images/colorspicker.svg') no-repeat;
                                background-position: center center;
                                border: 1px solid var(--primary100);
                            }
                        }

                        input[type="color"] {
                            transform: translate(0, 2.625rem);
                            height: 1.5rem;
                        }

                        .neuroglancer-tool-key-binding {
                            &::before {
                                display: none;
                            }
                        }
                    }

                    &:nth-child(2) {
                        input[type="radio"] {
                            cursor: pointer;
                            background: var(--background80) url('../src/ui/images/paintpicker.svg') no-repeat;
                            width: 2rem;
                            height: 2rem;
                            position: absolute;
                            border-radius: 0.125rem;
                            background-position: center center;
                            right: 0.625rem;
                            top: 2.625rem;
                            -webkit-appearance: none;
                            margin: 0 0 0 auto;
                            display: block;

                            &:checked {
                                background: var(--background60) url('../src/ui/images/paintpicker100.svg') no-repeat;
                                background-position: center center;
                                border: 1px solid var(--primary100);
                            }
                        }

                        .neuroglancer-layer-control-label {
                            border-left: 1px solid var(--background80);
                            padding-left: .75rem;
                            margin-left: 0.625rem;
                        }

                        .neuroglancer-layer-control-control {
                            justify-content: flex-end;
                            gap: 0;

                            input {
                                width: 4rem;
                            }
                        }
                    }

                    &:nth-child(3) {
                        .neuroglancer-layer-control-control {
                            justify-content: flex-end;

                            input {
                                width: 5rem;
                            }
                        }
                    }

                }
            }
        }

        .accordion-content {
            padding: 0 0.75rem 0.75rem;
            height: 100%;
            display: flex;
            flex-direction: column;

            .skeleton-container {
                .neuroglancer-layer-control-container {
                    margin-bottom: 0.5rem;
                }
            }

            .neuroglancer-render-scale-widget-legend {
                color: var(--content100);
                font-size: 0.75rem;
                font-weight: 400;
                line-height: 100%;
                display: flex;
                flex-direction: column;
                gap: 0.25rem;
            }

            .slice2d-container,
            .slice-2d-container,
            .volume-rendering-container,
            .appearance-container,
            .mesh3d-container,
            .visibility-container {
                display: flex;
                flex-direction: column;
                gap: 0.5rem;
            }

            select {
                width: 150px;
            }

            .neuroglancer-label-linkedto {
                width: 51%;
                display: inline-flex;
                color: var(--content100);
                font-size: 0.875rem;

                ~button {
                    background-color: transparent;
                    background-image: url('../src/ui/images/link_off.svg');
                    background-repeat: no-repeat;
                    background-position: center;
                    border: 0;
                    width: 1.4rem;
                    height: 1.4rem;
                    border-radius: 0.25rem;
                    float: right;
                    text-indent: -999px;
                    cursor: pointer;
                    margin: 0.15rem 0 0 0.5rem;
                    position: relative;

                    &:after {
                        background: var(--dark80);
                        content: attr(neuroglancer-label-linkedto-data-tooltip);
                        display: block;
                        text-indent: 0;
                        position: absolute;
                        right: 0;
                        font-size: 0.75rem;
                        top: 100%;
                        margin: 0.25rem 0 0;
                        padding: 0.35rem 0.35rem;
                        color: var(--white);
                        border-radius: 4px;
                        opacity: 0;
                    }

                    &:hover {
                        background-image: url('../src/ui/images/link_on.svg');
                        background-repeat: no-repeat;
                        background-position: center;
                        background-color: var(--dark80);

                        &:after {
                            opacity: 1;
                        }
                    }

                }
            }
        }

        .neuroglancer-coordinate-space-transform-scale-container {
            border: 0;
        }

        .neuroglancer-coordinate-space-transform-output-name-container {
            border: 0;
            margin-right: 0;
        }

        .neuroglancer-coordinate-space-transform-output-scale-container {
            margin: 0;
        }

        .neuroglancer-coordinate-space-transform-scale-suggestion {
            border-radius: 0;
            background: var(--background80);
            border-color: var(--dark80);
            font-size: 0.75rem;
            padding: 0.125rem 0.5rem 0.125rem 0.25rem;
            display: flex;
            align-items: center;
            margin: 0.188rem;

            svg {
                width: 0.625rem;
                height: 0.625rem;
            }

            &:hover {
                border: 1px solid var(--dark80);
                color: var(--content100);
            }
        }

        .neuroglancer-coordinate-space-transform-widget {
            input {
                margin: 0.188rem;
                background: var(--background80);
                border: 1px solid var(--dark80) !important;
                color: var(--content100);
                padding: 0.5rem;
                text-align: left;
                outline: 0;
                font-size: 0.875rem;
            }
        }

        .neuroglancer-layer-data-sources-source-default {
            padding: 0.4rem 0 0;
        }

        .neuroglancer-layer-data-sources-source-default,
        .neuroglancer-layer-data-sources-info-line {
            display: flex;
            flex-direction: row-reverse;
            position: relative;
            margin: 0;
            color: var(--content100);

            input {
                width: 1rem;
                height: 1rem;
                margin: 0 0 0 auto;
                display: block;

                &:checked {
                    width: 1rem;
                    height: 1rem;
                    margin: 0 0 0 auto;
                }

                &:focus {
                    outline: none;
                }

                &:focus:checked {
                    background-color: rgba(22, 82, 240, 0.15);
                    box-shadow: 0 0 0 4px rgba(22, 82, 240, 0.15);
                }
            }

        }

        .neuroglancer-layer-data-source-subsource {
            margin: 1.8rem 0 0.5rem
        }
    }

    .neuroglancer-layer-options-control-container {
        .neuroglancer-layer-control-label {
            .neuroglancer-tool-key-binding {
                display: flex;
                margin-right: 0.5rem;
                width: 1.125rem;
                justify-content: center;
                flex: none;
                align-items: center;
                height: 1.125rem;
                font-family: var(--monospaced-font);
                color: var(--primary100);
                border: 1px solid var(--stroke60);
                border-radius: 0.125rem;

                &:focus,
                &:hover {
                    border-color: var(--primary100);
                    outline-color: var(--primary100);
                }

                &::before,
                &::after {
                    content: "";
                }
            }
        }
    }

    .neuroglancer-layer-data-sources-container {
        .metacell-neuroglancer-add-button {
            background: transparent;
            border: 0;
            display: flex;
            align-items: center;
            font-size: 0.75rem;
            color: var(--content100);
            font-weight: 500;
            gap: 0.5rem;
            margin: 1.25rem 0 0 1rem;

            .neuroglancer-icon {
                width: auto;

                svg {
                    stroke-width: 0;

                }
            }

            &[title="Embed in additional output dimension"] {
                .neuroglancer-icon {
                    width: auto;

                    svg {
                        width: 0.875rem !important;
                        height: 0.875rem !important;
                        stroke: var(--content100);
                        stroke-width: 2 !important;

                    }
                }
            }
        }
    }

    .neuroglancer-layer-data-source {
        .metacell-neuroglancer-add-button {
            margin: 0;
        }

        .neuroglancer-icon {
            font-size: 0.75rem;
            display: flex;
            align-items: center;
            gap: 0.5rem !important;
            color: var(--content100);
            font-weight: 500 !important;

            svg {
                width: 0.75rem;
                height: 0.75rem;
                stroke-width: 1 !important;

            }
        }
    }



    .neuroglancer-coordinate-space-transform-input-bounds,
    .neuroglancer-coordinate-space-transform-output-bounds {
        color: var(--warning60);
        font-size: 0.75rem;
    }

    .neuroglancer-coordinate-space-transform-label {
        color: var(--white);
        font-size: 0.75rem;
        font-style: normal;
    }

    .neuroglancer-coordinate-space-transform-input-name,
    input.neuroglancer-coordinate-space-transform-output-name {
        color: var(--caramel60) !important;
    }

    .neuroglancer-coordinate-space-transform-translation-label {
        writing-mode: horizontal-tb;
    }

    .neuroglancer-coordinate-space-transform-widget {
        margin-top: 0.5rem;
    }

    .neuroglancer-layer-data-sources-source-id {
        order: 1;

        &:not(:empty) {
            color: var(--primary100);
            font-weight: 400;
            text-transform: capitalize;
        }
    }

    .neuroglancer-selection-details-layer-title {
        background-color: var(--background80);
        padding: 0.125rem 0.25rem;
        font-size: 0.875rem;
        font-weight: 400;
        line-height: 1.25rem;
        color: var(--content100);
        font-family: var(--text-font);
    }

    .neuroglancer-related-segment-list-title {
        font-family: var(--text-font);
    }



    .neuroglancer-selection-details-layer-body {
        padding: 0.3rem 0.25rem 0.34rem;

        .neuroglancer-selected-annotation-details-position-grid {
            position: relative;

            .neuroglancer-selected-annotation-details-position-coord {
                +.neuroglancer-icon {
                    transform: translate(0.25rem, 0);
                }
            }

            .neuroglancer-selected-annotation-details-delete {
                background-image: url('../src/ui/images/delete.svg');
                background-repeat: no-repeat;
                background-position: center;
                transform: translate(0.25rem, 0);

                svg {
                    display: none;
                }
            }
        }

        .neuroglancer-selected-annotation-details-position-dim {
            font-family: inherit;
            padding: 0;
            font-size: 0.75rem;
            color: var(--caramel60);
            font-weight: 400;
            line-height: 0.8731rem;
        }

        .neuroglancer-selected-annotation-details-position-coord {
            font-size: 0.75rem;
            font-weight: 400;
            line-height: 0.8731rem;
            padding: 0;
            color: var(--white);
        }

        .neuroglancer-annotation-details-description {
            margin-top: 0.75rem;
            font-weight: 400;
            font-size: 0.875rem;
            background: var(--background80);
            border: 1px solid var(--dark80);
            color: var(--content100);
            padding: 0.5rem;
            height: 3.25rem;
            font-family: var(--text-font);
            resize: none;
            overflow-y: scroll;

            &::placeholder {
                font-weight: 400;
                font-size: 0.875rem;
            }

            &::-webkit-resizer {
                background: url('../src/ui/images/resize-icon.svg') no-repeat;
                background-position: -4px -4px;
            }
        }

        .neuroglancer-selected-annotation-details-position-grid {
            row-gap: 0.5rem;
            margin-bottom: 0.5rem;

            .neuroglancer-icon {
                color: var(--content100);
            }
        }

        .neuroglancer-selected-annotation-details-icon {
            display: none;
        }

        .neuroglancer-icon+.neuroglancer-icon {
            margin-left: 0;
        }
    }

    .neuroglancer-selection-details-layer {
        border-color: var(--background80);
        margin-bottom: 0;

        input[type="checkbox"] {
            margin-right: 0.5rem;
        }

        &:first-of-type {
            margin-top: 0;
            position: relative;
        }

        .neuroglancer-annotation-property {
            display: flex;
            max-width: max-content;
            min-width: 7.5rem;
            font-size: 0.75rem;
            color: var(--content100);
            font-family: var(--monospaced-font);
            font-weight: 400;

            .neuroglancer-annotation-property-label {
                font-family: var(--monospaced-font);
                margin-right: 0.15rem;
                flex-shrink: 0;
            }

            .neuroglancer-annotation-property-value {
                text-overflow: ellipsis;
                overflow: hidden;
                white-space: nowrap;
                font-size: 0.75rem;
                color: var(--content100);
                flex: 1;
                min-width: 0;
            }
        }
    }

    .neuroglancer-coordinate-space-transform-widget-reset-buttons {
        .neuroglancer-icon {
            width: auto;
            padding: 0 0.25rem;
            margin-top: 0.25rem;
        }
    }

    .neuroglancer-coordinate-space-transform-output-extend {
        flex-direction: row;
        gap: 0.25rem;
        margin-top: 0.25rem;

        div[title="Extend to additional source dimension"] svg {
            stroke: var(--content100);
            stroke-width: 2 !important;
        }

        .neuroglancer-icon {
            width: auto;
            gap: 0.125rem;
            padding: 0;
            font-size: 0.625rem;
            font-weight: 400;
            line-height: 0.8731rem;
            padding: 0 0.25rem;

            &+.neuroglancer-icon {
                margin: 0;
            }

            svg {
                width: 0.625rem;
                height: 0.625rem;
            }
        }
    }

    .neuroglancer-layer-data-sources-source-messages {
        margin: 0;
    }

    .neuroglancer-multiline-autocomplete-dropdown {
        box-shadow: 0px 12px 12px -6px rgba(0, 0, 0, 0.52), 0px 0px 1px 0px rgba(0, 0, 0, 0.40);
        color: var(--content100);
        font-style: normal !important;
        font-weight: 400;
        padding: 0 !important;
        margin: 0 !important;

        div {
            background: transparent !important;
            border: 0 !important;
            outline: 0 !important;
            box-shadow: none !important;
            font-style: normal;
            color: var(--content100);
            font-family: var(--monospaced-font);
            font-size: 0.875rem;

            &:first-child {
                font-family: var(--monospaced-font);
                color: var(--content100);
                font-size: 0.875rem;

                &:last-child {
                    color: var(--purple10);
                    font-family: var(--text-font);
                    font-size: 0.75rem;
                }
            }

        }
    }

    .neuroglancer-layer-data-source {
        display: flex;
        flex-direction: column;

        li.neuroglancer-message-error {
            font-size: 0.75rem;
            color: var(--error100);
        }
    }

    .neuroglancer-multiline-autocomplete-input {
        font-family: var(--monospaced-font);
        font-size: 0.875rem;
    }

    .neuroglancer-multiline-autocomplete {
        margin: 0;
        border: 0.0625rem solid var(--dark80);
        padding: 0.5rem;
        box-sizing: border-box;
        text-overflow: ellipsis;
        white-space: nowrap;
        background-color: var(--background80) !important;
        overflow: hidden;
        font-size: 0.875rem;
        font-weight: 400;
        line-height: 1.25rem;
    }

    .neuroglancer-tab-view-bar {
        height: 2.25rem;
        background: var(--dark100);
        padding: 0 0.25rem;
        display: flex;
        align-items: center;
        border-color: var(--dark80);

        .neuroglancer-tab-label {
            position: relative;
            margin: 0;
            display: flex;
            align-items: center;
            height: 100%;
            font-size: 0.875rem;
            font-weight: 500;
            border: none;
            line-height: 1.125rem;
            letter-spacing: -0.01em;
            padding: 0 0.75rem;
            color: var(--content100);

            &::before {
                content: '';
                width: 100%;
                height: 0.125rem;
                position: absolute;
                left: 0;
                bottom: -0.0625rem;
            }

            &:hover {
                color: var(--white);
            }

            &.neuroglancer-selected-tab-label {
                background-color: transparent;
                border: none;
                padding: 0 0.75rem;
                margin-bottom: 0;
                color: var(--primary100);

                &::before {
                    background-color: var(--primary100);
                }
            }
        }
    }

    .neuroglancer-viewer-top-row {
        margin-bottom: 0;
        height: 2.25rem;
        padding: 0 0.5rem;
        background-color: var(--dark100);
        border-bottom: 0.0625rem solid var(--dark80);
    }

    .neuroglancer-position-dimension-coordinate {
        font-size: 0.75rem;
        font-weight: 400;
        line-height: 0.8731rem;
        margin-left: 0.25rem;
        padding: 0;
        text-align: left;
        color: var(--white);
    }

    .neuroglancer-position-widget {
        * {
          font-family: var(--monospaced-font) !important;
        }

        .neuroglancer-position-dimension+.neuroglancer-position-dimension {
            margin-left: 0.5rem;
        }

        .neuroglancer-icon {
            margin-left: 0.25rem;
        }
    }

    .neuroglancer-position-dimension-coordinate-label {
      color: var(--warning60);
      font-size: 12px;
      font-weight: 400;

      &::before {
        color: var(--warning60);
      }

      &::after {
        color: var(--warning60);
      }
    }

    .neuroglancer-position-dimension-coordinate-dropdown {
      gap: 2px;
    }

    .neuroglancer-dimension-dropdown-coordinate-entry {
      font-size: 12px;
      font-weight: 400;
    }

    .neuroglancer-dimension-dropdown-coordinate-entry:hover {
      background-color: var(--background80);
    }

    .neuroglancer-dimension-dropdown-coordinate-label {
      color: var(--warning60);
      font-size: 12px;
      font-weight: 400;
    }

    .neuroglancer-position-dimension-scale-container {
        margin-left: 0;
        margin-right: 0;
    }

    .neuroglancer-position-dimension-scale-container[data-is-empty="false"] {
        margin-right: 0;

        .neuroglancer-position-dimension-scale {
            font-size: 0.75rem;
            font-weight: 400;
            line-height: 0.8731rem;
            color: var(--content100);

        }

        &::before {
            font-size: 0.75rem;
            font-weight: 400;
            line-height: 0.8731rem;
            color: var(--content100);
        }

        &::after {
            font-size: 0.75rem;
            font-weight: 400;
            line-height: 0.8731rem;
            color: var(--content100);
        }
    }

    .neuroglancer-position-dimension-name {
        padding: 0;
        font-size: 0.75rem;
        color: var(--caramel60);
        font-weight: 400;
        line-height: 0.8731rem;
    }

    .neuroglancer-icon {
        width: 1.25rem;
        height: 1.25rem;
        padding: 0;
        border-radius: 0.125rem;
        margin: 0;

        &+.neuroglancer-icon {
            margin-left: 0.25rem;
        }

        &.dark-background[data-checked="true"] {
            background-color: var(--background60);

            svg {
                color: var(--white);
            }
        }

        &.light-background[data-checked="false"] {
            svg {
                color: var(--white);
            }
        }

        &:hover {
            background-color: transparent;
        }
    }

    .neuroglancer-mouse-position-widget {
        font-size: 0.75rem;
        font-weight: 400;
        line-height: 0.8731rem;
        color: #FFC652;
        margin-left: 0.75rem;
    }

    .neuroglancer-side-panel-column {
        background-color: var(--dark100);
    }

    .neuroglancer-resize-gutter-horizontal {
        padding: 0;
        background-color: var(--background80);

        +.neuroglancer-side-panel-column {
            position: relative;
        }
    }

    .neuroglancer-layer-list-panel-items {
        padding: 0.5rem;
        display: flex;
        flex-direction: column;
        gap: 0.25rem;
    }

    .neuroglancer-side-panel-titlebar {
        padding: 0.25rem 0.75rem;
        background-color: transparent !important;

        .neuroglancer-checkbox-icon {
            background-image: url('../src/ui/images/push_pin.svg');
            background-repeat: no-repeat;
            background-position: center center;
            text-indent: -62.4375rem;
            position: relative;
            margin: 0;

            &[data-checked="true"] {
                background-color: transparent;

                &:hover {
                    background-color: var(--background80);
                }
            }
        }

        .neuroglancer-icon {
            &[title="Delete layer"] {
                background-image: url('../src/ui/images/delete-white.svg');
                background-repeat: no-repeat;
                position: relative;
                background-position: center center;

                margin: 0;

                svg {
                    display: none;
                }
            }
        }

        .neuroglancer-side-panel-para {
            font-family: var(--text-font) !important;
            font-size: 0.875rem;
            margin: 0;
            font-weight: 300 !important;
        }
    }

    .neuroglancer-side-panel-title {
        font-size: 0.875rem;
        font-weight: 500;
        line-height: 100%;
        letter-spacing: -0.01em;
        color: var(--white);
        display: flex;
        align-items: center;
        gap: 0.25rem;

        .metacell-neuroglancer-side-panel-title-paragraph {
            color: var(--content100);
            font-weight: 400;
            position: relative;
            top: 0.025rem;
        }
    }

    .neuroglancer-layer-list-panel-item {

        margin: 0;
        padding: 0.125rem 0.25rem;
        align-items: center;

        &[data-archived="true"] {
            border-color: var(--background80);

            .neuroglancer-layer-list-panel-item-number {
                color: var(--content10);
            }

            .neuroglancer-layer-side-panel-name {
                color: var(--content100);
            }

            &:hover {
                background: var(--background80);
                border-color: var(--dark80);

                .neuroglancer-layer-side-panel-name,
                .neuroglancer-layer-list-panel-item-number {
                    color: var(--content100);
                }

                .neuroglancer-icon svg {
                    color: var(--content100);
                }

                .neuroglancer-icon {
                    &+.neuroglancer-icon {
                        visibility: visible;
                        display: flex;
                    }
                }

                .neuroglancer-layer-list-panel-item-controls {
                    display: flex;
                    visibility: visible;
                }
            }

            .metacell-neuroglancer-checkbox-label {
                margin: 0.25rem;

                &:after {
                    width: 1rem;
                    height: 1rem;
                    display: block;
                }

                input {
                    margin: 0.25rem;
                    position: absolute;
                }

                input[type="checkbox"]:checked {
                    accent-color: var(--primary100);
                }
            }

            &[data-selected="true"] {
                background-color: var(--background80);
                border-color: var(--primary100);

                .neuroglancer-layer-side-panel-name,
                .neuroglancer-layer-list-panel-item-number {
                    color: var(--content100);
                }

                .neuroglancer-icon svg {
                    color: var(--content100);
                }

                .neuroglancer-layer-list-panel-item-controls {
                    visibility: visible;
                    display: flex;
                }

                .neuroglancer-layer-list-panel-item-controls svg {
                    color: var(--white) !important;
                }
            }
        }

        &[data-archived="false"] {
            border-color: var(--background80);
            background: transparent;

            .neuroglancer-layer-list-panel-item-number {
                color: var(--content100);
            }

            .neuroglancer-layer-side-panel-name {
                color: var(--white);
            }

            &:hover {
                background: var(--background80);
                border-color: var(--dark80);

                .neuroglancer-layer-side-panel-name,
                .neuroglancer-layer-list-panel-item-number {
                    color: var(--white);
                }

                .neuroglancer-icon svg {
                    color: var(--content100);
                }

                .neuroglancer-icon {
                    &+.neuroglancer-icon {
                        visibility: visible;
                        display: flex;
                    }
                }

                .neuroglancer-layer-list-panel-item-controls {
                    display: flex;
                    visibility: visible;
                }
            }

            .metacell-neuroglancer-checkbox-label {
                margin: 0.25rem;

                &:after {
                    content: "";
                    width: 1rem;
                    height: 1rem;
                    display: block;
                }

                input {
                    margin: 0.25rem;
                    position: absolute;

                }
            }

            .metacell-neuroglancer-checkbox-label {
                margin: 0.25rem;

                &:after {
                    content: "";
                    width: 1rem;
                    height: 1rem;
                    display: block;
                }

                input {
                    margin: 0.25rem;
                    position: absolute;

                }
            }

            &[data-selected="true"] {
                border-color: var(--primary100);
                background-color: var(--background80);

                .neuroglancer-layer-side-panel-name,
                .neuroglancer-layer-list-panel-item-number {
                    color: var(--white);
                }

                .neuroglancer-layer-list-panel-item-controls {
                    display: flex;
                    visibility: visible;
                }

                .neuroglancer-layer-list-panel-item-controls svg {
                    color: var(--white) !important;
                }
            }
        }

        .neuroglancer-icon {
            &+.neuroglancer-icon {
                display: flex;
                visibility: hidden;
                margin-left: 0.25rem;
            }

            &:hover {
                svg {
                    color: var(--white) !important;
                }
            }
        }

        .neuroglancer-icon {
            display: flex;
            visibility: hidden;
        }

        .neuroglancer-layer-list-panel-item-controls {
            display: flex;
            visibility: hidden;
        }

    }

    .neuroglancer-layer-list-panel-item-number {
        width: 1.5rem !important;
        text-align: center;
    }

    .neuroglancer-layer-list-panel-item-not-visible {
        .neuroglancer-layer-list-panel-item-number {
            color: var(--content100);
        }

        .neuroglancer-layer-side-panel-name {
            text-decoration: line-through;
        }

        .neuroglancer-icon {
            display: flex;
            visibility: hidden;
            margin-left: 0.25rem;
        }

        .neuroglancer-layer-list-panel-item-controls {
            display: flex;
            visibility: hidden;
        }

        svg {
            color: var(--content100) !important
        }

        &:hover {
            background: var(--background80);
            border-color: var(--dark80);

            .neuroglancer-layer-list-panel-item-number {
                color: var(--content100) !important;
            }

            .neuroglancer-icon {
                display: flex;
                visibility: visible;
            }

            .neuroglancer-layer-list-panel-item-controls,
            .neuroglancer-layer-list-panel-item-delete {
                display: flex;
                visibility: visible;
            }
        }

        &[data-selected="true"] {
            .neuroglancer-layer-side-panel-name {
                color: var(--white);
            }

            .neuroglancer-layer-list-panel-item-number {
                color: var(--content100) !important;
            }
        }

        &[data-archived="false"] {
            &[data-selected="true"] {
                .neuroglancer-layer-list-panel-item-number {
                    color: var(--white) !important;
                }
            }

            &:hover {
                .neuroglancer-layer-list-panel-item-number {
                    color: var(--white) !important;
                }
            }
        }
    }

    .neuroglancer-layer-side-panel-name {
        font-family: var(--text-font);
        font-size: 0.875rem;
        font-weight: 400;
        line-height: 1.125rem;
        text-align: left;
        color: var(--content100);
        padding: 0 0.25rem;
    }

    .neuroglancer-layer-list-panel-item-number {
        background-color: transparent;
        font-size: 0.875rem;
        font-weight: 500;
        line-height: 18px;
        margin: 0 0 0 0.25rem;
        letter-spacing: -0.01em;
        color: var(--content100);

        &+div {
            display: flex;

            .neuroglancer-icon+.neuroglancer-icon {
                margin-left: 0;
            }
        }
    }

    /* .neuroglancer-settings-body {
        display: flex;
        flex-wrap: wrap;
        flex-direction: row-reverse;
    } */
    .neuroglancer-settings-body {
        input[type="text"] {
            &::placeholder {
                color: var(--white);
            }
        }
    }

    .neuroglancer-settings-scroll-container {
        padding-bottom: 0.75rem;

        &>label {
            padding: 0 0.75rem;
            align-items: center;
            margin-top: 1.2rem;
            font-size: 0.875rem;
            font-weight: 400;
            color: var(--content100);
            line-height: 1.25rem;
            gap: 1rem;

            &.neuroglancer-number-input {
                margin-top: 0.5rem;
            }

            input {
                margin: 0;

                &[type='text'] {
                    height: 2.25rem;
                    font-family: var(--text-font);
                    border: 0.0625rem solid var(--dark80);
                    padding: 0.5rem;
                    box-sizing: border-box;
                    text-overflow: ellipsis;
                    white-space: nowrap;
                    background-color: var(--background80) !important;
                    overflow: hidden;
                    font-size: 0.875rem;
                    font-weight: 400;
                    line-height: 1.25rem;
                    width: 15ch;
                    color: var(--content100);

                    &:focus {
                        outline: none;
                    }
                }

                &[type='color'] {
                    width: 4rem;
                    height: 1.5rem;
                }

                &[type='checkbox'] {
                    width: auto;

                    &:before {
                        content: "";
                        width: 1rem;
                        height: 1rem;
                        display: block;
                        opacity: 1;
                    }

                    &:checked {
                        &:before {
                            content: "";
                            width: 1rem;
                            height: 1rem;
                            display: block;
                        }

                    }
                }
            }
        }
    }

    .neuroglancer-selection-details-position-dimension {
        display: flex;
        align-items: center;
        gap: 0.25rem;
    }

    .neuroglancer-selection-details-position-dimension-name {
        font-family: var(--monospaced-font);
        padding: 0;
        font-size: 0.75rem;
        color: var(--caramel60);
        font-weight: 400;
        line-height: 0.8731rem;
    }

    .neuroglancer-selection-details-position-dimension-coordinate {
        font-size: 0.75rem;
        font-weight: 400;
        font-family: var(--monospaced-font);
        line-height: 0.8731rem;
        margin: 0;
        padding: 0;
        color: var(--white);
    }

    .neuroglancer-selection-details-position-dimension {
        &+.neuroglancer-icon {
            margin-left: auto;
        }

        &+.neuroglancer-selection-details-position-dimension {
            margin: 0;
        }
    }

    .neuroglancer-selection-details-position {
        display: flex;
        align-items: center;
        gap: 0.5rem;
        margin-bottom: 0.5rem;

        div[title="Copy position"] {
            color: var(--content100);

            svg {
                stroke: transparent !important;
            }
        }
    }

    .neuroglancer-selection-details-body {
        padding: 0.375rem 0.75rem;

        .neuroglancer-icon {
            width: 0.875rem;
            height: 0.875rem;

            &[title="Add related segment ID"] {
                svg {
                    stroke-width: 2 !important;
                    stroke: var(--content100)
                }
            }
        }

        input[type="checkbox"] {
            margin-right: 0.5rem;
        }

        .neuroglancer-selection-details-value-grid-value {
            font-size: 0.75rem;
            font-weight: 400;
            margin-left: 0.5rem;
        }

        .neuroglancer-segment-list-entry.neuroglancer-selection-details-segment {
            align-items: center;

            .neuroglancer-segment-list-entry-sticky {
                gap: 0.25rem;
            }
        }

        .neuroglancer-segment-list-entry-id-container {
            margin-left: 0.188rem;
        }

        .neuroglancer-segment-list-entry {

            gap: 0.25rem;

            /* svg {
                stroke: var(--content100);
            } */
            .neuroglancer-icon {
                color: var(--content100);
            }
        }

        .neuroglancer-selection-details-segment-id {
            text-align: center;
            color: var(--white) !important;
            width: auto;
            padding: 0.063rem 0.125rem;
        }

        div {
            &[title="Move to position"] {
                background-image: url('../src/ui/images/arrow_outward.svg');
                background-repeat: no-repeat;
                text-indent: -999px;
                background-position: center center;
            }
        }
    }

    .neuroglancer-settings-title {
        font-family: var(--text-font);
        width: 100%;
        padding: 0.375rem 0.75rem;
        background-color: var(--dark100) !important;
        font-size: 0.875rem;
        font-weight: 500;
        line-height: 1.125rem;
        color: var(--white) !important;
        letter-spacing: -0.01em;
        box-sizing: border-box;
        position: sticky;
        top: 0;
        left: 0;
        margin: 0;

        &:focus {
            outline: none;
        }
    }

    .neuroglancer-help-scroll-container {

        padding: 0 0.75rem;

        .dt {
            /* width: 50%; */
            /* margin: 0; */
            /* padding-top: 0.375rem; */
            font-size: 0.75rem;
            color: var(--caramel60);
            font-weight: 400;
            line-height: 0.8731rem;
        }

        .dd {
            /* width: 50%; */
            /* margin: 0; */
            /* padding-top: 0.375rem; */
            margin: 0.5rem 0 1rem 4ex;
            font-size: 0.75rem;
            color: var(--white);
            font-weight: 400;
            line-height: 0.8731rem;

        }

        h2 {
            width: 100%;
            padding: 0.375rem 0.75rem;
            margin: 0 -0.75rem 0.75rem;
            background-color: var(--dark100);
            font-size: 0.875rem;
            color: var(--white);
            font-weight: 500;
            line-height: 1.125rem;
            letter-spacing: -0.01em;
        }
    }

    .neuroglancer-resize-gutter-vertical {
        height: 0.5rem;
        background-color: var(--black);
        padding: 0;
        border-top: 0.0625rem solid var(--background80);
        border-bottom: 0.0625rem solid var(--background80);
    }

    .neuroglancer-data-panel-layout-controls>button:hover {
        color: var(--primary120);
    }

    .neuroglancer-segmentation-color-seed-control.neuroglancer-layer-control-control {
        .neuroglancer-icon {
            margin-left: 0.375rem;

            svg {
                stroke-width: 1;
                stroke: var(--content100);
            }
        }
    }


    .overlay {
        background-color: var(--overlayBg);
        justify-content: center;
        align-items: center;
        display: flex;
        padding: 1.875rem 0;
        z-index: 1300; /* same as MUI modal */

        & .overlay-content {
            width: auto;
            max-width: 100%;
            padding: 0;
            position: static;
            transform: none;
            margin: auto;
            background-color: var(--background80);
            z-index: 1300; /* same as MUI modal */

            &:focus-visible {
                outline: none;
            }

            & .overlay-content-header {
                border-bottom: 0.0625rem solid var(--dark80);
                padding: 0 1.5rem;
                height: 4rem;
                display: flex;
                align-items: center;
                justify-content: space-between;

                & p {
                    margin: 0;
                    color: var(--white);
                    font-size: 1.25rem;
                    font-style: normal;
                    font-weight: 500;
                    line-height: 1.5rem;
                    /* 120% */
                    letter-spacing: -0.025rem;
                }

                & button {
                    border: none;
                    background-color: transparent;
                    stroke: var(--content100);
                    display: block;
                    padding: 0;
                    border-radius: 0;
                }

                & .neuroglancer-icon {
                    width: 1.5rem;
                    display: block;
                    height: 1.5rem;

                    & svg {
                        width: 1.5rem;
                        height: 1.5rem;
                    }
                }
            }

            & .overlay-content-body {
                padding: 1.5rem;
                overflow: auto;
                height: calc(80vh - (4rem + 4.5rem));

                .CodeMirror {
                    height: calc(100%);
                    margin: 0;
                    width: 80vw;
                }
            }



            & .overlay-content-footer {
                border-top: 0.0625rem solid var(--dark80);
                padding: 0 1.5rem;
                height: 4.5rem;
                display: flex;
                align-items: center;
                justify-content: end;

                &>button:not(:only-child) {
                    margin-right: auto;
                }

                button {
                    display: flex;
                    padding: 0.75rem 1rem;
                    transition: all ease-in-out .3s;
                    cursor: pointer;
                    justify-content: center;
                    align-items: center;
                    font-size: 0.875rem;
                    font-style: normal;
                    font-weight: 500;
                    line-height: 1.125rem;
                    /* 128.571% */
                    letter-spacing: -0.0088rem;

                    &:disabled {
                        opacity: 0.3;
                        pointer-events: none;
                    }
                }

                & .button-wrapper {
                    display: flex;
                    align-items: center;
                    gap: 0.5rem;
                }
            }
        }
    }

    .text-button {
        color: var(--primary80);
        border: none;
        background: transparent;

        &:hover {
            color: var(--primary100);
        }
    }

    .danger-button {
        border: none;
        color: var(--white);
        background: var(--error100);

        &:hover {
            background: var(--error60)
        }
    }

    .primary-button {
        border: none;
        color: var(--white);
        background: var(--primary100);

        &:hover {
            background: var(--primary120)
        }
    }

    .cancel-button {
        color: var(--white);
        border: 0.0938rem solid var(--dark80);
        background: transparent;

        &:hover {
            border-color: var(--stroke60);
        }
    }

    /* For Chrome, Edge, and other WebKit-based browsers */
    input[type="number"]::-webkit-inner-spin-button,
    input[type="number"]::-webkit-outer-spin-button {
        -webkit-appearance: none;
        margin: 0;
    }

    /* For Firefox */
    input[type="number"] {
        -moz-appearance: textfield;
    }

    /* General style for consistency */
    input[type="number"] {
        appearance: textfield;
    }
}<|MERGE_RESOLUTION|>--- conflicted
+++ resolved
@@ -1444,30 +1444,9 @@
         }
     }
 
-<<<<<<< HEAD
     .neuroglancer-display-dimensions-widget-dimension-grid > :not(:last-child),
     .neuroglancer-display-dimensions-widget > :not(:last-child) {
       padding-bottom: 4px;
-=======
-    .neuroglancer-display-dimensions-widget-default,
-    .neuroglancer-depth-range-relative-checkbox-label {
-        display: flex;
-        align-items: center;
-        gap: 0.25rem;
-        font-size: 0.875rem;
-    }
-
-    .neuroglancer-layer-panel {
-        margin: 0;
-    }
-
-    .neuroglancer-display-dimensions-widget-default {
-        margin-top: 0.25rem;
-        display: flex;
-        align-items: center;
-        width: fit-content;
-        font-size: 0.875rem;
->>>>>>> c587a4ed
     }
 
     .neuroglancer-display-dimensions-widget-default,
