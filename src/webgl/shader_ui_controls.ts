/**
 * @license
 * Copyright 2019 Google Inc.
 * Licensed under the Apache License, Version 2.0 (the "License");
 * you may not use this file except in compliance with the License.
 * You may obtain a copy of the License at
 *
 *      http://www.apache.org/licenses/LICENSE-2.0
 *
 * Unless required by applicable law or agreed to in writing, software
 * distributed under the License is distributed on an "AS IS" BASIS,
 * WITHOUT WARRANTIES OR CONDITIONS OF ANY KIND, either express or implied.
 * See the License for the specific language governing permissions and
 * limitations under the License.
 */

import type { CoordinateSpaceCombiner } from "#src/coordinate_transform.js";
import { TrackableBoolean } from "#src/trackable_boolean.js";
import type {
  TrackableValueInterface,
  WatchableValueInterface,
} from "#src/trackable_value.js";
import {
  constantWatchableValue,
  makeCachedDerivedWatchableValue,
  makeCachedLazyDerivedWatchableValue,
  TrackableValue,
} from "#src/trackable_value.js";
import { arraysEqual, arraysEqualWithPredicate } from "#src/util/array.js";
import {
  parseRGBColorSpecification,
  serializeColor,
  TrackableRGB,
} from "#src/util/color.js";
import { DataType } from "#src/util/data_type.js";
import { RefCounted } from "#src/util/disposable.js";
import { kZeroVec4, vec3, vec4 } from "#src/util/geom.js";
import {
  parseArray,
  parseFixedLengthArray,
  verifyFiniteFloat,
  verifyInt,
  verifyObject,
  verifyOptionalObjectProperty,
  verifyString,
} from "#src/util/json.js";
import type { DataTypeInterval } from "#src/util/lerp.js";
import {
<<<<<<< HEAD
=======
  computeInvlerp,
>>>>>>> 35e19336
  computeLerp,
  convertDataTypeInterval,
  dataTypeIntervalToJson,
  defaultDataTypeRange,
  normalizeDataTypeInterval,
  parseDataTypeInterval,
  parseDataTypeValue,
  parseUnknownDataTypeInterval,
  validateDataTypeInterval,
} from "#src/util/lerp.js";
import { NullarySignal } from "#src/util/signal.js";
import type { Trackable } from "#src/util/trackable.js";
import type { Uint64 } from "#src/util/uint64.js";
import type { GL } from "#src/webgl/context.js";
import type { HistogramChannelSpecification } from "#src/webgl/empirical_cdf.js";
import { HistogramSpecifications } from "#src/webgl/empirical_cdf.js";
import {
  defineInvlerpShaderFunction,
  enableLerpShaderFunction,
} from "#src/webgl/lerp.js";
import type { ShaderBuilder, ShaderProgram } from "#src/webgl/shader.js";
import type { TransferFunctionParameters } from "#src/widget/transfer_function.js";
import {
  defineTransferFunctionShader,
  enableTransferFunctionShader,
  SortedControlPoints,
  ControlPoint,
} from "#src/widget/transfer_function.js";

export interface ShaderSliderControl {
  type: "slider";
  valueType: "int" | "uint" | "float";
  min: number;
  max: number;
  step: number;
  default: number;
}

export interface ShaderColorControl {
  type: "color";
  valueType: "vec3";
  defaultString: string;
  default: vec3;
}

export interface ShaderImageInvlerpControl {
  type: "imageInvlerp";
  dataType: DataType;
  clamp: boolean;
  default: ImageInvlerpParameters;
}

export type PropertiesSpecification = Map<string, DataType>;

export interface ShaderPropertyInvlerpControl {
  type: "propertyInvlerp";
  clamp: boolean;
  properties: PropertiesSpecification;
  default: PropertyInvlerpParameters;
}

export interface ShaderCheckboxControl {
  type: "checkbox";
  valueType: "bool";
  default: boolean;
}

export interface ShaderTransferFunctionControl {
  type: "transferFunction";
  dataType: DataType;
  default: TransferFunctionParameters;
}

export type ShaderUiControl =
  | ShaderSliderControl
  | ShaderColorControl
  | ShaderImageInvlerpControl
  | ShaderPropertyInvlerpControl
  | ShaderCheckboxControl
  | ShaderTransferFunctionControl;

export interface ShaderControlParseError {
  line: number;
  message: string;
}

export interface ShaderControlsParseResult {
  // Original source code entered by user.
  source: string;
  // Source code with comments stripped and UI controls replaced by appropriate text.
  code: string;
  controls: Map<string, ShaderUiControl>;
  errors: ShaderControlParseError[];
}

export interface ShaderControlsBuilderState {
  key: string;
  parseResult: ShaderControlsParseResult;
  builderValues: ShaderBuilderValues;
  referencedProperties: string[];
}

// Strips comments from GLSL code.  Also handles string literals since they are used in ui control
// directives.
export function stripComments(code: string) {
  // https://stackoverflow.com/a/241506
  const commentPattern =
    /\/\/.*?$|\/\*(?:.|\n)*?\*\/|'(?:\\.|[^\\'])*'|"(?:\\.|[^\\"])*"/gm;
  return code.replace(commentPattern, (m) => {
    if (m.startsWith("/")) {
      return m.replace(/[^\s]/g, " ");
    }
    return m;
  });
}

type DirectiveParameters = Map<string, any>;

// Returns the length of the prefix that may be a valid directive parameter.
function matchDirectiveParameterValue(input: string): number {
  const valueTokenPattern =
    /^(?:-?(?:0|[1-9]\d*)(?:\.\d+)?(?:[eE][+-]?\d+)?|"(?:\\.|[^\\"])*"|true|false|:|\s+|,|\[|\]|\{|\})/;
  let depth = 0;
  const initialInput = input;
  outerLoop: while (input.length) {
    const m = input.match(valueTokenPattern);
    if (m === null) break;
    const token = m[0];
    switch (token.charAt(0)) {
      case "[":
      case "{":
        ++depth;
        break;
      case "]":
      case "}":
        if (--depth < 0) return -1;
        break;
      case ",":
        if (depth === 0) break outerLoop;
        break;
      default:
        if (depth === 0) {
          input = input.substring(token.length);
          break outerLoop;
        }
        break;
    }
    input = input.substring(token.length);
  }
  if (depth !== 0) return -1;
  return initialInput.length - input.length;
}

export function parseDirectiveParameters(input: string | undefined): {
  parameters: DirectiveParameters;
  errors: string[];
} {
  const errors: string[] = [];
  const parameters = new Map<string, number | string>();
  if (input === undefined) {
    return { errors, parameters };
  }
  const startPattern = /^([_a-z][_a-zA-Z0-9]*)[ \t]*=/;
  while (true) {
    input = input.trim();
    if (input.length === 0) break;
    const m = input.match(startPattern);
    if (m === null) {
      errors.push(
        "Invalid #uicontrol parameter syntax, expected: <param>=<value>, ...",
      );
      break;
    }
    const name = m[1];
    input = input.substring(m[0].length);
    const valueLength = matchDirectiveParameterValue(input);
    if (valueLength <= 0) {
      errors.push(
        "Invalid #uicontrol parameter syntax, expected: <param>=<value>, ...",
      );
      break;
    }
    let value;
    try {
      value = JSON.parse(input.substring(0, valueLength));
    } catch {
      errors.push(`Invalid #uicontrol parameter value for ${name}: ${value}`);
      break;
    }
    if (parameters.has(name)) {
      errors.push(`Duplicate #uicontrol parameter: ${name}`);
    } else {
      parameters.set(name, value);
    }
    input = input.substring(valueLength);
    input = input.trim();
    if (input.length > 0 && !input.startsWith(",")) {
      errors.push(
        "Invalid #uicontrol parameter syntax, expected: <param>=<value>, ...",
      );
    }
    input = input.substring(1);
  }
  return { parameters, errors };
}

type DirectiveParseResult =
  | {
      control: ShaderUiControl;
      errors: undefined;
    }
  | { errors: string[] };

function parseSliderDirective(
  valueType: string,
  parameters: DirectiveParameters,
): DirectiveParseResult {
  let min: number | undefined;
  let max: number | undefined;
  let step: number | undefined;
  let defaultValue: number | undefined;
  const errors = [];
  if (valueType !== "float" && valueType !== "uint" && valueType !== "int") {
    errors.push("type must be float, int, or uint");
  }
  for (const [key, value] of parameters) {
    const getValue = (): number | undefined => {
      if (typeof value !== "number") {
        errors.push(`Expected ${key} argument to be a number`);
        return undefined;
      }
      if (valueType === "int" || valueType === "uint") {
        if (!Number.isInteger(value)) {
          errors.push(`Expected ${key} argument to be an integer`);
        }
        if (valueType === "uint" && value < 0) {
          errors.push(`Expected ${key} argument to be an unsigned integer`);
        }
      }
      return value;
    };
    if (key === "min") {
      min = getValue();
    } else if (key === "max") {
      max = getValue();
    } else if (key === "default") {
      defaultValue = getValue();
    } else if (key === "step") {
      step = getValue();
    } else {
      errors.push(`Invalid parameter: ${key}`);
    }
  }
  if (min === undefined) {
    errors.push("min must be specified");
  }
  if (max === undefined) {
    errors.push("max must be specified");
  }
  if (min !== undefined && max !== undefined) {
    if (min > max) {
      errors.push("min must be less than max");
    }
    if (step === undefined) {
      if (valueType === "float") {
        step = (max - min) / 100;
      } else {
        step = 1;
      }
    }
    if (defaultValue !== undefined) {
      if (defaultValue < min || defaultValue > max) {
        errors.push("default must be within valid range");
      }
    } else {
      if (valueType === "float") {
        defaultValue = (min + max) / 2;
      } else {
        defaultValue = min;
      }
    }
  }
  if (errors.length > 0) {
    return { errors };
  }
  return {
    control: {
      type: "slider",
      valueType,
      min,
      max,
      step,
      default: defaultValue,
    } as ShaderSliderControl,
    errors: undefined,
  };
}

function parseCheckboxDirective(
  valueType: string,
  parameters: DirectiveParameters,
): DirectiveParseResult {
  let defaultValue = false;
  const errors = [];
  if (valueType !== "bool") {
    errors.push("type must be bool");
  }
  for (const [key, value] of parameters) {
    if (key === "default") {
      if (typeof value !== "boolean") {
        errors.push(`Expected ${key} argument to be a boolean`);
        continue;
      }
      defaultValue = value;
    } else {
      errors.push(`Invalid parameter: ${key}`);
    }
  }
  if (errors.length > 0) {
    return { errors };
  }
  return {
    control: {
      type: "checkbox",
      valueType,
      default: defaultValue,
    } as ShaderCheckboxControl,
    errors: undefined,
  };
}

function parseColorDirective(
  valueType: string,
  parameters: DirectiveParameters,
): DirectiveParseResult {
  let defaultColor = "white";
  const errors = [];
  if (valueType !== "vec3") {
    errors.push("type must be vec3");
  }
  for (const [key, value] of parameters) {
    if (key === "default") {
      if (typeof value !== "string") {
        errors.push("Expected default argument to be a string");
      } else {
        defaultColor = value;
      }
    } else {
      errors.push(`Invalid parameter: ${key}`);
    }
  }
  if (errors.length > 0) {
    return { errors };
  }
  return {
    control: {
      type: "color",
      valueType,
      defaultString: defaultColor,
      default: parseRGBColorSpecification(defaultColor),
    } as ShaderColorControl,
    errors: undefined,
  };
}

function parseInvlerpChannel(value: unknown, rank: number) {
  if (typeof value === "number") {
    value = [value];
  }
  const channel = new Array(rank);
  parseFixedLengthArray(channel, value, (x) => {
    if (!Number.isInteger(x) || x < 0) {
      throw new Error(
        `Expected non-negative integer, but received: ${JSON.stringify(x)}`,
      );
    }
    return x;
  });
  return channel;
}

function parseInvlerpDirective(
  valueType: string,
  parameters: DirectiveParameters,
  dataContext: ShaderDataContext,
): DirectiveParseResult {
  const { imageData, properties } = dataContext;
  if (imageData !== undefined) {
    return parseImageInvlerpDirective(valueType, parameters, imageData);
  }
  if (properties !== undefined) {
    return parsePropertyInvlerpDirective(valueType, parameters, properties);
  }
  const errors = [];
  errors.push("invlerp control not supported");
  return { errors };
}

function parseImageInvlerpDirective(
  valueType: string,
  parameters: DirectiveParameters,
  imageData: ImageDataSpecification,
) {
  const errors = [];
  if (valueType !== "invlerp") {
    errors.push("type must be invlerp");
  }
  let channel = new Array(imageData.channelRank).fill(0);
  const { dataType } = imageData;
  let clamp = true;
  let range = defaultDataTypeRange[dataType];
  let window: DataTypeInterval | undefined;
  for (const [key, value] of parameters) {
    try {
      switch (key) {
        case "range": {
          range = parseDataTypeInterval(value, dataType);
          break;
        }
        case "window": {
          window = validateDataTypeInterval(
            parseDataTypeInterval(value, dataType),
          );
          break;
        }
        case "clamp": {
          if (typeof value !== "boolean") {
            errors.push(`Invalid clamp value: ${JSON.stringify(value)}`);
          } else {
            clamp = value;
          }
          break;
        }
        case "channel": {
          channel = parseInvlerpChannel(value, channel.length);
          break;
        }
        default:
          errors.push(`Invalid parameter: ${key}`);
          break;
      }
    } catch (e) {
      errors.push(`Invalid ${key} value: ${e.message}`);
    }
  }
  if (errors.length > 0) {
    return { errors };
  }
  return {
    control: {
      type: "imageInvlerp",
      dataType,
      clamp,
      default: {
        range,
        window: window ?? normalizeDataTypeInterval(range),
        channel,
      },
    } as ShaderImageInvlerpControl,
    errors: undefined,
  };
}

function parsePropertyInvlerpDirective(
  valueType: string,
  parameters: DirectiveParameters,
  properties: Map<string, DataType>,
) {
  const errors = [];
  if (valueType !== "invlerp") {
    errors.push("type must be invlerp");
  }
  let clamp = true;
  let range: any;
  let window: any;
  let property: string | undefined;
  for (const [key, value] of parameters) {
    try {
      switch (key) {
        case "range": {
          range = parseUnknownDataTypeInterval(value);
          break;
        }
        case "window": {
          window = parseUnknownDataTypeInterval(value);
          break;
        }
        case "clamp": {
          if (typeof value !== "boolean") {
            errors.push(`Invalid clamp value: ${JSON.stringify(value)}`);
          } else {
            clamp = value;
          }
          break;
        }
        case "property": {
          const s = verifyString(value);
          if (!properties.has(s)) {
            throw new Error(
              `Property not defined: ${JSON.stringify(property)}`,
            );
          }
          property = s;
          break;
        }
        default:
          errors.push(`Invalid parameter: ${key}`);
          break;
      }
    } catch (e) {
      errors.push(`Invalid ${key} value: ${e.message}`);
    }
  }
  if (errors.length > 0) {
    return { errors };
  }
  if (property === undefined) {
    for (const p of properties.keys()) {
      property = p;
      break;
    }
  }
  const dataType = properties.get(property!)!;
  if (range !== undefined) {
    range = convertDataTypeInterval(range, dataType);
  }
  if (window !== undefined) {
    window = convertDataTypeInterval(window, dataType);
  }
  return {
    control: {
      type: "propertyInvlerp",
      clamp,
      properties,
      default: { range, window, property, dataType },
    } as ShaderPropertyInvlerpControl,
    errors: undefined,
  };
}

function parseTransferFunctionDirective(
  valueType: string,
  parameters: DirectiveParameters,
  dataContext: ShaderDataContext,
): DirectiveParseResult {
  const imageData = dataContext.imageData;
  const dataType = imageData?.dataType;
  const channelRank = imageData?.channelRank;
  const errors = [];
  let channel = new Array(channelRank).fill(0);
<<<<<<< HEAD
  let defaultColor = vec3.fromValues(1.0, 1.0, 1.0);
  let window: DataTypeInterval | undefined;
  let sortedControlPoints = new SortedControlPoints(
    [],
    dataType !== undefined ? dataType : DataType.FLOAT32,
  );
=======
  let color = vec3.fromValues(1.0, 1.0, 1.0);
  let range: DataTypeInterval | undefined;
  const controlPoints = new Array<ControlPoint>();
  const parsedControlPoints = new Array<ParsedControlPoint>();
>>>>>>> 35e19336
  let specifedPoints = false;
  if (valueType !== "transferFunction") {
    errors.push("type must be transferFunction");
  }
  if (dataType === undefined) {
    errors.push("image data must be provided to use a transfer function");
<<<<<<< HEAD
=======
  } else {
    range = defaultDataTypeRange[dataType];
>>>>>>> 35e19336
  }
  for (const [key, value] of parameters) {
    try {
      switch (key) {
        case "channel": {
          channel = parseInvlerpChannel(value, channel.length);
          break;
        }
<<<<<<< HEAD
        case "defaultColor": {
          defaultColor = parseRGBColorSpecification(value);
          break;
        }
        case "window": {
          if (dataType !== undefined) {
            window = validateDataTypeInterval(
=======
        case "color": {
          color = parseRGBColorSpecification(value);
          break;
        }
        case "range": {
          if (dataType !== undefined) {
            range = validateDataTypeInterval(
>>>>>>> 35e19336
              parseDataTypeInterval(value, dataType),
            );
          }
          break;
        }
        case "controlPoints": {
          specifedPoints = true;
          if (dataType !== undefined) {
<<<<<<< HEAD
            sortedControlPoints = parseTransferFunctionControlPoints(
              value,
              dataType,
=======
            parsedControlPoints.push(
              ...convertTransferFunctionControlPoints(value, dataType),
>>>>>>> 35e19336
            );
          }
          break;
        }
        default:
          errors.push(`Invalid parameter: ${key}`);
          break;
      }
    } catch (e) {
      errors.push(`Invalid ${key} value: ${e.message}`);
    }
  }

<<<<<<< HEAD
  if (window === undefined) {
    window = sortedControlPoints.range;
  }
  // Set a simple black to white transfer function if no control points are specified.
  if (
    sortedControlPoints.length === 0 &&
    !specifedPoints &&
    dataType !== undefined
  ) {
    const startPoint = computeLerp(window, dataType, 0.4) as number;
    const endPoint = computeLerp(window, dataType, 0.7) as number;
    sortedControlPoints.addPoint(new ControlPoint(startPoint, kZeroVec4));
    sortedControlPoints.addPoint(
      new ControlPoint(endPoint, vec4.fromValues(255, 255, 255, 255)),
    );
=======
  if (range === undefined) {
    if (dataType !== undefined) range = defaultDataTypeRange[dataType];
    else range = [0, 1] as [number, number];
  }
  // Set a simple black to white transfer function if no control points are specified.
  if (controlPoints.length === 0 && !specifedPoints) {
    const transferFunctionRange = [0, TRANSFER_FUNCTION_LENGTH - 1] as [
      number,
      number,
    ];
    const startPoint = computeLerp(
      transferFunctionRange,
      DataType.UINT16,
      0.4,
    ) as number;
    const endPoint = computeLerp(
      transferFunctionRange,
      DataType.UINT16,
      0.7,
    ) as number;
    controlPoints.push({
      position: startPoint,
      color: vec4.fromValues(0, 0, 0, 0),
    });
    controlPoints.push({
      position: endPoint,
      color: vec4.fromValues(255, 255, 255, 255),
    });
  } else {
    // Parse control points from the shader code and sort them
    for (const controlPoint of parsedControlPoints) {
      let normalizedPosition = computeInvlerp(range, controlPoint.position);
      normalizedPosition = Math.min(Math.max(0, normalizedPosition), 1)
      const position = computeLerp(
        [0, TRANSFER_FUNCTION_LENGTH - 1],
        DataType.UINT16,
        normalizedPosition,
      ) as number;
      controlPoints.push({ position: position, color: controlPoint.color });
    }
    const pointPositions = new Set<number>();
    for (let i = 0; i < controlPoints.length; i++) {
      const controlPoint = controlPoints[i];
      if (pointPositions.has(controlPoint.position)) {
        errors.push(
          `Duplicate control point position: ${parsedControlPoints[i].position}`,
        );
      }
      pointPositions.add(controlPoint.position);
    }
    controlPoints.sort((a, b) => a.position - b.position);
>>>>>>> 35e19336
  }
  if (errors.length > 0) {
    return { errors };
  }
  return {
    control: {
      type: "transferFunction",
      dataType,
<<<<<<< HEAD
      default: {
        sortedControlPoints,
        channel,
        defaultColor,
        window,
      },
=======
      default: { controlPoints, channel, color, range },
>>>>>>> 35e19336
    } as ShaderTransferFunctionControl,
    errors: undefined,
  };
}

export interface ImageDataSpecification {
  dataType: DataType;
  channelRank: number;
}

export interface ShaderDataContext {
  imageData?: ImageDataSpecification;
  properties?: Map<string, DataType>;
}

const controlParsers = new Map<
  string,
  (
    valueType: string,
    parameters: DirectiveParameters,
    context: ShaderDataContext,
  ) => DirectiveParseResult
>([
  ["slider", parseSliderDirective],
  ["color", parseColorDirective],
  ["invlerp", parseInvlerpDirective],
  ["checkbox", parseCheckboxDirective],
  ["transferFunction", parseTransferFunctionDirective],
]);

export function parseShaderUiControls(
  code: string,
  dataContext: ShaderDataContext = {},
): ShaderControlsParseResult {
  code = stripComments(code);
  // Matches any #uicontrols directive.  Syntax errors in the directive are handled later.
  const directivePattern = /^[ \t]*#[ \t]*uicontrol[ \t]+(.*)$/gm;
  const innerPattern =
    /^([_a-zA-Z][_a-zA-Z0-9]*)[ \t]+([a-z][a-zA-Z0-9_]*)(?:[ \t]+([a-z]+))?[ \t]*(?:\([ \t]*(.*)\)[ \t]*)?/;
  const errors: { line: number; message: string }[] = [];
  const controls = new Map<string, ShaderUiControl>();
  const newCode = code.replace(
    directivePattern,
    (_match, innerPart: string, offset: number) => {
      const m = innerPart.match(innerPattern);
      const getLineNumber = () => {
        return Math.max(0, code.substring(0, offset).split("\n").length - 1);
      };
      if (m === null) {
        errors.push({
          line: getLineNumber(),
          message:
            "Invalid #uicontrol syntax, expected: #uicontrol <type> <name> <control>(<param>=<value>, ...)",
        });
        return "";
      }
      const typeName = m[1];
      const variableName = m[2];
      const controlName = m[3] ?? typeName;
      const parameterText = m[4];
      const { parameters, errors: innerErrors } =
        parseDirectiveParameters(parameterText);
      for (const error of innerErrors) {
        errors.push({ line: getLineNumber(), message: error });
      }
      if (controls.has(variableName)) {
        errors.push({
          line: getLineNumber(),
          message: `Duplicate definition for control ${variableName}`,
        });
      }
      if (innerErrors.length > 0) {
        return "";
      }
      const parser = controlParsers.get(controlName);
      if (parser === undefined) {
        errors.push({
          line: getLineNumber(),
          message: `Invalid control type ${controlName}`,
        });
        return "";
      }
      const result = parser(typeName, parameters, dataContext);
      if (result.errors !== undefined) {
        for (const error of result.errors) {
          errors.push({ line: getLineNumber(), message: error });
        }
        return "";
      }
      controls.set(variableName, result.control);
      return "";
    },
  );
  return { source: code, code: newCode, errors, controls };
}

export type Controls = Map<string, ShaderUiControl>;

function uniformName(controlName: string) {
  return `u_shaderControl_${controlName}`;
}

export function addControlsToBuilder(
  builderState: ShaderControlsBuilderState,
  builder: ShaderBuilder,
) {
  const { builderValues } = builderState;
  for (const [name, control] of builderState.parseResult.controls) {
    const uName = uniformName(name);
    const builderValue = builderValues[name];
    switch (control.type) {
      case "imageInvlerp": {
        const code = [
          defineInvlerpShaderFunction(
            builder,
            uName,
            control.dataType,
            control.clamp,
          ),
          `
float ${uName}() {
  return ${uName}(getDataValue(${builderValue.channel.join(",")}));
}
`,
        ];
        builder.addFragmentCode(code);
        builder.addFragmentCode(`#define ${name} ${uName}\n`);
        break;
      }
      case "propertyInvlerp": {
        const property = builderValue.property;
        const dataType = control.properties.get(property)!;
        const code = [
          defineInvlerpShaderFunction(builder, uName, dataType, control.clamp),
          `
float ${uName}() {
  return ${uName}(prop_${property}());
}
`,
        ];
        builder.addVertexCode(code);
        builder.addVertexCode(`#define ${name} ${uName}\n`);
        break;
      }
      case "checkbox": {
        const code = `#define ${name} ${builderValue.value}\n`;
        builder.addFragmentCode(code);
        builder.addVertexCode(code);
        break;
      }
      case "transferFunction": {
        builder.addFragmentCode(`#define ${name} ${uName}\n`);
        builder.addFragmentCode(
          defineTransferFunctionShader(
            builder,
            uName,
            control.dataType,
            builderValue.channel,
          ),
        );
        break;
      }
      default: {
        builder.addUniform(`highp ${control.valueType}`, uName);
        builder.addVertexCode(`#define ${name} ${uName}\n`);
        builder.addFragmentCode(`#define ${name} ${uName}\n`);
        break;
      }
    }
  }
}

function objectFromEntries(entries: Iterable<[string, any]>) {
  const obj: any = {};
  for (const [key, value] of entries) {
    obj[key] = value;
  }
  return obj;
}

function replaceMap(_key: string, value: unknown) {
  if (value instanceof Map) {
    return Array.from(value.entries());
  }
  return value;
}

function encodeControls(controls: Controls | undefined) {
  if (controls === undefined) return undefined;
  return JSON.stringify(objectFromEntries(controls), replaceMap);
}

export class WatchableShaderUiControls
  implements WatchableValueInterface<Controls | undefined>
{
  changed = new NullarySignal();
  controls: Controls | undefined = undefined;
  get value() {
    return this.controls;
  }
  set value(newControls: Controls | undefined) {
    if (encodeControls(newControls) === encodeControls(this.controls)) {
      return;
    }
    this.controls = newControls;
    this.changed.dispatch();
  }
}

export interface InvlerpParameters {
  range: DataTypeInterval;
  window: DataTypeInterval;
}

export interface ImageInvlerpParameters extends InvlerpParameters {
  channel: number[];
}

export interface PropertyInvlerpParameters {
  range: DataTypeInterval | undefined;
  window: DataTypeInterval | undefined;
  property: string;
  dataType: DataType;
}

function parseImageInvlerpParameters(
  obj: unknown,
  dataType: DataType,
  defaultValue: ImageInvlerpParameters,
): ImageInvlerpParameters {
  if (obj === undefined) return defaultValue;
  verifyObject(obj);
  return {
    range: verifyOptionalObjectProperty(
      obj,
      "range",
      (x) => parseDataTypeInterval(x, dataType),
      defaultValue.range,
    ),
    window: verifyOptionalObjectProperty(
      obj,
      "window",
      (x) => validateDataTypeInterval(parseDataTypeInterval(x, dataType)),
      defaultValue.window,
    ),
    channel: verifyOptionalObjectProperty(
      obj,
      "channel",
      (x) => parseInvlerpChannel(x, defaultValue.channel.length),
      defaultValue.channel,
    ),
  };
}

class TrackableImageInvlerpParameters extends TrackableValue<ImageInvlerpParameters> {
  constructor(
    public dataType: DataType,
    public defaultValue: ImageInvlerpParameters,
  ) {
    super(defaultValue, (obj) =>
      parseImageInvlerpParameters(obj, dataType, defaultValue),
    );
  }

  toJSON() {
    const {
      value: { range, window, channel },
      dataType,
      defaultValue,
    } = this;
    const rangeJson = dataTypeIntervalToJson(
      range,
      dataType,
      defaultValue.range,
    );
    const windowJson = dataTypeIntervalToJson(
      window,
      dataType,
      defaultValue.window,
    );
    const channelJson = arraysEqual(defaultValue.channel, channel)
      ? undefined
      : channel;
    if (
      rangeJson === undefined &&
      windowJson === undefined &&
      channelJson === undefined
    ) {
      return undefined;
    }
    return { range: rangeJson, window: windowJson, channel: channelJson };
  }
}

function parsePropertyInvlerpParameters(
  obj: unknown,
  properties: PropertiesSpecification,
  defaultValue: PropertyInvlerpParameters,
): PropertyInvlerpParameters {
  if (obj === undefined) return defaultValue;
  verifyObject(obj);
  const property = verifyOptionalObjectProperty(
    obj,
    "property",
    (property) => {
      property = verifyString(property);
      if (!properties.has(property)) {
        throw new Error(`Invalid value: ${JSON.stringify(property)}`);
      }
      return property;
    },
    defaultValue.property,
  );
  const dataType = properties.get(property)!;
  return {
    property,
    dataType,
    range: verifyOptionalObjectProperty(
      obj,
      "range",
      (x) => parseDataTypeInterval(x, dataType),
      defaultValue.range,
    ),
    window: verifyOptionalObjectProperty(
      obj,
      "window",
      (x) => validateDataTypeInterval(parseDataTypeInterval(x, dataType)),
      defaultValue.window,
    ),
  };
}

class TrackablePropertyInvlerpParameters extends TrackableValue<PropertyInvlerpParameters> {
  constructor(
    public properties: PropertiesSpecification,
    public defaultValue: PropertyInvlerpParameters,
  ) {
    super(defaultValue, (obj) =>
      parsePropertyInvlerpParameters(obj, properties, defaultValue),
    );
  }

  toJSON() {
    const {
      value: { range, window, property, dataType },
      defaultValue,
    } = this;
    const defaultRange = defaultDataTypeRange[dataType];
    const rangeJson = dataTypeIntervalToJson(
      range ?? defaultRange,
      dataType,
      defaultValue.range ?? defaultRange,
    );
    const windowJson = dataTypeIntervalToJson(
      window ?? defaultRange,
      dataType,
      defaultValue.window ?? defaultRange,
    );
    const propertyJson =
      property === defaultValue.property ? undefined : property;
    if (
      rangeJson === undefined &&
      windowJson === undefined &&
      propertyJson === undefined
    ) {
      return undefined;
    }
    return { range: rangeJson, window: windowJson, property: propertyJson };
  }
}

<<<<<<< HEAD
function parseTransferFunctionControlPoints(
  controlPointsDefinition: unknown,
  dataType: DataType,
) {
  const parsedPoints = parseArray(controlPointsDefinition, (x) => {
    // Validate input length and types
    const allowedInput =
      dataType === DataType.UINT64
        ? typeof x[0] === "string" || typeof x[0] === "number"
        : typeof x[0] === "number";
    if (
      x.length !== 3 ||
      !allowedInput ||
=======
export interface TransferFunctionParameters {
  controlPoints: ControlPoint[];
  channel: number[];
  color: vec3;
  range: DataTypeInterval;
}

function convertTransferFunctionControlPoints(
  value: unknown,
  dataType: DataType,
) {
  return parseArray(value, (x) => {
    // Validate input length and types
    if (
      x.length !== 3 ||
      typeof x[0] !== "number" ||
>>>>>>> 35e19336
      typeof x[1] !== "string" ||
      typeof x[2] !== "number"
    ) {
      throw new Error(
        `Expected array of length 3 (x, "#RRGGBB", A), but received: ${JSON.stringify(
          x,
        )}`,
      );
    }
<<<<<<< HEAD
    const inputValue = parseDataTypeValue(dataType, x[0]);
=======

    // Validate values
    let position: number | Uint64;
    if (dataType !== DataType.UINT64) {
      const defaultRange = defaultDataTypeRange[dataType] as [number, number];
      position = verifyFiniteFloat(x[0]);
      if (position < defaultRange[0] || position > defaultRange[1]) {
        throw new Error(
          `Expected x in range [${defaultRange[0]}, ${
            defaultRange[1]
          }], but received: ${JSON.stringify(x[0])}`,
        );
      }
    } else {
      const defaultRange = defaultDataTypeRange[dataType] as [Uint64, Uint64];
      position = Uint64.fromNumber(x[0]);
      if (
        Uint64.less(position, defaultRange[0]) ||
        Uint64.less(defaultRange[1], position)
      ) {
        throw new Error(
          `Expected x in range [${defaultRange[0]}, ${
            defaultRange[1]
          }], but received: ${JSON.stringify(x[0])}`,
        );
      }
    }
>>>>>>> 35e19336

    if (x[1].length !== 7 || x[1][0] !== "#") {
      throw new Error(
        `Expected #RRGGBB, but received: ${JSON.stringify(x[1])}`,
      );
    }
    if (x[2] < 0 || x[2] > 1) {
      throw new Error(
        `Expected opacity in range [0, 1], but received: ${JSON.stringify(
          x[2],
        )}`,
      );
    }
    const color = parseRGBColorSpecification(x[1]);
<<<<<<< HEAD
    function floatToUint8(float: number) {
      return Math.min(255, Math.max(Math.round(float * 255), 0));
    }
    return new ControlPoint(
      inputValue,
      vec4.fromValues(
=======
    return {
      position: position,
      color: vec4.fromValues(
>>>>>>> 35e19336
        floatToUint8(color[0]),
        floatToUint8(color[1]),
        floatToUint8(color[2]),
        floatToUint8(x[2]),
      ),
<<<<<<< HEAD
    );
  });
  return new SortedControlPoints(parsedPoints, dataType);
}

export function parseTransferFunctionParameters(
=======
    };
  });
}

function parseTransferFunctionControlPoints(
  value: unknown,
  range: DataTypeInterval,
  dataType: DataType,
) {
  function parsePosition(position: number): number {
    const toConvert =
      dataType === DataType.UINT64 ? Uint64.fromNumber(position) : position;
    let normalizedPosition = computeInvlerp(range, toConvert);
    normalizedPosition = Math.min(Math.max(0, normalizedPosition), 1);
    const positionInTransferFunction = computeLerp(
      [0, TRANSFER_FUNCTION_LENGTH - 1],
      DataType.UINT16,
      normalizedPosition,
    ) as number;
    return positionInTransferFunction;
  }
  const parsedPoints = parseArray(value, (x) => {
    if (
      x.input === undefined ||
      x.color === undefined ||
      x.opacity === undefined
    ) {
      throw new Error(
        `Expected object with position and color and opacity properties, but received: ${JSON.stringify(
          x,
        )}`,
      );
    }
    if (typeof x.input !== "number") {
      throw new Error(
        `Expected position as number but received: ${JSON.stringify(
          x.input,
        )}`,
      );
    }
    const color = parseRGBColorSpecification(x.color);
    if (typeof x.opacity !== "number") {
      throw new Error(
        `Expected opacity as number but received: ${JSON.stringify(x.opacity)}`,
      );
    }
    const opacity = floatToUint8(Math.max(0, Math.min(1, x.opacity)));
    const rgbaColor = vec4.fromValues(
      floatToUint8(color[0]),
      floatToUint8(color[1]),
      floatToUint8(color[2]),
      opacity,
    );
    return {
      position: parsePosition(x.input),
      color: rgbaColor,
    };
  });
  // Check all points are in separate bins
  const encounteredBins: number[] = [];
  for (const point of parsedPoints) {
    if (encounteredBins.includes(point.position)) {
      throw new Error(
        `Transfer function control points fall in the same bin. Increase the distance between the points, or reduce the range of the input space`,
      );
    }
    encounteredBins.push(point.position);
  }
  return parsedPoints;
}

function parseTransferFunctionParameters(
>>>>>>> 35e19336
  obj: unknown,
  dataType: DataType,
  defaultValue: TransferFunctionParameters,
): TransferFunctionParameters {
  if (obj === undefined) return defaultValue;
  verifyObject(obj);
<<<<<<< HEAD
  const sortedControlPoints = verifyOptionalObjectProperty(
    obj,
    "controlPoints",
    (x) => parseTransferFunctionControlPoints(x, dataType),
    defaultValue.sortedControlPoints,
  );
  const window = verifyOptionalObjectProperty(
    obj,
    "window",
    (x) => parseDataTypeInterval(x, dataType),
    defaultValue.window,
  );
  return {
    sortedControlPoints,
=======
  const range = verifyOptionalObjectProperty(
    obj,
    "range",
    (x) => parseDataTypeInterval(x, dataType),
    defaultValue.range,
  );
  const controlPoints = verifyOptionalObjectProperty(
    obj,
    "controlPoints",
    (x) => parseTransferFunctionControlPoints(x, range, dataType),
    defaultValue.controlPoints.map((x) => ({
      position: x.position,
      color: x.color,
    })),
  );
  return {
    controlPoints: controlPoints,
>>>>>>> 35e19336
    channel: verifyOptionalObjectProperty(
      obj,
      "channel",
      (x) => parseInvlerpChannel(x, defaultValue.channel.length),
      defaultValue.channel,
    ),
<<<<<<< HEAD
    defaultColor: verifyOptionalObjectProperty(
      obj,
      "defaultColor",
      (x) => parseRGBColorSpecification(x),
      defaultValue.defaultColor,
    ),
    window,
=======
    color: verifyOptionalObjectProperty(
      obj,
      "color",
      (x) => parseRGBColorSpecification(x),
      defaultValue.color,
    ),
    range: range,
>>>>>>> 35e19336
  };
}

function copyTransferFunctionParameters(
  defaultValue: TransferFunctionParameters,
) {
  return {
<<<<<<< HEAD
    ...defaultValue,
    sortedControlPoints: defaultValue.sortedControlPoints.copy(),
  };
}

export class TrackableTransferFunctionParameters extends TrackableValue<TransferFunctionParameters> {
=======
    controlPoints: defaultValue.controlPoints.map((x) => ({
      position: x.position,
      color: x.color,
    })),
    channel: defaultValue.channel,
    color: defaultValue.color,
    range: defaultValue.range,
  };
}

class TrackableTransferFunctionParameters extends TrackableValue<TransferFunctionParameters> {
>>>>>>> 35e19336
  constructor(
    public dataType: DataType,
    public defaultValue: TransferFunctionParameters,
  ) {
<<<<<<< HEAD
    // Create a copy of the default value to enable detecting changes
    // to the control points in the trackable value.
    const defaultValueCopy = copyTransferFunctionParameters(defaultValue);
    super(defaultValueCopy, (obj) =>
      parseTransferFunctionParameters(obj, dataType, defaultValueCopy),
    );
  }

  controlPointsToJson(controlPoints: ControlPoint[], dataType: DataType) {
    function inputToJson(inputValue: number | Uint64) {
      if (dataType === DataType.UINT64) {
        return (inputValue as Uint64).toJSON();
      }
      return inputValue;
    }

    return controlPoints.map((x) => [
      inputToJson(x.inputValue),
      serializeColor(
        vec3.fromValues(
          x.outputColor[0] / 255,
          x.outputColor[1] / 255,
          x.outputColor[2] / 255,
        ),
      ),
      x.outputColor[3] / 255,
    ]);
=======
    // Make a copy of the default value so that we can modify it without affecting the original.
    // This is necessary because the default value is compared with the current value to determine
    // whether the value has changed -> which is necessary for the changed signal to be emitted.
    const defaultValueCopy = copyTransferFunctionParameters(defaultValue);
    super(defaultValueCopy, (obj) =>
      parseTransferFunctionParameters(obj, dataType, defaultValue),
    );
  }

  controlPointsToJson(
    controlPoints: ControlPoint[],
    range: DataTypeInterval,
    dataType: DataType,
  ) {
    function positionToJson(position: number) {
      let normalizedPosition = computeInvlerp(
        [0, TRANSFER_FUNCTION_LENGTH - 1],
        position,
      );
      normalizedPosition = Math.min(Math.max(0, normalizedPosition), 1)
      const positionInOriginalRange = computeLerp(
        range,
        dataType,
        normalizedPosition,
      );
      if (dataType === DataType.UINT64) {
        return (positionInOriginalRange as Uint64).toNumber();
      }
      return positionInOriginalRange;
    }

    return controlPoints.map((x) => ({
      input: positionToJson(x.position),
      color: serializeColor(
        vec3.fromValues(x.color[0] / 255, x.color[1] / 255, x.color[2] / 255),
      ),
      opacity: x.color[3] / 255,
    }));
>>>>>>> 35e19336
  }

  toJSON() {
    const {
<<<<<<< HEAD
      value: { channel, sortedControlPoints, defaultColor, window },
      dataType,
      defaultValue,
    } = this;
    const windowJson = dataTypeIntervalToJson(
      window,
      dataType,
      defaultValue.window,
=======
      value: { channel, controlPoints, color },
      dataType,
      defaultValue,
    } = this;
    const range = this.value.range;
    const rangeJson = dataTypeIntervalToJson(
      range,
      dataType,
      defaultValue.range,
>>>>>>> 35e19336
    );
    const channelJson = arraysEqual(defaultValue.channel, channel)
      ? undefined
      : channel;
<<<<<<< HEAD
    const colorJson = arraysEqual(defaultValue.defaultColor, defaultColor)
      ? undefined
      : serializeColor(defaultColor);
    const controlPointsJson = arraysEqualWithPredicate(
      defaultValue.sortedControlPoints.controlPoints,
      sortedControlPoints.controlPoints,
      (a, b) =>
        arraysEqual(a.outputColor, b.outputColor) &&
        a.inputValue === b.inputValue,
    )
      ? undefined
      : this.controlPointsToJson(sortedControlPoints.controlPoints, dataType);
    if (
      channelJson === undefined &&
      colorJson === undefined &&
      controlPointsJson === undefined &&
      windowJson === undefined
=======
    const colorJson = arraysEqual(defaultValue.color, color)
      ? undefined
      : serializeColor(this.value.color);
    const controlPointsJson = arraysEqualWithPredicate(
      defaultValue.controlPoints,
      controlPoints,
      (a, b) => arraysEqual(a.color, b.color) && a.position === b.position,
    )
      ? undefined
      : this.controlPointsToJson(this.value.controlPoints, range, dataType);
    if (
      rangeJson === undefined &&
      channelJson === undefined &&
      colorJson === undefined &&
      controlPointsJson === undefined
>>>>>>> 35e19336
    ) {
      return undefined;
    }
    return {
<<<<<<< HEAD
      channel: channelJson,
      defaultColor: colorJson,
      controlPoints: controlPointsJson,
      window: windowJson,
=======
      range: rangeJson,
      channel: channelJson,
      color: colorJson,
      controlPoints: controlPointsJson,
>>>>>>> 35e19336
    };
  }
}

function getControlTrackable(control: ShaderUiControl): {
  trackable: TrackableValueInterface<any>;
  getBuilderValue: (value: any) => any;
} {
  switch (control.type) {
    case "slider":
      return {
        trackable: new TrackableValue<number>(control.default, (x) => {
          let v: number;
          if (control.valueType === "float") {
            v = verifyFiniteFloat(x);
          } else {
            v = verifyInt(x);
          }
          if (v < control.min || v > control.max) {
            throw new Error(
              `${JSON.stringify(x)} is outside valid range [${control.min}, ${
                control.max
              }]`,
            );
          }
          return v;
        }),
        getBuilderValue: () => null,
      };
    case "color":
      return {
        trackable: new TrackableRGB(control.default),
        getBuilderValue: () => null,
      };
    case "imageInvlerp":
      return {
        trackable: new TrackableImageInvlerpParameters(
          control.dataType,
          control.default,
        ),
        getBuilderValue: (value: ImageInvlerpParameters) => ({
          channel: value.channel,
          dataType: control.dataType,
        }),
      };
    case "propertyInvlerp":
      return {
        trackable: new TrackablePropertyInvlerpParameters(
          control.properties,
          control.default,
        ),
        getBuilderValue: (value: PropertyInvlerpParameters) => ({
          property: value.property,
          dataType: value.dataType,
        }),
      };
    case "checkbox":
      return {
        trackable: new TrackableBoolean(control.default),
        getBuilderValue: (value) => ({ value }),
      };
    case "transferFunction":
      return {
        trackable: new TrackableTransferFunctionParameters(
          control.dataType,
          control.default,
        ),
        getBuilderValue: (value: TransferFunctionParameters) => ({
          channel: value.channel,
          dataType: control.dataType,
        }),
      };
  }
}

export interface SingleShaderControlState {
  control: ShaderUiControl;
  trackable: TrackableValueInterface<any>;
  getBuilderValue: (value: any) => any;
}

export type ShaderControlMap = Map<string, SingleShaderControlState>;

export type ShaderBuilderValues = {
  [key: string]: any;
};

function encodeBuilderStateKey(
  builderValues: ShaderBuilderValues,
  parseResult: ShaderControlsParseResult,
) {
  return JSON.stringify(builderValues) + "\0" + parseResult.source;
}

export function getFallbackBuilderState(
  parseResult: ShaderControlsParseResult,
): ShaderControlsBuilderState {
  const builderValues: ShaderBuilderValues = {};
  const referencedProperties = [];
  for (const [key, control] of parseResult.controls) {
    const { trackable, getBuilderValue } = getControlTrackable(control);
    const builderValue = getBuilderValue(trackable.value);
    builderValues[key] = builderValue;
    if (control.type === "propertyInvlerp") {
      referencedProperties.push(builderValue.property);
    }
  }
  return {
    builderValues,
    parseResult,
    key: encodeBuilderStateKey(builderValues, parseResult),
    referencedProperties,
  };
}

export class ShaderControlState
  extends RefCounted
  implements Trackable, WatchableValueInterface<ShaderControlMap>
{
  changed = new NullarySignal();
  controls = new WatchableShaderUiControls();
  parseErrors: WatchableValueInterface<ShaderControlParseError[]>;
  processedFragmentMain: WatchableValueInterface<string>;
  parseResult: WatchableValueInterface<ShaderControlsParseResult>;
  builderState: WatchableValueInterface<ShaderControlsBuilderState>;
  histogramSpecifications: HistogramSpecifications;

  private fragmentMainGeneration = -1;
  private dataContextGeneration = -1;
  private parseErrors_: ShaderControlParseError[] = [];
  private processedFragmentMain_ = "";
  private parseResult_: ShaderControlsParseResult;
  private controlsGeneration = -1;
  private parseResultChanged = new NullarySignal();

  constructor(
    public fragmentMain: WatchableValueInterface<string>,
    public dataContext: WatchableValueInterface<ShaderDataContext | null> = constantWatchableValue(
      {},
    ),
    public channelCoordinateSpaceCombiner?: CoordinateSpaceCombiner | undefined,
  ) {
    super();
    this.registerDisposer(
      fragmentMain.changed.add(() => this.handleFragmentMainChanged()),
    );
    this.registerDisposer(
      this.controls.changed.add(() => this.handleControlsChanged()),
    );
    this.registerDisposer(
      this.dataContext.changed.add(() => this.handleFragmentMainChanged()),
    );
    this.handleFragmentMainChanged();
    const self = this;
    this.parseErrors = {
      changed: this.parseResultChanged,
      get value() {
        self.handleFragmentMainChanged();
        return self.parseErrors_;
      },
    };
    this.processedFragmentMain = {
      changed: this.parseResultChanged,
      get value() {
        self.handleFragmentMainChanged();
        return self.processedFragmentMain_;
      },
    };
    this.parseResult = {
      changed: this.parseResultChanged,
      get value() {
        return self.parseResult_;
      },
    };
    this.builderState = makeCachedDerivedWatchableValue(
      (parseResult: ShaderControlsParseResult, state: ShaderControlMap) => {
        const builderValues: ShaderBuilderValues = {};
        const referencedProperties = [];
        for (const [key, { control, trackable, getBuilderValue }] of state) {
          const builderValue = getBuilderValue(trackable.value);
          builderValues[key] = builderValue;
          if (control.type === "propertyInvlerp") {
            referencedProperties.push(builderValue.property);
          }
        }
        return {
          key: encodeBuilderStateKey(builderValues, parseResult),
          parseResult,
          builderValues,
          referencedProperties,
        };
      },
      [this.parseResult, this],
      (a, b) => a.key === b.key,
    );
    const histogramChannels = makeCachedDerivedWatchableValue(
      (state) => {
        const channels: HistogramChannelSpecification[] = [];
        for (const { control, trackable } of state.values()) {
          if (
            control.type !== "imageInvlerp" &&
            control.type !== "transferFunction"
          )
            continue;
          channels.push({ channel: trackable.value.channel });
        }
        return channels;
      },
      [this],
      (a, b) =>
        arraysEqualWithPredicate(a, b, (ca, cb) =>
          arraysEqual(ca.channel, cb.channel),
        ),
    );
    const histogramProperties = makeCachedDerivedWatchableValue(
      (state) => {
        const properties: string[] = [];
        for (const { control, trackable } of state.values()) {
          if (control.type !== "propertyInvlerp") continue;
          properties.push(trackable.value.property);
        }
        return properties;
      },
      [this],
      arraysEqual,
    );
    const histogramBounds = makeCachedLazyDerivedWatchableValue((state) => {
      const bounds: DataTypeInterval[] = [];
      for (const { control, trackable } of state.values()) {
        if (
          control.type === "imageInvlerp" ||
          control.type === "transferFunction"
        ) {
          bounds.push(trackable.value.window);
        } else if (control.type === "propertyInvlerp") {
          const { dataType, range, window } =
            trackable.value as PropertyInvlerpParameters;
          bounds.push(window ?? range ?? defaultDataTypeRange[dataType]);
        }
      }
      return bounds;
    }, this);
    this.histogramSpecifications = this.registerDisposer(
      new HistogramSpecifications(
        histogramChannels,
        histogramProperties,
        histogramBounds,
      ),
    );
  }

  private handleFragmentMainChanged() {
    const generation = this.fragmentMain.changed.count;
    const dataContextGeneration = this.dataContext.changed.count;
    if (
      generation === this.fragmentMainGeneration &&
      dataContextGeneration === this.dataContextGeneration
    ) {
      return;
    }
    this.fragmentMainGeneration = generation;
    this.dataContextGeneration = dataContextGeneration;
    const dataContext = this.dataContext.value;
    if (dataContext === null) {
      this.parseResult_ = {
        source: "",
        code: "",
        controls: new Map(),
        errors: [{ line: 0, message: "Loading" }],
      };
      this.parseErrors_ = [];
      this.processedFragmentMain_ = "";
      this.controls.value = undefined;
    } else {
      const result = (this.parseResult_ = parseShaderUiControls(
        this.fragmentMain.value,
        dataContext,
      ));
      this.parseErrors_ = result.errors;
      this.processedFragmentMain_ = result.code;
      if (result.errors.length === 0) {
        this.controls.value = result.controls;
      }
    }
    this.parseResultChanged.dispatch();
  }

  private handleControlsChanged() {
    const generation = this.controls.changed.count;
    if (generation === this.controlsGeneration) {
      return;
    }
    this.controlsGeneration = generation;
    const controls = this.controls.value;
    if (controls === undefined) {
      return;
    }
    let changed = false;
    const { state_, unparsedJson } = this;
    // Remove values in `state` not in `controls`.
    for (const [name, controlState] of state_) {
      const control = controls.get(name);
      if (control === undefined) {
        controlState.trackable.changed.remove(this.changed.dispatch);
        state_.delete(name);
        changed = true;
      }
    }
    for (const [name, control] of controls) {
      let controlState = state_.get(name);
      if (
        controlState !== undefined &&
        JSON.stringify(controlState.control) !== JSON.stringify(control)
      ) {
        controlState.trackable.changed.remove(this.changed.dispatch);
        controlState = undefined;
      }
      if (controlState === undefined) {
        const { trackable, getBuilderValue } = getControlTrackable(control);
        controlState = { control, trackable, getBuilderValue };
        controlState.trackable.changed.add(this.changed.dispatch);
        state_.set(name, controlState);
        changed = true;
      }
      if (
        unparsedJson !== undefined &&
        Object.prototype.hasOwnProperty.call(unparsedJson, name)
      ) {
        changed = true;
        try {
          controlState.trackable.restoreState(unparsedJson[name]);
        } catch {
          // Ignore error
        }
      }
    }
    if (unparsedJson !== undefined) {
      changed = true;
    }
    this.unparsedJson = undefined;
    if (changed) {
      this.changed.dispatch();
    }
  }

  private state_: ShaderControlMap = new Map();

  get state() {
    if (this.controls.changed.count !== this.controlsGeneration) {
      this.handleControlsChanged();
    }
    return this.state_;
  }

  get value() {
    return this.state;
  }

  private unparsedJson: any = undefined;

  restoreState(value: any) {
    if (value === undefined) return;
    const { state } = this;
    verifyObject(value);
    const controls = this.controls.value;
    if (controls === undefined) {
      this.unparsedJson = value;
      this.changed.dispatch();
      return;
    }
    for (const [key, controlState] of state) {
      const { trackable } = controlState;
      trackable.reset();
      if (Object.prototype.hasOwnProperty.call(value, key)) {
        try {
          trackable.restoreState(value[key]);
        } catch {
          // Ignore error
        }
      }
    }
    this.unparsedJson = undefined;
  }

  reset() {
    for (const controlState of this.state.values()) {
      controlState.trackable.reset();
    }
    if (this.unparsedJson !== undefined) {
      this.unparsedJson = undefined;
      this.changed.dispatch();
    }
  }

  toJSON() {
    const { state } = this;
    const { unparsedJson } = this;
    if (unparsedJson !== undefined) return unparsedJson;
    const obj: any = {};
    let empty = true;
    for (const [key, value] of state) {
      const valueJson = value.trackable.toJSON();
      if (valueJson !== undefined) {
        obj[key] = valueJson;
        empty = false;
      }
    }
    if (empty) return undefined;
    return obj;
  }
}

function setControlInShader(
  gl: GL,
  shader: ShaderProgram,
  name: string,
  control: ShaderUiControl,
  value: any,
) {
  const uName = uniformName(name);
  const uniform = shader.uniform(uName);
  switch (control.type) {
    case "slider":
      switch (control.valueType) {
        case "int":
        case "uint":
          gl.uniform1i(uniform, value);
          break;
        case "float":
          gl.uniform1f(uniform, value);
      }
      break;
    case "color":
      gl.uniform3fv(uniform, value);
      break;
    case "imageInvlerp":
      enableLerpShaderFunction(shader, uName, control.dataType, value.range);
      break;
    case "propertyInvlerp": {
      const { dataType } = value as PropertyInvlerpParameters;
      enableLerpShaderFunction(
        shader,
        uName,
        dataType,
        value.range ?? defaultDataTypeRange[dataType],
      );
      break;
    }
    case "checkbox":
      // Value is hard-coded in shader.
      break;
    case "transferFunction":
      enableTransferFunctionShader(
        shader,
        uName,
        control.dataType,
<<<<<<< HEAD
        value.sortedControlPoints,
=======
        value.controlPoints,
        value.range,
>>>>>>> 35e19336
      );
  }
}

export function setControlsInShader(
  gl: GL,
  shader: ShaderProgram,
  shaderControlState: ShaderControlState,
  controls: Controls,
) {
  const { state } = shaderControlState;
  if (shaderControlState.controls.value === controls) {
    // Case when shader doesn't have any errors.
    for (const [name, controlState] of state) {
      setControlInShader(
        gl,
        shader,
        name,
        controlState.control,
        controlState.trackable.value,
      );
    }
  } else {
    // Case when shader does have errors and we are using the fallback shader, which may have a
    // different/incompatible set of controls.
    for (const [name, control] of controls) {
      const controlState = state.get(name);
      const value =
        controlState !== undefined &&
        JSON.stringify(controlState.control) === JSON.stringify(control)
          ? controlState.trackable.value
          : control.default;
      setControlInShader(gl, shader, name, control, value);
    }
  }
}<|MERGE_RESOLUTION|>--- conflicted
+++ resolved
@@ -28,14 +28,6 @@
 } from "#src/trackable_value.js";
 import { arraysEqual, arraysEqualWithPredicate } from "#src/util/array.js";
 import {
-  parseRGBColorSpecification,
-  serializeColor,
-  TrackableRGB,
-} from "#src/util/color.js";
-import { DataType } from "#src/util/data_type.js";
-import { RefCounted } from "#src/util/disposable.js";
-import { kZeroVec4, vec3, vec4 } from "#src/util/geom.js";
-import {
   parseArray,
   parseFixedLengthArray,
   verifyFiniteFloat,
@@ -46,10 +38,7 @@
 } from "#src/util/json.js";
 import type { DataTypeInterval } from "#src/util/lerp.js";
 import {
-<<<<<<< HEAD
-=======
   computeInvlerp,
->>>>>>> 35e19336
   computeLerp,
   convertDataTypeInterval,
   dataTypeIntervalToJson,
@@ -600,30 +589,18 @@
   const channelRank = imageData?.channelRank;
   const errors = [];
   let channel = new Array(channelRank).fill(0);
-<<<<<<< HEAD
-  let defaultColor = vec3.fromValues(1.0, 1.0, 1.0);
-  let window: DataTypeInterval | undefined;
-  let sortedControlPoints = new SortedControlPoints(
-    [],
-    dataType !== undefined ? dataType : DataType.FLOAT32,
-  );
-=======
   let color = vec3.fromValues(1.0, 1.0, 1.0);
   let range: DataTypeInterval | undefined;
   const controlPoints = new Array<ControlPoint>();
   const parsedControlPoints = new Array<ParsedControlPoint>();
->>>>>>> 35e19336
   let specifedPoints = false;
   if (valueType !== "transferFunction") {
     errors.push("type must be transferFunction");
   }
   if (dataType === undefined) {
     errors.push("image data must be provided to use a transfer function");
-<<<<<<< HEAD
-=======
   } else {
     range = defaultDataTypeRange[dataType];
->>>>>>> 35e19336
   }
   for (const [key, value] of parameters) {
     try {
@@ -632,15 +609,6 @@
           channel = parseInvlerpChannel(value, channel.length);
           break;
         }
-<<<<<<< HEAD
-        case "defaultColor": {
-          defaultColor = parseRGBColorSpecification(value);
-          break;
-        }
-        case "window": {
-          if (dataType !== undefined) {
-            window = validateDataTypeInterval(
-=======
         case "color": {
           color = parseRGBColorSpecification(value);
           break;
@@ -648,7 +616,6 @@
         case "range": {
           if (dataType !== undefined) {
             range = validateDataTypeInterval(
->>>>>>> 35e19336
               parseDataTypeInterval(value, dataType),
             );
           }
@@ -657,14 +624,8 @@
         case "controlPoints": {
           specifedPoints = true;
           if (dataType !== undefined) {
-<<<<<<< HEAD
-            sortedControlPoints = parseTransferFunctionControlPoints(
-              value,
-              dataType,
-=======
             parsedControlPoints.push(
               ...convertTransferFunctionControlPoints(value, dataType),
->>>>>>> 35e19336
             );
           }
           break;
@@ -678,23 +639,6 @@
     }
   }
 
-<<<<<<< HEAD
-  if (window === undefined) {
-    window = sortedControlPoints.range;
-  }
-  // Set a simple black to white transfer function if no control points are specified.
-  if (
-    sortedControlPoints.length === 0 &&
-    !specifedPoints &&
-    dataType !== undefined
-  ) {
-    const startPoint = computeLerp(window, dataType, 0.4) as number;
-    const endPoint = computeLerp(window, dataType, 0.7) as number;
-    sortedControlPoints.addPoint(new ControlPoint(startPoint, kZeroVec4));
-    sortedControlPoints.addPoint(
-      new ControlPoint(endPoint, vec4.fromValues(255, 255, 255, 255)),
-    );
-=======
   if (range === undefined) {
     if (dataType !== undefined) range = defaultDataTypeRange[dataType];
     else range = [0, 1] as [number, number];
@@ -746,7 +690,6 @@
       pointPositions.add(controlPoint.position);
     }
     controlPoints.sort((a, b) => a.position - b.position);
->>>>>>> 35e19336
   }
   if (errors.length > 0) {
     return { errors };
@@ -755,16 +698,7 @@
     control: {
       type: "transferFunction",
       dataType,
-<<<<<<< HEAD
-      default: {
-        sortedControlPoints,
-        channel,
-        defaultColor,
-        window,
-      },
-=======
       default: { controlPoints, channel, color, range },
->>>>>>> 35e19336
     } as ShaderTransferFunctionControl,
     errors: undefined,
   };
@@ -1136,21 +1070,6 @@
   }
 }
 
-<<<<<<< HEAD
-function parseTransferFunctionControlPoints(
-  controlPointsDefinition: unknown,
-  dataType: DataType,
-) {
-  const parsedPoints = parseArray(controlPointsDefinition, (x) => {
-    // Validate input length and types
-    const allowedInput =
-      dataType === DataType.UINT64
-        ? typeof x[0] === "string" || typeof x[0] === "number"
-        : typeof x[0] === "number";
-    if (
-      x.length !== 3 ||
-      !allowedInput ||
-=======
 export interface TransferFunctionParameters {
   controlPoints: ControlPoint[];
   channel: number[];
@@ -1167,7 +1086,6 @@
     if (
       x.length !== 3 ||
       typeof x[0] !== "number" ||
->>>>>>> 35e19336
       typeof x[1] !== "string" ||
       typeof x[2] !== "number"
     ) {
@@ -1177,9 +1095,6 @@
         )}`,
       );
     }
-<<<<<<< HEAD
-    const inputValue = parseDataTypeValue(dataType, x[0]);
-=======
 
     // Validate values
     let position: number | Uint64;
@@ -1207,7 +1122,6 @@
         );
       }
     }
->>>>>>> 35e19336
 
     if (x[1].length !== 7 || x[1][0] !== "#") {
       throw new Error(
@@ -1222,31 +1136,14 @@
       );
     }
     const color = parseRGBColorSpecification(x[1]);
-<<<<<<< HEAD
-    function floatToUint8(float: number) {
-      return Math.min(255, Math.max(Math.round(float * 255), 0));
-    }
-    return new ControlPoint(
-      inputValue,
-      vec4.fromValues(
-=======
     return {
       position: position,
       color: vec4.fromValues(
->>>>>>> 35e19336
         floatToUint8(color[0]),
         floatToUint8(color[1]),
         floatToUint8(color[2]),
         floatToUint8(x[2]),
       ),
-<<<<<<< HEAD
-    );
-  });
-  return new SortedControlPoints(parsedPoints, dataType);
-}
-
-export function parseTransferFunctionParameters(
-=======
     };
   });
 }
@@ -1319,29 +1216,12 @@
 }
 
 function parseTransferFunctionParameters(
->>>>>>> 35e19336
   obj: unknown,
   dataType: DataType,
   defaultValue: TransferFunctionParameters,
 ): TransferFunctionParameters {
   if (obj === undefined) return defaultValue;
   verifyObject(obj);
-<<<<<<< HEAD
-  const sortedControlPoints = verifyOptionalObjectProperty(
-    obj,
-    "controlPoints",
-    (x) => parseTransferFunctionControlPoints(x, dataType),
-    defaultValue.sortedControlPoints,
-  );
-  const window = verifyOptionalObjectProperty(
-    obj,
-    "window",
-    (x) => parseDataTypeInterval(x, dataType),
-    defaultValue.window,
-  );
-  return {
-    sortedControlPoints,
-=======
   const range = verifyOptionalObjectProperty(
     obj,
     "range",
@@ -1359,22 +1239,12 @@
   );
   return {
     controlPoints: controlPoints,
->>>>>>> 35e19336
     channel: verifyOptionalObjectProperty(
       obj,
       "channel",
       (x) => parseInvlerpChannel(x, defaultValue.channel.length),
       defaultValue.channel,
     ),
-<<<<<<< HEAD
-    defaultColor: verifyOptionalObjectProperty(
-      obj,
-      "defaultColor",
-      (x) => parseRGBColorSpecification(x),
-      defaultValue.defaultColor,
-    ),
-    window,
-=======
     color: verifyOptionalObjectProperty(
       obj,
       "color",
@@ -1382,7 +1252,6 @@
       defaultValue.color,
     ),
     range: range,
->>>>>>> 35e19336
   };
 }
 
@@ -1390,14 +1259,6 @@
   defaultValue: TransferFunctionParameters,
 ) {
   return {
-<<<<<<< HEAD
-    ...defaultValue,
-    sortedControlPoints: defaultValue.sortedControlPoints.copy(),
-  };
-}
-
-export class TrackableTransferFunctionParameters extends TrackableValue<TransferFunctionParameters> {
-=======
     controlPoints: defaultValue.controlPoints.map((x) => ({
       position: x.position,
       color: x.color,
@@ -1409,40 +1270,10 @@
 }
 
 class TrackableTransferFunctionParameters extends TrackableValue<TransferFunctionParameters> {
->>>>>>> 35e19336
   constructor(
     public dataType: DataType,
     public defaultValue: TransferFunctionParameters,
   ) {
-<<<<<<< HEAD
-    // Create a copy of the default value to enable detecting changes
-    // to the control points in the trackable value.
-    const defaultValueCopy = copyTransferFunctionParameters(defaultValue);
-    super(defaultValueCopy, (obj) =>
-      parseTransferFunctionParameters(obj, dataType, defaultValueCopy),
-    );
-  }
-
-  controlPointsToJson(controlPoints: ControlPoint[], dataType: DataType) {
-    function inputToJson(inputValue: number | Uint64) {
-      if (dataType === DataType.UINT64) {
-        return (inputValue as Uint64).toJSON();
-      }
-      return inputValue;
-    }
-
-    return controlPoints.map((x) => [
-      inputToJson(x.inputValue),
-      serializeColor(
-        vec3.fromValues(
-          x.outputColor[0] / 255,
-          x.outputColor[1] / 255,
-          x.outputColor[2] / 255,
-        ),
-      ),
-      x.outputColor[3] / 255,
-    ]);
-=======
     // Make a copy of the default value so that we can modify it without affecting the original.
     // This is necessary because the default value is compared with the current value to determine
     // whether the value has changed -> which is necessary for the changed signal to be emitted.
@@ -1481,21 +1312,10 @@
       ),
       opacity: x.color[3] / 255,
     }));
->>>>>>> 35e19336
   }
 
   toJSON() {
     const {
-<<<<<<< HEAD
-      value: { channel, sortedControlPoints, defaultColor, window },
-      dataType,
-      defaultValue,
-    } = this;
-    const windowJson = dataTypeIntervalToJson(
-      window,
-      dataType,
-      defaultValue.window,
-=======
       value: { channel, controlPoints, color },
       dataType,
       defaultValue,
@@ -1505,30 +1325,10 @@
       range,
       dataType,
       defaultValue.range,
->>>>>>> 35e19336
     );
     const channelJson = arraysEqual(defaultValue.channel, channel)
       ? undefined
       : channel;
-<<<<<<< HEAD
-    const colorJson = arraysEqual(defaultValue.defaultColor, defaultColor)
-      ? undefined
-      : serializeColor(defaultColor);
-    const controlPointsJson = arraysEqualWithPredicate(
-      defaultValue.sortedControlPoints.controlPoints,
-      sortedControlPoints.controlPoints,
-      (a, b) =>
-        arraysEqual(a.outputColor, b.outputColor) &&
-        a.inputValue === b.inputValue,
-    )
-      ? undefined
-      : this.controlPointsToJson(sortedControlPoints.controlPoints, dataType);
-    if (
-      channelJson === undefined &&
-      colorJson === undefined &&
-      controlPointsJson === undefined &&
-      windowJson === undefined
-=======
     const colorJson = arraysEqual(defaultValue.color, color)
       ? undefined
       : serializeColor(this.value.color);
@@ -1544,22 +1344,14 @@
       channelJson === undefined &&
       colorJson === undefined &&
       controlPointsJson === undefined
->>>>>>> 35e19336
     ) {
       return undefined;
     }
     return {
-<<<<<<< HEAD
-      channel: channelJson,
-      defaultColor: colorJson,
-      controlPoints: controlPointsJson,
-      window: windowJson,
-=======
       range: rangeJson,
       channel: channelJson,
       color: colorJson,
       controlPoints: controlPointsJson,
->>>>>>> 35e19336
     };
   }
 }
@@ -2016,12 +1808,8 @@
         shader,
         uName,
         control.dataType,
-<<<<<<< HEAD
-        value.sortedControlPoints,
-=======
         value.controlPoints,
         value.range,
->>>>>>> 35e19336
       );
   }
 }
