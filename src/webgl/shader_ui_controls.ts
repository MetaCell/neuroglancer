/**
 * @license
 * Copyright 2019 Google Inc.
 * Licensed under the Apache License, Version 2.0 (the "License");
 * you may not use this file except in compliance with the License.
 * You may obtain a copy of the License at
 *
 *      http://www.apache.org/licenses/LICENSE-2.0
 *
 * Unless required by applicable law or agreed to in writing, software
 * distributed under the License is distributed on an "AS IS" BASIS,
 * WITHOUT WARRANTIES OR CONDITIONS OF ANY KIND, either express or implied.
 * See the License for the specific language governing permissions and
 * limitations under the License.
 */

import type { CoordinateSpaceCombiner } from "#src/coordinate_transform.js";
import { TrackableBoolean } from "#src/trackable_boolean.js";
import type {
  TrackableValueInterface,
  WatchableValueInterface,
} from "#src/trackable_value.js";
import {
  constantWatchableValue,
  makeCachedDerivedWatchableValue,
  makeCachedLazyDerivedWatchableValue,
  TrackableValue,
<<<<<<< HEAD
  TrackableValueInterface,
  WatchableValueInterface,
} from "#/trackable_value";
import { arraysEqual, arraysEqualWithPredicate } from "#/util/array";
import {
  parseRGBColorSpecification,
  serializeColor,
  TrackableRGB,
} from "#/util/color";
import { DataType } from "#/util/data_type";
import { RefCounted } from "#/util/disposable";
import { vec3, vec4 } from "#/util/geom";
=======
} from "#src/trackable_value.js";
import { arraysEqual, arraysEqualWithPredicate } from "#src/util/array.js";
import { parseRGBColorSpecification, TrackableRGB } from "#src/util/color.js";
import type { DataType } from "#src/util/data_type.js";
import { RefCounted } from "#src/util/disposable.js";
import type { vec3 } from "#src/util/geom.js";
>>>>>>> 4319f8a7
import {
  parseArray,
  parseFixedLengthArray,
  verifyFiniteFloat,
  verifyInt,
  verifyObject,
  verifyOptionalObjectProperty,
  verifyString,
} from "#src/util/json.js";
import type { DataTypeInterval } from "#src/util/lerp.js";
import {
  computeInvlerp,
  computeLerp,
  convertDataTypeInterval,
  dataTypeIntervalToJson,
  defaultDataTypeRange,
  normalizeDataTypeInterval,
  parseDataTypeInterval,
  parseUnknownDataTypeInterval,
  validateDataTypeInterval,
} from "#src/util/lerp.js";
import { NullarySignal } from "#src/util/signal.js";
import type { Trackable } from "#src/util/trackable.js";
import type { GL } from "#src/webgl/context.js";
import type { HistogramChannelSpecification } from "#src/webgl/empirical_cdf.js";
import { HistogramSpecifications } from "#src/webgl/empirical_cdf.js";
import {
  defineInvlerpShaderFunction,
  enableLerpShaderFunction,
<<<<<<< HEAD
} from "#/webgl/lerp";
import { ShaderBuilder, ShaderProgram } from "#/webgl/shader";
import {
  ControlPoint,
  defineTransferFunctionShader,
  enableTransferFunctionShader,
  floatToUint8,
  ParsedControlPoint,
  TRANSFER_FUNCTION_LENGTH,
} from "#/widget/transfer_function";
import { Uint64 } from "#/util/uint64";
=======
} from "#src/webgl/lerp.js";
import type { ShaderBuilder, ShaderProgram } from "#src/webgl/shader.js";
>>>>>>> 4319f8a7

export interface ShaderSliderControl {
  type: "slider";
  valueType: "int" | "uint" | "float";
  min: number;
  max: number;
  step: number;
  default: number;
}

export interface ShaderColorControl {
  type: "color";
  valueType: "vec3";
  defaultString: string;
  default: vec3;
}

export interface ShaderImageInvlerpControl {
  type: "imageInvlerp";
  dataType: DataType;
  clamp: boolean;
  default: ImageInvlerpParameters;
}

export type PropertiesSpecification = Map<string, DataType>;

export interface ShaderPropertyInvlerpControl {
  type: "propertyInvlerp";
  clamp: boolean;
  properties: PropertiesSpecification;
  default: PropertyInvlerpParameters;
}

export interface ShaderCheckboxControl {
  type: "checkbox";
  valueType: "bool";
  default: boolean;
}

export interface ShaderTransferFunctionControl {
  type: "transferFunction";
  dataType: DataType;
  default: TransferFunctionParameters;
}

export type ShaderUiControl =
  | ShaderSliderControl
  | ShaderColorControl
  | ShaderImageInvlerpControl
  | ShaderPropertyInvlerpControl
  | ShaderCheckboxControl
  | ShaderTransferFunctionControl;

export interface ShaderControlParseError {
  line: number;
  message: string;
}

export interface ShaderControlsParseResult {
  // Original source code entered by user.
  source: string;
  // Source code with comments stripped and UI controls replaced by appropriate text.
  code: string;
  controls: Map<string, ShaderUiControl>;
  errors: ShaderControlParseError[];
}

export interface ShaderControlsBuilderState {
  key: string;
  parseResult: ShaderControlsParseResult;
  builderValues: ShaderBuilderValues;
  referencedProperties: string[];
}

// Strips comments from GLSL code.  Also handles string literals since they are used in ui control
// directives.
export function stripComments(code: string) {
  // https://stackoverflow.com/a/241506
  const commentPattern =
    /\/\/.*?$|\/\*(?:.|\n)*?\*\/|'(?:\\.|[^\\'])*'|"(?:\\.|[^\\"])*"/gm;
  return code.replace(commentPattern, (m) => {
    if (m.startsWith("/")) {
      return m.replace(/[^\s]/g, " ");
    }
    return m;
  });
}

type DirectiveParameters = Map<string, any>;

// Returns the length of the prefix that may be a valid directive parameter.
function matchDirectiveParameterValue(input: string): number {
  const valueTokenPattern =
    /^(?:-?(?:0|[1-9]\d*)(?:\.\d+)?(?:[eE][+-]?\d+)?|"(?:\\.|[^\\"])*"|true|false|:|\s+|,|\[|\]|\{|\})/;
  let depth = 0;
  const initialInput = input;
  outerLoop: while (input.length) {
    const m = input.match(valueTokenPattern);
    if (m === null) break;
    const token = m[0];
    switch (token.charAt(0)) {
      case "[":
      case "{":
        ++depth;
        break;
      case "]":
      case "}":
        if (--depth < 0) return -1;
        break;
      case ",":
        if (depth === 0) break outerLoop;
        break;
      default:
        if (depth === 0) {
          input = input.substring(token.length);
          break outerLoop;
        }
        break;
    }
    input = input.substring(token.length);
  }
  if (depth !== 0) return -1;
  return initialInput.length - input.length;
}

export function parseDirectiveParameters(input: string | undefined): {
  parameters: DirectiveParameters;
  errors: string[];
} {
  const errors: string[] = [];
  const parameters = new Map<string, number | string>();
  if (input === undefined) {
    return { errors, parameters };
  }
  const startPattern = /^([_a-z][_a-zA-Z0-9]*)[ \t]*=/;
  while (true) {
    input = input.trim();
    if (input.length === 0) break;
    const m = input.match(startPattern);
    if (m === null) {
      errors.push(
        "Invalid #uicontrol parameter syntax, expected: <param>=<value>, ...",
      );
      break;
    }
    const name = m[1];
    input = input.substring(m[0].length);
    const valueLength = matchDirectiveParameterValue(input);
    if (valueLength <= 0) {
      errors.push(
        "Invalid #uicontrol parameter syntax, expected: <param>=<value>, ...",
      );
      break;
    }
    let value;
    try {
      value = JSON.parse(input.substring(0, valueLength));
    } catch {
      errors.push(`Invalid #uicontrol parameter value for ${name}: ${value}`);
      break;
    }
    if (parameters.has(name)) {
      errors.push(`Duplicate #uicontrol parameter: ${name}`);
    } else {
      parameters.set(name, value);
    }
    input = input.substring(valueLength);
    input = input.trim();
    if (input.length > 0 && !input.startsWith(",")) {
      errors.push(
        "Invalid #uicontrol parameter syntax, expected: <param>=<value>, ...",
      );
    }
    input = input.substring(1);
  }
  return { parameters, errors };
}

type DirectiveParseResult =
  | {
      control: ShaderUiControl;
      errors: undefined;
    }
  | { errors: string[] };

function parseSliderDirective(
  valueType: string,
  parameters: DirectiveParameters,
): DirectiveParseResult {
  let min: number | undefined;
  let max: number | undefined;
  let step: number | undefined;
  let defaultValue: number | undefined;
  const errors = [];
  if (valueType !== "float" && valueType !== "uint" && valueType !== "int") {
    errors.push("type must be float, int, or uint");
  }
  for (const [key, value] of parameters) {
    const getValue = (): number | undefined => {
      if (typeof value !== "number") {
        errors.push(`Expected ${key} argument to be a number`);
        return undefined;
      }
      if (valueType === "int" || valueType === "uint") {
        if (!Number.isInteger(value)) {
          errors.push(`Expected ${key} argument to be an integer`);
        }
        if (valueType === "uint" && value < 0) {
          errors.push(`Expected ${key} argument to be an unsigned integer`);
        }
      }
      return value;
    };
    if (key === "min") {
      min = getValue();
    } else if (key === "max") {
      max = getValue();
    } else if (key === "default") {
      defaultValue = getValue();
    } else if (key === "step") {
      step = getValue();
    } else {
      errors.push(`Invalid parameter: ${key}`);
    }
  }
  if (min === undefined) {
    errors.push("min must be specified");
  }
  if (max === undefined) {
    errors.push("max must be specified");
  }
  if (min !== undefined && max !== undefined) {
    if (min > max) {
      errors.push("min must be less than max");
    }
    if (step === undefined) {
      if (valueType === "float") {
        step = (max - min) / 100;
      } else {
        step = 1;
      }
    }
    if (defaultValue !== undefined) {
      if (defaultValue < min || defaultValue > max) {
        errors.push("default must be within valid range");
      }
    } else {
      if (valueType === "float") {
        defaultValue = (min + max) / 2;
      } else {
        defaultValue = min;
      }
    }
  }
  if (errors.length > 0) {
    return { errors };
  }
  return {
    control: {
      type: "slider",
      valueType,
      min,
      max,
      step,
      default: defaultValue,
    } as ShaderSliderControl,
    errors: undefined,
  };
}

function parseCheckboxDirective(
  valueType: string,
  parameters: DirectiveParameters,
): DirectiveParseResult {
  let defaultValue = false;
  const errors = [];
  if (valueType !== "bool") {
    errors.push("type must be bool");
  }
  for (const [key, value] of parameters) {
    if (key === "default") {
      if (typeof value !== "boolean") {
        errors.push(`Expected ${key} argument to be a boolean`);
        continue;
      }
      defaultValue = value;
    } else {
      errors.push(`Invalid parameter: ${key}`);
    }
  }
  if (errors.length > 0) {
    return { errors };
  }
  return {
    control: {
      type: "checkbox",
      valueType,
      default: defaultValue,
    } as ShaderCheckboxControl,
    errors: undefined,
  };
}

function parseColorDirective(
  valueType: string,
  parameters: DirectiveParameters,
): DirectiveParseResult {
  let defaultColor = "white";
  const errors = [];
  if (valueType !== "vec3") {
    errors.push("type must be vec3");
  }
  for (const [key, value] of parameters) {
    if (key === "default") {
      if (typeof value !== "string") {
        errors.push("Expected default argument to be a string");
      } else {
        defaultColor = value;
      }
    } else {
      errors.push(`Invalid parameter: ${key}`);
    }
  }
  if (errors.length > 0) {
    return { errors };
  }
  return {
    control: {
      type: "color",
      valueType,
      defaultString: defaultColor,
      default: parseRGBColorSpecification(defaultColor),
    } as ShaderColorControl,
    errors: undefined,
  };
}

function parseInvlerpChannel(value: unknown, rank: number) {
  if (typeof value === "number") {
    value = [value];
  }
  const channel = new Array(rank);
  parseFixedLengthArray(channel, value, (x) => {
    if (!Number.isInteger(x) || x < 0) {
      throw new Error(
        `Expected non-negative integer, but received: ${JSON.stringify(x)}`,
      );
    }
    return x;
  });
  return channel;
}

function parseInvlerpDirective(
  valueType: string,
  parameters: DirectiveParameters,
  dataContext: ShaderDataContext,
): DirectiveParseResult {
  const { imageData, properties } = dataContext;
  if (imageData !== undefined) {
    return parseImageInvlerpDirective(valueType, parameters, imageData);
  }
  if (properties !== undefined) {
    return parsePropertyInvlerpDirective(valueType, parameters, properties);
  }
  const errors = [];
  errors.push("invlerp control not supported");
  return { errors };
}

function parseImageInvlerpDirective(
  valueType: string,
  parameters: DirectiveParameters,
  imageData: ImageDataSpecification,
) {
  const errors = [];
  if (valueType !== "invlerp") {
    errors.push("type must be invlerp");
  }
  let channel = new Array(imageData.channelRank).fill(0);
  const { dataType } = imageData;
  let clamp = true;
  let range = defaultDataTypeRange[dataType];
  let window: DataTypeInterval | undefined;
  for (const [key, value] of parameters) {
    try {
      switch (key) {
        case "range": {
          range = parseDataTypeInterval(value, dataType);
          break;
        }
        case "window": {
          window = validateDataTypeInterval(
            parseDataTypeInterval(value, dataType),
          );
          break;
        }
        case "clamp": {
          if (typeof value !== "boolean") {
            errors.push(`Invalid clamp value: ${JSON.stringify(value)}`);
          } else {
            clamp = value;
          }
          break;
        }
        case "channel": {
          channel = parseInvlerpChannel(value, channel.length);
          break;
        }
        default:
          errors.push(`Invalid parameter: ${key}`);
          break;
      }
    } catch (e) {
      errors.push(`Invalid ${key} value: ${e.message}`);
    }
  }
  if (errors.length > 0) {
    return { errors };
  }
  return {
    control: {
      type: "imageInvlerp",
      dataType,
      clamp,
      default: {
        range,
        window: window ?? normalizeDataTypeInterval(range),
        channel,
      },
    } as ShaderImageInvlerpControl,
    errors: undefined,
  };
}

function parsePropertyInvlerpDirective(
  valueType: string,
  parameters: DirectiveParameters,
  properties: Map<string, DataType>,
) {
  const errors = [];
  if (valueType !== "invlerp") {
    errors.push("type must be invlerp");
  }
  let clamp = true;
  let range: any;
  let window: any;
  let property: string | undefined;
  for (const [key, value] of parameters) {
    try {
      switch (key) {
        case "range": {
          range = parseUnknownDataTypeInterval(value);
          break;
        }
        case "window": {
          window = parseUnknownDataTypeInterval(value);
          break;
        }
        case "clamp": {
          if (typeof value !== "boolean") {
            errors.push(`Invalid clamp value: ${JSON.stringify(value)}`);
          } else {
            clamp = value;
          }
          break;
        }
        case "property": {
          const s = verifyString(value);
          if (!properties.has(s)) {
            throw new Error(
              `Property not defined: ${JSON.stringify(property)}`,
            );
          }
          property = s;
          break;
        }
        default:
          errors.push(`Invalid parameter: ${key}`);
          break;
      }
    } catch (e) {
      errors.push(`Invalid ${key} value: ${e.message}`);
    }
  }
  if (errors.length > 0) {
    return { errors };
  }
  if (property === undefined) {
    for (const p of properties.keys()) {
      property = p;
      break;
    }
  }
  const dataType = properties.get(property!)!;
  if (range !== undefined) {
    range = convertDataTypeInterval(range, dataType);
  }
  if (window !== undefined) {
    window = convertDataTypeInterval(window, dataType);
  }
  return {
    control: {
      type: "propertyInvlerp",
      clamp,
      properties,
      default: { range, window, property, dataType },
    } as ShaderPropertyInvlerpControl,
    errors: undefined,
  };
}

function parseTransferFunctionDirective(
  valueType: string,
  parameters: DirectiveParameters,
  dataContext: ShaderDataContext,
): DirectiveParseResult {
  const imageData = dataContext.imageData;
  const dataType = imageData?.dataType;
  const channelRank = imageData?.channelRank;
  const errors = [];
  let channel = new Array(channelRank).fill(0);
  let color = vec3.fromValues(1.0, 1.0, 1.0);
  let range: DataTypeInterval | undefined;
  const controlPoints = new Array<ControlPoint>();
  const parsedControlPoints = new Array<ParsedControlPoint>();
  let specifedPoints = false;
  if (valueType !== "transferFunction") {
    errors.push("type must be transferFunction");
  }
  if (dataType === undefined) {
    errors.push("image data must be provided to use a transfer function");
  } else {
    range = defaultDataTypeRange[dataType];
  }
  for (const [key, value] of parameters) {
    try {
      switch (key) {
        case "channel": {
          channel = parseInvlerpChannel(value, channel.length);
          break;
        }
        case "color": {
          color = parseRGBColorSpecification(value);
          break;
        }
        case "range": {
          if (dataType !== undefined) {
            range = validateDataTypeInterval(
              parseDataTypeInterval(value, dataType),
            );
          }
          break;
        }
        case "controlPoints": {
          specifedPoints = true;
          if (dataType !== undefined) {
            parsedControlPoints.push(
              ...convertTransferFunctionControlPoints(value, dataType),
            );
          }
          break;
        }
        default:
          errors.push(`Invalid parameter: ${key}`);
          break;
      }
    } catch (e) {
      errors.push(`Invalid ${key} value: ${e.message}`);
    }
  }

  if (range === undefined) {
    if (dataType !== undefined) range = defaultDataTypeRange[dataType];
    else range = [0, 1] as [number, number];
  }
  // Set a simple black to white transfer function if no control points are specified.
  if (controlPoints.length === 0 && !specifedPoints) {
    const transferFunctionRange = [0, TRANSFER_FUNCTION_LENGTH - 1] as [
      number,
      number,
    ];
    const startPoint = computeLerp(
      transferFunctionRange,
      DataType.UINT16,
      0.4,
    ) as number;
    const endPoint = computeLerp(
      transferFunctionRange,
      DataType.UINT16,
      0.7,
    ) as number;
    controlPoints.push({
      position: startPoint,
      color: vec4.fromValues(0, 0, 0, 0),
    });
    controlPoints.push({
      position: endPoint,
      color: vec4.fromValues(255, 255, 255, 255),
    });
  } else {
    // Parse control points from the shader code and sort them
    for (const controlPoint of parsedControlPoints) {
      let normalizedPosition = computeInvlerp(range, controlPoint.position);
      normalizedPosition = Math.min(Math.max(0, normalizedPosition), 1)
      const position = computeLerp(
        [0, TRANSFER_FUNCTION_LENGTH - 1],
        DataType.UINT16,
        normalizedPosition,
      ) as number;
      controlPoints.push({ position: position, color: controlPoint.color });
    }
    const pointPositions = new Set<number>();
    for (let i = 0; i < controlPoints.length; i++) {
      const controlPoint = controlPoints[i];
      if (pointPositions.has(controlPoint.position)) {
        errors.push(
          `Duplicate control point position: ${parsedControlPoints[i].position}`,
        );
      }
      pointPositions.add(controlPoint.position);
    }
    controlPoints.sort((a, b) => a.position - b.position);
  }
  if (errors.length > 0) {
    return { errors };
  }
  return {
    control: {
      type: "transferFunction",
      dataType,
      default: { controlPoints, channel, color, range },
    } as ShaderTransferFunctionControl,
    errors: undefined,
  };
}

export interface ImageDataSpecification {
  dataType: DataType;
  channelRank: number;
}

export interface ShaderDataContext {
  imageData?: ImageDataSpecification;
  properties?: Map<string, DataType>;
}

const controlParsers = new Map<
  string,
  (
    valueType: string,
    parameters: DirectiveParameters,
    context: ShaderDataContext,
  ) => DirectiveParseResult
>([
  ["slider", parseSliderDirective],
  ["color", parseColorDirective],
  ["invlerp", parseInvlerpDirective],
  ["checkbox", parseCheckboxDirective],
  ["transferFunction", parseTransferFunctionDirective],
]);

export function parseShaderUiControls(
  code: string,
  dataContext: ShaderDataContext = {},
): ShaderControlsParseResult {
  code = stripComments(code);
  // Matches any #uicontrols directive.  Syntax errors in the directive are handled later.
  const directivePattern = /^[ \t]*#[ \t]*uicontrol[ \t]+(.*)$/gm;
  const innerPattern =
    /^([_a-zA-Z][_a-zA-Z0-9]*)[ \t]+([a-z][a-zA-Z0-9_]*)(?:[ \t]+([a-z]+))?[ \t]*(?:\([ \t]*(.*)\)[ \t]*)?/;
  const errors: { line: number; message: string }[] = [];
  const controls = new Map<string, ShaderUiControl>();
  const newCode = code.replace(
    directivePattern,
    (_match, innerPart: string, offset: number) => {
      const m = innerPart.match(innerPattern);
      const getLineNumber = () => {
        return Math.max(0, code.substring(0, offset).split("\n").length - 1);
      };
      if (m === null) {
        errors.push({
          line: getLineNumber(),
          message:
            "Invalid #uicontrol syntax, expected: #uicontrol <type> <name> <control>(<param>=<value>, ...)",
        });
        return "";
      }
      const typeName = m[1];
      const variableName = m[2];
      const controlName = m[3] ?? typeName;
      const parameterText = m[4];
      const { parameters, errors: innerErrors } =
        parseDirectiveParameters(parameterText);
      for (const error of innerErrors) {
        errors.push({ line: getLineNumber(), message: error });
      }
      if (controls.has(variableName)) {
        errors.push({
          line: getLineNumber(),
          message: `Duplicate definition for control ${variableName}`,
        });
      }
      if (innerErrors.length > 0) {
        return "";
      }
      const parser = controlParsers.get(controlName);
      if (parser === undefined) {
        errors.push({
          line: getLineNumber(),
          message: `Invalid control type ${controlName}`,
        });
        return "";
      }
      const result = parser(typeName, parameters, dataContext);
      if (result.errors !== undefined) {
        for (const error of result.errors) {
          errors.push({ line: getLineNumber(), message: error });
        }
        return "";
      }
      controls.set(variableName, result.control);
      return "";
    },
  );
  return { source: code, code: newCode, errors, controls };
}

export type Controls = Map<string, ShaderUiControl>;

function uniformName(controlName: string) {
  return `u_shaderControl_${controlName}`;
}

export function addControlsToBuilder(
  builderState: ShaderControlsBuilderState,
  builder: ShaderBuilder,
) {
  const { builderValues } = builderState;
  for (const [name, control] of builderState.parseResult.controls) {
    const uName = uniformName(name);
    const builderValue = builderValues[name];
    switch (control.type) {
      case "imageInvlerp": {
        const code = [
          defineInvlerpShaderFunction(
            builder,
            uName,
            control.dataType,
            control.clamp,
          ),
          `
float ${uName}() {
  return ${uName}(getDataValue(${builderValue.channel.join(",")}));
}
`,
        ];
        builder.addFragmentCode(code);
        builder.addFragmentCode(`#define ${name} ${uName}\n`);
        break;
      }
      case "propertyInvlerp": {
        const property = builderValue.property;
        const dataType = control.properties.get(property)!;
        const code = [
          defineInvlerpShaderFunction(builder, uName, dataType, control.clamp),
          `
float ${uName}() {
  return ${uName}(prop_${property}());
}
`,
        ];
        builder.addVertexCode(code);
        builder.addVertexCode(`#define ${name} ${uName}\n`);
        break;
      }
      case "checkbox": {
        const code = `#define ${name} ${builderValue.value}\n`;
        builder.addFragmentCode(code);
        builder.addVertexCode(code);
        break;
      }
      case "transferFunction": {
        builder.addFragmentCode(`#define ${name} ${uName}\n`);
        builder.addFragmentCode(
          defineTransferFunctionShader(
            builder,
            uName,
            control.dataType,
            builderValue.channel,
          ),
        );
        break;
      }
      default: {
        builder.addUniform(`highp ${control.valueType}`, uName);
        builder.addVertexCode(`#define ${name} ${uName}\n`);
        builder.addFragmentCode(`#define ${name} ${uName}\n`);
        break;
      }
    }
  }
}

function objectFromEntries(entries: Iterable<[string, any]>) {
  const obj: any = {};
  for (const [key, value] of entries) {
    obj[key] = value;
  }
  return obj;
}

function replaceMap(_key: string, value: unknown) {
  if (value instanceof Map) {
    return Array.from(value.entries());
  }
  return value;
}

function encodeControls(controls: Controls | undefined) {
  if (controls === undefined) return undefined;
  return JSON.stringify(objectFromEntries(controls), replaceMap);
}

export class WatchableShaderUiControls
  implements WatchableValueInterface<Controls | undefined>
{
  changed = new NullarySignal();
  controls: Controls | undefined = undefined;
  get value() {
    return this.controls;
  }
  set value(newControls: Controls | undefined) {
    if (encodeControls(newControls) === encodeControls(this.controls)) {
      return;
    }
    this.controls = newControls;
    this.changed.dispatch();
  }
}

export interface InvlerpParameters {
  range: DataTypeInterval;
  window: DataTypeInterval;
}

export interface ImageInvlerpParameters extends InvlerpParameters {
  channel: number[];
}

export interface PropertyInvlerpParameters {
  range: DataTypeInterval | undefined;
  window: DataTypeInterval | undefined;
  property: string;
  dataType: DataType;
}

function parseImageInvlerpParameters(
  obj: unknown,
  dataType: DataType,
  defaultValue: ImageInvlerpParameters,
): ImageInvlerpParameters {
  if (obj === undefined) return defaultValue;
  verifyObject(obj);
  return {
    range: verifyOptionalObjectProperty(
      obj,
      "range",
      (x) => parseDataTypeInterval(x, dataType),
      defaultValue.range,
    ),
    window: verifyOptionalObjectProperty(
      obj,
      "window",
      (x) => validateDataTypeInterval(parseDataTypeInterval(x, dataType)),
      defaultValue.window,
    ),
    channel: verifyOptionalObjectProperty(
      obj,
      "channel",
      (x) => parseInvlerpChannel(x, defaultValue.channel.length),
      defaultValue.channel,
    ),
  };
}

class TrackableImageInvlerpParameters extends TrackableValue<ImageInvlerpParameters> {
  constructor(
    public dataType: DataType,
    public defaultValue: ImageInvlerpParameters,
  ) {
    super(defaultValue, (obj) =>
      parseImageInvlerpParameters(obj, dataType, defaultValue),
    );
  }

  toJSON() {
    const {
      value: { range, window, channel },
      dataType,
      defaultValue,
    } = this;
    const rangeJson = dataTypeIntervalToJson(
      range,
      dataType,
      defaultValue.range,
    );
    const windowJson = dataTypeIntervalToJson(
      window,
      dataType,
      defaultValue.window,
    );
    const channelJson = arraysEqual(defaultValue.channel, channel)
      ? undefined
      : channel;
    if (
      rangeJson === undefined &&
      windowJson === undefined &&
      channelJson === undefined
    ) {
      return undefined;
    }
    return { range: rangeJson, window: windowJson, channel: channelJson };
  }
}

function parsePropertyInvlerpParameters(
  obj: unknown,
  properties: PropertiesSpecification,
  defaultValue: PropertyInvlerpParameters,
): PropertyInvlerpParameters {
  if (obj === undefined) return defaultValue;
  verifyObject(obj);
  const property = verifyOptionalObjectProperty(
    obj,
    "property",
    (property) => {
      property = verifyString(property);
      if (!properties.has(property)) {
        throw new Error(`Invalid value: ${JSON.stringify(property)}`);
      }
      return property;
    },
    defaultValue.property,
  );
  const dataType = properties.get(property)!;
  return {
    property,
    dataType,
    range: verifyOptionalObjectProperty(
      obj,
      "range",
      (x) => parseDataTypeInterval(x, dataType),
      defaultValue.range,
    ),
    window: verifyOptionalObjectProperty(
      obj,
      "window",
      (x) => validateDataTypeInterval(parseDataTypeInterval(x, dataType)),
      defaultValue.window,
    ),
  };
}

class TrackablePropertyInvlerpParameters extends TrackableValue<PropertyInvlerpParameters> {
  constructor(
    public properties: PropertiesSpecification,
    public defaultValue: PropertyInvlerpParameters,
  ) {
    super(defaultValue, (obj) =>
      parsePropertyInvlerpParameters(obj, properties, defaultValue),
    );
  }

  toJSON() {
    const {
      value: { range, window, property, dataType },
      defaultValue,
    } = this;
    const defaultRange = defaultDataTypeRange[dataType];
    const rangeJson = dataTypeIntervalToJson(
      range ?? defaultRange,
      dataType,
      defaultValue.range ?? defaultRange,
    );
    const windowJson = dataTypeIntervalToJson(
      window ?? defaultRange,
      dataType,
      defaultValue.window ?? defaultRange,
    );
    const propertyJson =
      property === defaultValue.property ? undefined : property;
    if (
      rangeJson === undefined &&
      windowJson === undefined &&
      propertyJson === undefined
    ) {
      return undefined;
    }
    return { range: rangeJson, window: windowJson, property: propertyJson };
  }
}

export interface TransferFunctionParameters {
  controlPoints: ControlPoint[];
  channel: number[];
  color: vec3;
  range: DataTypeInterval;
}

function convertTransferFunctionControlPoints(
  value: unknown,
  dataType: DataType,
) {
  return parseArray(value, (x) => {
    // Validate input length and types
    if (
      x.length !== 3 ||
      typeof x[0] !== "number" ||
      typeof x[1] !== "string" ||
      typeof x[2] !== "number"
    ) {
      throw new Error(
        `Expected array of length 3 (x, "#RRGGBB", A), but received: ${JSON.stringify(
          x,
        )}`,
      );
    }

    // Validate values
    let position: number | Uint64;
    if (dataType !== DataType.UINT64) {
      const defaultRange = defaultDataTypeRange[dataType] as [number, number];
      position = verifyFiniteFloat(x[0]);
      if (position < defaultRange[0] || position > defaultRange[1]) {
        throw new Error(
          `Expected x in range [${defaultRange[0]}, ${
            defaultRange[1]
          }], but received: ${JSON.stringify(x[0])}`,
        );
      }
    } else {
      const defaultRange = defaultDataTypeRange[dataType] as [Uint64, Uint64];
      position = Uint64.fromNumber(x[0]);
      if (
        Uint64.less(position, defaultRange[0]) ||
        Uint64.less(defaultRange[1], position)
      ) {
        throw new Error(
          `Expected x in range [${defaultRange[0]}, ${
            defaultRange[1]
          }], but received: ${JSON.stringify(x[0])}`,
        );
      }
    }

    if (x[1].length !== 7 || x[1][0] !== "#") {
      throw new Error(
        `Expected #RRGGBB, but received: ${JSON.stringify(x[1])}`,
      );
    }
    if (x[2] < 0 || x[2] > 1) {
      throw new Error(
        `Expected opacity in range [0, 1], but received: ${JSON.stringify(
          x[2],
        )}`,
      );
    }
    const color = parseRGBColorSpecification(x[1]);
    return {
      position: position,
      color: vec4.fromValues(
        floatToUint8(color[0]),
        floatToUint8(color[1]),
        floatToUint8(color[2]),
        floatToUint8(x[2]),
      ),
    };
  });
}

function parseTransferFunctionControlPoints(
  value: unknown,
  range: DataTypeInterval,
  dataType: DataType,
) {
  function parsePosition(position: number): number {
    const toConvert =
      dataType === DataType.UINT64 ? Uint64.fromNumber(position) : position;
    let normalizedPosition = computeInvlerp(range, toConvert);
    normalizedPosition = Math.min(Math.max(0, normalizedPosition), 1);
    const positionInTransferFunction = computeLerp(
      [0, TRANSFER_FUNCTION_LENGTH - 1],
      DataType.UINT16,
      normalizedPosition,
    ) as number;
    return positionInTransferFunction;
  }
  const parsedPoints = parseArray(value, (x) => {
    if (
      x.input === undefined ||
      x.color === undefined ||
      x.opacity === undefined
    ) {
      throw new Error(
        `Expected object with position and color and opacity properties, but received: ${JSON.stringify(
          x,
        )}`,
      );
    }
    if (typeof x.input !== "number") {
      throw new Error(
        `Expected position as number but received: ${JSON.stringify(
          x.input,
        )}`,
      );
    }
    const color = parseRGBColorSpecification(x.color);
    if (typeof x.opacity !== "number") {
      throw new Error(
        `Expected opacity as number but received: ${JSON.stringify(x.opacity)}`,
      );
    }
    const opacity = floatToUint8(Math.max(0, Math.min(1, x.opacity)));
    const rgbaColor = vec4.fromValues(
      floatToUint8(color[0]),
      floatToUint8(color[1]),
      floatToUint8(color[2]),
      opacity,
    );
    return {
      position: parsePosition(x.input),
      color: rgbaColor,
    };
  });
  // Check all points are in separate bins
  const encounteredBins: number[] = [];
  for (const point of parsedPoints) {
    if (encounteredBins.includes(point.position)) {
      throw new Error(
        `Transfer function control points fall in the same bin. Increase the distance between the points, or reduce the range of the input space`,
      );
    }
    encounteredBins.push(point.position);
  }
  return parsedPoints;
}

function parseTransferFunctionParameters(
  obj: unknown,
  dataType: DataType,
  defaultValue: TransferFunctionParameters,
): TransferFunctionParameters {
  if (obj === undefined) return defaultValue;
  verifyObject(obj);
  const range = verifyOptionalObjectProperty(
    obj,
    "range",
    (x) => parseDataTypeInterval(x, dataType),
    defaultValue.range,
  );
  const controlPoints = verifyOptionalObjectProperty(
    obj,
    "controlPoints",
    (x) => parseTransferFunctionControlPoints(x, range, dataType),
    defaultValue.controlPoints.map((x) => ({
      position: x.position,
      color: x.color,
    })),
  );
  return {
    controlPoints: controlPoints,
    channel: verifyOptionalObjectProperty(
      obj,
      "channel",
      (x) => parseInvlerpChannel(x, defaultValue.channel.length),
      defaultValue.channel,
    ),
    color: verifyOptionalObjectProperty(
      obj,
      "color",
      (x) => parseRGBColorSpecification(x),
      defaultValue.color,
    ),
    range: range,
  };
}

function copyTransferFunctionParameters(
  defaultValue: TransferFunctionParameters,
) {
  return {
    controlPoints: defaultValue.controlPoints.map((x) => ({
      position: x.position,
      color: x.color,
    })),
    channel: defaultValue.channel,
    color: defaultValue.color,
    range: defaultValue.range,
  };
}

class TrackableTransferFunctionParameters extends TrackableValue<TransferFunctionParameters> {
  constructor(
    public dataType: DataType,
    public defaultValue: TransferFunctionParameters,
  ) {
    // Make a copy of the default value so that we can modify it without affecting the original.
    // This is necessary because the default value is compared with the current value to determine
    // whether the value has changed -> which is necessary for the changed signal to be emitted.
    const defaultValueCopy = copyTransferFunctionParameters(defaultValue);
    super(defaultValueCopy, (obj) =>
      parseTransferFunctionParameters(obj, dataType, defaultValue),
    );
  }

  controlPointsToJson(
    controlPoints: ControlPoint[],
    range: DataTypeInterval,
    dataType: DataType,
  ) {
    function positionToJson(position: number) {
      let normalizedPosition = computeInvlerp(
        [0, TRANSFER_FUNCTION_LENGTH - 1],
        position,
      );
      normalizedPosition = Math.min(Math.max(0, normalizedPosition), 1)
      const positionInOriginalRange = computeLerp(
        range,
        dataType,
        normalizedPosition,
      );
      if (dataType === DataType.UINT64) {
        return (positionInOriginalRange as Uint64).toNumber();
      }
      return positionInOriginalRange;
    }

    return controlPoints.map((x) => ({
      input: positionToJson(x.position),
      color: serializeColor(
        vec3.fromValues(x.color[0] / 255, x.color[1] / 255, x.color[2] / 255),
      ),
      opacity: x.color[3] / 255,
    }));
  }

  toJSON() {
    const {
      value: { channel, controlPoints, color },
      dataType,
      defaultValue,
    } = this;
    const range = this.value.range;
    const rangeJson = dataTypeIntervalToJson(
      range,
      dataType,
      defaultValue.range,
    );
    const channelJson = arraysEqual(defaultValue.channel, channel)
      ? undefined
      : channel;
    const colorJson = arraysEqual(defaultValue.color, color)
      ? undefined
      : serializeColor(this.value.color);
    const controlPointsJson = arraysEqualWithPredicate(
      defaultValue.controlPoints,
      controlPoints,
      (a, b) => arraysEqual(a.color, b.color) && a.position === b.position,
    )
      ? undefined
      : this.controlPointsToJson(this.value.controlPoints, range, dataType);
    if (
      rangeJson === undefined &&
      channelJson === undefined &&
      colorJson === undefined &&
      controlPointsJson === undefined
    ) {
      return undefined;
    }
    return {
      range: rangeJson,
      channel: channelJson,
      color: colorJson,
      controlPoints: controlPointsJson,
    };
  }
}

function getControlTrackable(control: ShaderUiControl): {
  trackable: TrackableValueInterface<any>;
  getBuilderValue: (value: any) => any;
} {
  switch (control.type) {
    case "slider":
      return {
        trackable: new TrackableValue<number>(control.default, (x) => {
          let v: number;
          if (control.valueType === "float") {
            v = verifyFiniteFloat(x);
          } else {
            v = verifyInt(x);
          }
          if (v < control.min || v > control.max) {
            throw new Error(
              `${JSON.stringify(x)} is outside valid range [${control.min}, ${
                control.max
              }]`,
            );
          }
          return v;
        }),
        getBuilderValue: () => null,
      };
    case "color":
      return {
        trackable: new TrackableRGB(control.default),
        getBuilderValue: () => null,
      };
    case "imageInvlerp":
      return {
        trackable: new TrackableImageInvlerpParameters(
          control.dataType,
          control.default,
        ),
        getBuilderValue: (value: ImageInvlerpParameters) => ({
          channel: value.channel,
          dataType: control.dataType,
        }),
      };
    case "propertyInvlerp":
      return {
        trackable: new TrackablePropertyInvlerpParameters(
          control.properties,
          control.default,
        ),
        getBuilderValue: (value: PropertyInvlerpParameters) => ({
          property: value.property,
          dataType: value.dataType,
        }),
      };
    case "checkbox":
      return {
        trackable: new TrackableBoolean(control.default),
        getBuilderValue: (value) => ({ value }),
      };
    case "transferFunction":
      return {
        trackable: new TrackableTransferFunctionParameters(
          control.dataType,
          control.default,
        ),
        getBuilderValue: (value: TransferFunctionParameters) => ({
          channel: value.channel,
          dataType: control.dataType,
        }),
      };
  }
}

export interface SingleShaderControlState {
  control: ShaderUiControl;
  trackable: TrackableValueInterface<any>;
  getBuilderValue: (value: any) => any;
}

export type ShaderControlMap = Map<string, SingleShaderControlState>;

export type ShaderBuilderValues = {
  [key: string]: any;
};

function encodeBuilderStateKey(
  builderValues: ShaderBuilderValues,
  parseResult: ShaderControlsParseResult,
) {
  return JSON.stringify(builderValues) + "\0" + parseResult.source;
}

export function getFallbackBuilderState(
  parseResult: ShaderControlsParseResult,
): ShaderControlsBuilderState {
  const builderValues: ShaderBuilderValues = {};
  const referencedProperties = [];
  for (const [key, control] of parseResult.controls) {
    const { trackable, getBuilderValue } = getControlTrackable(control);
    const builderValue = getBuilderValue(trackable.value);
    builderValues[key] = builderValue;
    if (control.type === "propertyInvlerp") {
      referencedProperties.push(builderValue.property);
    }
  }
  return {
    builderValues,
    parseResult,
    key: encodeBuilderStateKey(builderValues, parseResult),
    referencedProperties,
  };
}

export class ShaderControlState
  extends RefCounted
  implements Trackable, WatchableValueInterface<ShaderControlMap>
{
  changed = new NullarySignal();
  controls = new WatchableShaderUiControls();
  parseErrors: WatchableValueInterface<ShaderControlParseError[]>;
  processedFragmentMain: WatchableValueInterface<string>;
  parseResult: WatchableValueInterface<ShaderControlsParseResult>;
  builderState: WatchableValueInterface<ShaderControlsBuilderState>;
  histogramSpecifications: HistogramSpecifications;

  private fragmentMainGeneration = -1;
  private dataContextGeneration = -1;
  private parseErrors_: ShaderControlParseError[] = [];
  private processedFragmentMain_ = "";
  private parseResult_: ShaderControlsParseResult;
  private controlsGeneration = -1;
  private parseResultChanged = new NullarySignal();

  constructor(
    public fragmentMain: WatchableValueInterface<string>,
    public dataContext: WatchableValueInterface<ShaderDataContext | null> = constantWatchableValue(
      {},
    ),
    public channelCoordinateSpaceCombiner?: CoordinateSpaceCombiner | undefined,
  ) {
    super();
    this.registerDisposer(
      fragmentMain.changed.add(() => this.handleFragmentMainChanged()),
    );
    this.registerDisposer(
      this.controls.changed.add(() => this.handleControlsChanged()),
    );
    this.registerDisposer(
      this.dataContext.changed.add(() => this.handleFragmentMainChanged()),
    );
    this.handleFragmentMainChanged();
    const self = this;
    this.parseErrors = {
      changed: this.parseResultChanged,
      get value() {
        self.handleFragmentMainChanged();
        return self.parseErrors_;
      },
    };
    this.processedFragmentMain = {
      changed: this.parseResultChanged,
      get value() {
        self.handleFragmentMainChanged();
        return self.processedFragmentMain_;
      },
    };
    this.parseResult = {
      changed: this.parseResultChanged,
      get value() {
        return self.parseResult_;
      },
    };
    this.builderState = makeCachedDerivedWatchableValue(
      (parseResult: ShaderControlsParseResult, state: ShaderControlMap) => {
        const builderValues: ShaderBuilderValues = {};
        const referencedProperties = [];
        for (const [key, { control, trackable, getBuilderValue }] of state) {
          const builderValue = getBuilderValue(trackable.value);
          builderValues[key] = builderValue;
          if (control.type === "propertyInvlerp") {
            referencedProperties.push(builderValue.property);
          }
        }
        return {
          key: encodeBuilderStateKey(builderValues, parseResult),
          parseResult,
          builderValues,
          referencedProperties,
        };
      },
      [this.parseResult, this],
      (a, b) => a.key === b.key,
    );
    const histogramChannels = makeCachedDerivedWatchableValue(
      (state) => {
        const channels: HistogramChannelSpecification[] = [];
        for (const { control, trackable } of state.values()) {
          if (control.type !== "imageInvlerp") continue;
          channels.push({ channel: trackable.value.channel });
        }
        return channels;
      },
      [this],
      (a, b) =>
        arraysEqualWithPredicate(a, b, (ca, cb) =>
          arraysEqual(ca.channel, cb.channel),
        ),
    );
    const histogramProperties = makeCachedDerivedWatchableValue(
      (state) => {
        const properties: string[] = [];
        for (const { control, trackable } of state.values()) {
          if (control.type !== "propertyInvlerp") continue;
          properties.push(trackable.value.property);
        }
        return properties;
      },
      [this],
      arraysEqual,
    );
    const histogramBounds = makeCachedLazyDerivedWatchableValue((state) => {
      const bounds: DataTypeInterval[] = [];
      for (const { control, trackable } of state.values()) {
        if (control.type === "imageInvlerp") {
          bounds.push(trackable.value.window);
        } else if (control.type === "propertyInvlerp") {
          const { dataType, range, window } =
            trackable.value as PropertyInvlerpParameters;
          bounds.push(window ?? range ?? defaultDataTypeRange[dataType]);
        }
      }
      return bounds;
    }, this);
    this.histogramSpecifications = this.registerDisposer(
      new HistogramSpecifications(
        histogramChannels,
        histogramProperties,
        histogramBounds,
      ),
    );
  }

  private handleFragmentMainChanged() {
    const generation = this.fragmentMain.changed.count;
    const dataContextGeneration = this.dataContext.changed.count;
    if (
      generation === this.fragmentMainGeneration &&
      dataContextGeneration === this.dataContextGeneration
    ) {
      return;
    }
    this.fragmentMainGeneration = generation;
    this.dataContextGeneration = dataContextGeneration;
    const dataContext = this.dataContext.value;
    if (dataContext === null) {
      this.parseResult_ = {
        source: "",
        code: "",
        controls: new Map(),
        errors: [{ line: 0, message: "Loading" }],
      };
      this.parseErrors_ = [];
      this.processedFragmentMain_ = "";
      this.controls.value = undefined;
    } else {
      const result = (this.parseResult_ = parseShaderUiControls(
        this.fragmentMain.value,
        dataContext,
      ));
      this.parseErrors_ = result.errors;
      this.processedFragmentMain_ = result.code;
      if (result.errors.length === 0) {
        this.controls.value = result.controls;
      }
    }
    this.parseResultChanged.dispatch();
  }

  private handleControlsChanged() {
    const generation = this.controls.changed.count;
    if (generation === this.controlsGeneration) {
      return;
    }
    this.controlsGeneration = generation;
    const controls = this.controls.value;
    if (controls === undefined) {
      return;
    }
    let changed = false;
    const { state_, unparsedJson } = this;
    // Remove values in `state` not in `controls`.
    for (const [name, controlState] of state_) {
      const control = controls.get(name);
      if (control === undefined) {
        controlState.trackable.changed.remove(this.changed.dispatch);
        state_.delete(name);
        changed = true;
      }
    }
    for (const [name, control] of controls) {
      let controlState = state_.get(name);
      if (
        controlState !== undefined &&
        JSON.stringify(controlState.control) !== JSON.stringify(control)
      ) {
        controlState.trackable.changed.remove(this.changed.dispatch);
        controlState = undefined;
      }
      if (controlState === undefined) {
        const { trackable, getBuilderValue } = getControlTrackable(control);
        controlState = { control, trackable, getBuilderValue };
        controlState.trackable.changed.add(this.changed.dispatch);
        state_.set(name, controlState);
        changed = true;
      }
      if (
        unparsedJson !== undefined &&
        Object.prototype.hasOwnProperty.call(unparsedJson, name)
      ) {
        changed = true;
        try {
          controlState.trackable.restoreState(unparsedJson[name]);
        } catch {
          // Ignore error
        }
      }
    }
    if (unparsedJson !== undefined) {
      changed = true;
    }
    this.unparsedJson = undefined;
    if (changed) {
      this.changed.dispatch();
    }
  }

  private state_: ShaderControlMap = new Map();

  get state() {
    if (this.controls.changed.count !== this.controlsGeneration) {
      this.handleControlsChanged();
    }
    return this.state_;
  }

  get value() {
    return this.state;
  }

  private unparsedJson: any = undefined;

  restoreState(value: any) {
    if (value === undefined) return;
    const { state } = this;
    verifyObject(value);
    const controls = this.controls.value;
    if (controls === undefined) {
      this.unparsedJson = value;
      this.changed.dispatch();
      return;
    }
    for (const [key, controlState] of state) {
      const { trackable } = controlState;
      trackable.reset();
      if (Object.prototype.hasOwnProperty.call(value, key)) {
        try {
          trackable.restoreState(value[key]);
        } catch {
          // Ignore error
        }
      }
    }
    this.unparsedJson = undefined;
  }

  reset() {
    for (const controlState of this.state.values()) {
      controlState.trackable.reset();
    }
    if (this.unparsedJson !== undefined) {
      this.unparsedJson = undefined;
      this.changed.dispatch();
    }
  }

  toJSON() {
    const { state } = this;
    const { unparsedJson } = this;
    if (unparsedJson !== undefined) return unparsedJson;
    const obj: any = {};
    let empty = true;
    for (const [key, value] of state) {
      const valueJson = value.trackable.toJSON();
      if (valueJson !== undefined) {
        obj[key] = valueJson;
        empty = false;
      }
    }
    if (empty) return undefined;
    return obj;
  }
}

function setControlInShader(
  gl: GL,
  shader: ShaderProgram,
  name: string,
  control: ShaderUiControl,
  value: any,
) {
  const uName = uniformName(name);
  const uniform = shader.uniform(uName);
  switch (control.type) {
    case "slider":
      switch (control.valueType) {
        case "int":
        case "uint":
          gl.uniform1i(uniform, value);
          break;
        case "float":
          gl.uniform1f(uniform, value);
      }
      break;
    case "color":
      gl.uniform3fv(uniform, value);
      break;
    case "imageInvlerp":
      enableLerpShaderFunction(shader, uName, control.dataType, value.range);
      break;
    case "propertyInvlerp": {
      const { dataType } = value as PropertyInvlerpParameters;
      enableLerpShaderFunction(
        shader,
        uName,
        dataType,
        value.range ?? defaultDataTypeRange[dataType],
      );
      break;
    }
    case "checkbox":
      // Value is hard-coded in shader.
      break;
    case "transferFunction":
      enableTransferFunctionShader(
        shader,
        uName,
        control.dataType,
        value.controlPoints,
        value.range,
      );
  }
}

export function setControlsInShader(
  gl: GL,
  shader: ShaderProgram,
  shaderControlState: ShaderControlState,
  controls: Controls,
) {
  const { state } = shaderControlState;
  if (shaderControlState.controls.value === controls) {
    // Case when shader doesn't have any errors.
    for (const [name, controlState] of state) {
      setControlInShader(
        gl,
        shader,
        name,
        controlState.control,
        controlState.trackable.value,
      );
    }
  } else {
    // Case when shader does have errors and we are using the fallback shader, which may have a
    // different/incompatible set of controls.
    for (const [name, control] of controls) {
      const controlState = state.get(name);
      const value =
        controlState !== undefined &&
        JSON.stringify(controlState.control) === JSON.stringify(control)
          ? controlState.trackable.value
          : control.default;
      setControlInShader(gl, shader, name, control, value);
    }
  }
}<|MERGE_RESOLUTION|>--- conflicted
+++ resolved
@@ -25,27 +25,12 @@
   makeCachedDerivedWatchableValue,
   makeCachedLazyDerivedWatchableValue,
   TrackableValue,
-<<<<<<< HEAD
-  TrackableValueInterface,
-  WatchableValueInterface,
-} from "#/trackable_value";
-import { arraysEqual, arraysEqualWithPredicate } from "#/util/array";
-import {
-  parseRGBColorSpecification,
-  serializeColor,
-  TrackableRGB,
-} from "#/util/color";
-import { DataType } from "#/util/data_type";
-import { RefCounted } from "#/util/disposable";
-import { vec3, vec4 } from "#/util/geom";
-=======
 } from "#src/trackable_value.js";
 import { arraysEqual, arraysEqualWithPredicate } from "#src/util/array.js";
-import { parseRGBColorSpecification, TrackableRGB } from "#src/util/color.js";
+import { parseRGBColorSpecification, serializeColor, TrackableRGB } from "#src/util/color.js";
 import type { DataType } from "#src/util/data_type.js";
 import { RefCounted } from "#src/util/disposable.js";
-import type { vec3 } from "#src/util/geom.js";
->>>>>>> 4319f8a7
+import type { vec3, vec4 } from "#src/util/geom.js";
 import {
   parseArray,
   parseFixedLengthArray,
@@ -75,9 +60,8 @@
 import {
   defineInvlerpShaderFunction,
   enableLerpShaderFunction,
-<<<<<<< HEAD
-} from "#/webgl/lerp";
-import { ShaderBuilder, ShaderProgram } from "#/webgl/shader";
+} from "#src/webgl/lerp.js";
+import type { ShaderBuilder, ShaderProgram } from "#src/webgl/shader.js";
 import {
   ControlPoint,
   defineTransferFunctionShader,
@@ -85,12 +69,8 @@
   floatToUint8,
   ParsedControlPoint,
   TRANSFER_FUNCTION_LENGTH,
-} from "#/widget/transfer_function";
-import { Uint64 } from "#/util/uint64";
-=======
-} from "#src/webgl/lerp.js";
-import type { ShaderBuilder, ShaderProgram } from "#src/webgl/shader.js";
->>>>>>> 4319f8a7
+} from "#src/widget/transfer_function.js";
+import { Uint64 } from "#src/util/uint64.js";
 
 export interface ShaderSliderControl {
   type: "slider";
