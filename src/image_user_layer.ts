--- conflicted
+++ resolved
@@ -96,14 +96,11 @@
   ShaderControls,
 } from "#/widget/shader_controls";
 import { Tab } from "#/widget/tab_view";
-<<<<<<< HEAD
 import {
   trackableShaderModeValue,
   VOLUME_RENDERING_MODES,
 } from "#/volume_rendering/trackable_volume_rendering_mode";
-=======
 import { trackableFiniteFloat } from "#/trackable_finite_float";
->>>>>>> 405557f2
 
 const OPACITY_JSON_KEY = "opacity";
 const BLEND_JSON_KEY = "blend";
@@ -111,12 +108,8 @@
 const SHADER_CONTROLS_JSON_KEY = "shaderControls";
 const CROSS_SECTION_RENDER_SCALE_JSON_KEY = "crossSectionRenderScale";
 const CHANNEL_DIMENSIONS_JSON_KEY = "channelDimensions";
-<<<<<<< HEAD
 const VOLUME_RENDERING_MODE_JSON_KEY = "volumeRenderingMode";
-=======
-const VOLUME_RENDERING_JSON_KEY = "volumeRendering";
 const VOLUME_RENDERING_GAIN_JSON_KEY = "volumeRenderingGain";
->>>>>>> 405557f2
 const VOLUME_RENDERING_DEPTH_SAMPLES_JSON_KEY = "volumeRenderingDepthSamples";
 
 export interface ImageLayerSelectionState extends UserLayerSelectionState {
@@ -313,17 +306,14 @@
     this.channelCoordinateSpace.restoreState(
       specification[CHANNEL_DIMENSIONS_JSON_KEY],
     );
-<<<<<<< HEAD
     verifyOptionalObjectProperty(
       specification,
       VOLUME_RENDERING_MODE_JSON_KEY,
       (volumeRenderingMode) =>
-        this.volumeRenderingMode.restoreState(volumeRenderingMode),
-=======
-    this.volumeRendering.restoreState(specification[VOLUME_RENDERING_JSON_KEY]);
+        this.volumeRenderingMode.restoreState(volumeRenderingMode)
+    );
     this.volumeRenderingGain.restoreState(
       specification[VOLUME_RENDERING_GAIN_JSON_KEY],
->>>>>>> 405557f2
     );
     this.volumeRenderingDepthSamplesTarget.restoreState(
       specification[VOLUME_RENDERING_DEPTH_SAMPLES_JSON_KEY],
@@ -338,12 +328,8 @@
     x[CROSS_SECTION_RENDER_SCALE_JSON_KEY] =
       this.sliceViewRenderScaleTarget.toJSON();
     x[CHANNEL_DIMENSIONS_JSON_KEY] = this.channelCoordinateSpace.toJSON();
-<<<<<<< HEAD
     x[VOLUME_RENDERING_MODE_JSON_KEY] = this.volumeRenderingMode.toJSON();
-=======
-    x[VOLUME_RENDERING_JSON_KEY] = this.volumeRendering.toJSON();
     x[VOLUME_RENDERING_GAIN_JSON_KEY] = this.volumeRenderingGain.toJSON();
->>>>>>> 405557f2
     x[VOLUME_RENDERING_DEPTH_SAMPLES_JSON_KEY] =
       this.volumeRenderingDepthSamplesTarget.toJSON();
     return x;
@@ -485,7 +471,12 @@
   {
     label: "Gain (3D)",
     toolJson: VOLUME_RENDERING_GAIN_JSON_KEY,
-    isValid: (layer) => layer.volumeRendering,
+    isValid: (layer) =>
+      makeCachedDerivedWatchableValue(
+        (volumeRenderingMode) =>
+          volumeRenderingMode !== VOLUME_RENDERING_MODES.OFF,
+        [layer.volumeRenderingMode],
+      ),
     ...rangeLayerControl((layer) => ({
       value: layer.volumeRenderingGain,
       options: { min: -10.0, max: 10.0, step: 0.1 },
