/**
 * @license
 * Copyright 2020 Google Inc.
 * Licensed under the Apache License, Version 2.0 (the "License");
 * you may not use this file except in compliance with the License.
 * You may obtain a copy of the License at
 *
 *      http://www.apache.org/licenses/LICENSE-2.0
 *
 * Unless required by applicable law or agreed to in writing, software
 * distributed under the License is distributed on an "AS IS" BASIS,
 * WITHOUT WARRANTIES OR CONDITIONS OF ANY KIND, either express or implied.
 * See the License for the specific language governing permissions and
 * limitations under the License.
 */

import { ChunkState } from "#src/chunk_manager/base.js";
import { ChunkRenderLayerFrontend } from "#src/chunk_manager/frontend.js";
import type { CoordinateSpace } from "#src/coordinate_transform.js";
import type { VisibleLayerInfo } from "#src/layer/index.js";
import type { PerspectivePanel } from "#src/perspective_view/panel.js";
import type {
  PerspectiveViewReadyRenderContext,
  PerspectiveViewRenderContext,
} from "#src/perspective_view/render_layer.js";
import { PerspectiveViewRenderLayer } from "#src/perspective_view/render_layer.js";
import type { RenderLayerTransformOrError } from "#src/render_coordinate_transform.js";
import type { RenderScaleHistogram } from "#src/render_scale_statistics.js";
import {
  numRenderScaleHistogramBins,
  renderScaleHistogramBinSize,
} from "#src/render_scale_statistics.js";
import { SharedWatchableValue } from "#src/shared_watchable_value.js";
import { getNormalizedChunkLayout } from "#src/sliceview/base.js";
import type { FrontendTransformedSource } from "#src/sliceview/frontend.js";
import {
  getVolumetricTransformedSources,
  serializeAllTransformedSources,
} from "#src/sliceview/frontend.js";
import type { SliceViewRenderLayer } from "#src/sliceview/renderlayer.js";
import type {
  ChunkFormat,
  MultiscaleVolumeChunkSource,
  VolumeChunk,
  VolumeChunkSource,
} from "#src/sliceview/volume/frontend.js";
import { defineChunkDataShaderAccess } from "#src/sliceview/volume/frontend.js";
import type {
  NestedStateManager,
  WatchableValueInterface,
} from "#src/trackable_value.js";
import {
  makeCachedDerivedWatchableValue,
  registerNested,
} from "#src/trackable_value.js";
import type { RefCountedValue } from "#src/util/disposable.js";
import { getFrustrumPlanes, mat4, vec3 } from "#src/util/geom.js";
import { clampToInterval } from "#src/util/lerp.js";
import { getObjectId } from "#src/util/object_id.js";
import type { HistogramInformation } from "#src/volume_rendering/base.js";
import {
  forEachVisibleVolumeRenderingChunk,
  getVolumeRenderingNearFarBounds,
  VOLUME_RENDERING_RENDER_LAYER_RPC_ID,
  VOLUME_RENDERING_RENDER_LAYER_UPDATE_SOURCES_RPC_ID,
} from "#src/volume_rendering/base.js";
import type { TrackableVolumeRenderingModeValue } from "#src/volume_rendering/trackable_volume_rendering_mode.js";
import {
<<<<<<< HEAD
  VolumeRenderingModes,
  isProjectionMode,
  trackableShaderModeValue,
=======
  VOLUME_RENDERING_MODES,
  isProjection,
>>>>>>> 35e19336
} from "#src/volume_rendering/trackable_volume_rendering_mode.js";
import {
  drawBoxes,
  glsl_getBoxFaceVertexPosition,
} from "#src/webgl/bounding_box.js";
import type { Buffer } from "#src/webgl/buffer.js";
import { getMemoizedBuffer } from "#src/webgl/buffer.js";
import { glsl_COLORMAPS } from "#src/webgl/colormaps.js";
import type {
  ParameterizedContextDependentShaderGetter,
  ParameterizedShaderGetterResult,
  WatchableShaderError,
} from "#src/webgl/dynamic_shader.js";
import {
  parameterizedContextDependentShaderGetter,
  shaderCodeWithLineDirective,
} from "#src/webgl/dynamic_shader.js";
import type {
  HistogramChannelSpecification,
  HistogramSpecifications,
} from "#src/webgl/empirical_cdf.js";
import {
  defineInvlerpShaderFunction,
  enableLerpShaderFunction,
} from "#src/webgl/lerp.js";
import type { ShaderModule, ShaderProgram } from "#src/webgl/shader.js";
import { getShaderType, glsl_simpleFloatHash } from "#src/webgl/shader_lib.js";
import type {
  ShaderControlsBuilderState,
  ShaderControlState,
} from "#src/webgl/shader_ui_controls.js";
import {
  addControlsToBuilder,
  setControlsInShader,
} from "#src/webgl/shader_ui_controls.js";
import { defineVertexId, VertexIdHelper } from "#src/webgl/vertex_id.js";

export const VOLUME_RENDERING_DEPTH_SAMPLES_DEFAULT_VALUE = 64;
const VOLUME_RENDERING_DEPTH_SAMPLES_LOG_SCALE_ORIGIN = 1;
const VOLUME_RENDERING_RESOLUTION_INDICATOR_BAR_HEIGHT = 10;
const HISTOGRAM_SAMPLES_PER_INSTANCE = 256;

// Number of points to sample in computing the histogram.  Increasing this increases the precision
// of the histogram but also slows down rendering.
// Here, we use 4096 samples per chunk to compute the histogram.
const NUM_HISTOGRAM_SAMPLES = 2 ** 14;
const DEBUG_HISTOGRAMS = false;

const depthSamplerTextureUnit = Symbol("depthSamplerTextureUnit");

export const glsl_emitRGBAVolumeRendering = `
void emitRGBA(vec4 rgba) {
  float correctedAlpha = clamp(rgba.a * uBrightnessFactor * uGain, 0.0, 1.0);
  float weightedAlpha = correctedAlpha * computeOITWeight(correctedAlpha, depthAtRayPosition);
  outputColor += vec4(rgba.rgb * weightedAlpha, weightedAlpha);
  revealage *= 1.0 - correctedAlpha;
}
`;

type TransformedVolumeSource = FrontendTransformedSource<
  SliceViewRenderLayer,
  VolumeChunkSource
>;

interface VolumeRenderingAttachmentState {
  sources: NestedStateManager<TransformedVolumeSource[][]>;
}

export interface VolumeRenderingRenderLayerOptions {
  gain: WatchableValueInterface<number>;
  multiscaleSource: MultiscaleVolumeChunkSource;
  transform: WatchableValueInterface<RenderLayerTransformOrError>;
  shaderError: WatchableShaderError;
  shaderControlState: ShaderControlState;
  channelCoordinateSpace: WatchableValueInterface<CoordinateSpace>;
  localPosition: WatchableValueInterface<Float32Array>;
  depthSamplesTarget: WatchableValueInterface<number>;
  chunkResolutionHistogram: RenderScaleHistogram;
  mode: TrackableVolumeRenderingModeValue;
}

interface VolumeRenderingShaderParameters {
  numChannelDimensions: number;
<<<<<<< HEAD
  mode: VolumeRenderingModes;
}

interface StoredChunkDataForMultipass {
  chunk: VolumeChunk;
  fixedPositionWithinChunk: Uint32Array;
  chunkDisplayDimensionIndices: number[];
  channelToChunkDimensionIndices: readonly number[];
  chunkDataDisplaySize: vec3;
  chunkFormat: ChunkFormat | null | undefined;
}

interface ShaderSetupUniforms {
  uNearLimitFraction: number;
  uFarLimitFraction: number;
  uMaxSteps: number;
  uBrightnessFactor: number;
  uGain: number;
  uPickId: number;
  uLowerClipBound: vec3;
  uUpperClipBound: vec3;
  uModelViewProjectionMatrix: mat4;
  uInvModelViewProjectionMatrix: mat4;
}

/**
 * Represents the uniform variables used by the shader for each chunk in the volume rendering layer.
 */
interface PerChunkShaderUniforms {
  uTranslation: vec3;
  uChunkDataSize: vec3;
=======
  mode: VOLUME_RENDERING_MODES;
>>>>>>> 35e19336
}

const tempMat4 = mat4.create();
const tempVisibleVolumetricClippingPlanes = new Float32Array(24);

export function getVolumeRenderingDepthSamplesBoundsLogScale(): [
  number,
  number,
] {
  const logScaleMax = Math.round(
    VOLUME_RENDERING_DEPTH_SAMPLES_LOG_SCALE_ORIGIN +
      numRenderScaleHistogramBins * renderScaleHistogramBinSize,
  );
  return [VOLUME_RENDERING_DEPTH_SAMPLES_LOG_SCALE_ORIGIN, logScaleMax];
}

function clampAndRoundResolutionTargetValue(value: number) {
  const logScaleDepthSamplesBounds =
    getVolumeRenderingDepthSamplesBoundsLogScale();
  const depthSamplesBounds: [number, number] = [
    2 ** logScaleDepthSamplesBounds[0],
    2 ** logScaleDepthSamplesBounds[1] - 1,
  ];
  return clampToInterval(depthSamplesBounds, Math.round(value)) as number;
}

export class VolumeRenderingRenderLayer extends PerspectiveViewRenderLayer {
  gain: WatchableValueInterface<number>;
  multiscaleSource: MultiscaleVolumeChunkSource;
  transform: WatchableValueInterface<RenderLayerTransformOrError>;
  channelCoordinateSpace: WatchableValueInterface<CoordinateSpace>;
  localPosition: WatchableValueInterface<Float32Array>;
  shaderControlState: ShaderControlState;
  depthSamplesTarget: WatchableValueInterface<number>;
  chunkResolutionHistogram: RenderScaleHistogram;
  mode: TrackableVolumeRenderingModeValue;
  backend: ChunkRenderLayerFrontend;
  private modeOverride: TrackableVolumeRenderingModeValue;
  private vertexIdHelper: VertexIdHelper;
  private dataHistogramSpecifications: HistogramSpecifications;

  private shaderGetter: ParameterizedContextDependentShaderGetter<
    { emitter: ShaderModule; chunkFormat: ChunkFormat; wireFrame: boolean },
    ShaderControlsBuilderState,
    VolumeRenderingShaderParameters
<<<<<<< HEAD
  >;

  private histogramShaderGetter: ParameterizedContextDependentShaderGetter<
    { chunkFormat: ChunkFormat },
    ShaderControlsBuilderState,
    VolumeRenderingShaderParameters
=======
>>>>>>> 35e19336
  >;

  get gl() {
    return this.multiscaleSource.chunkManager.gl;
  }

  get isTransparent() {
    return true;
  }

  get isVolumeRendering() {
    return true;
  }

  getDataHistogramCount() {
    return this.dataHistogramSpecifications.visibleHistograms;
  }

  private histogramIndexBuffer: RefCountedValue<Buffer>;

  constructor(options: VolumeRenderingRenderLayerOptions) {
    super();
    this.gain = options.gain;
    this.multiscaleSource = options.multiscaleSource;
    this.transform = options.transform;
    this.channelCoordinateSpace = options.channelCoordinateSpace;
    this.shaderControlState = options.shaderControlState;
    this.localPosition = options.localPosition;
    this.depthSamplesTarget = options.depthSamplesTarget;
    this.chunkResolutionHistogram = options.chunkResolutionHistogram;
    this.mode = options.mode;
<<<<<<< HEAD
    this.modeOverride = trackableShaderModeValue();
    this.dataHistogramSpecifications =
      this.shaderControlState.histogramSpecifications;
    this.histogramIndexBuffer = this.registerDisposer(
      getMemoizedBuffer(
        this.gl,
        WebGL2RenderingContext.ARRAY_BUFFER,
        () => new Uint8Array(HISTOGRAM_SAMPLES_PER_INSTANCE),
      ),
    );
    this.registerDisposer(
      this.chunkResolutionHistogram.visibility.add(this.visibility),
    );
    this.registerDisposer(
      this.dataHistogramSpecifications.producerVisibility.add(this.visibility),
    );
    const extraParameters = this.registerDisposer(
      makeCachedDerivedWatchableValue(
        (
          space: CoordinateSpace,
          mode: VolumeRenderingModes,
          modeOverride: VolumeRenderingModes,
          dataHistogramChannelSpecifications: HistogramChannelSpecification[],
        ) => ({
          numChannelDimensions: space.rank,
          mode: modeOverride === VolumeRenderingModes.OFF ? mode : modeOverride,
          dataHistogramChannelSpecifications,
        }),
        [
          this.channelCoordinateSpace,
          this.mode,
          this.modeOverride,
          this.dataHistogramSpecifications.channels,
        ],
=======
    this.registerDisposer(
      this.chunkResolutionHistogram.visibility.add(this.visibility),
    );
    const extraParameters = this.registerDisposer(
      makeCachedDerivedWatchableValue(
        (space: CoordinateSpace, mode: VOLUME_RENDERING_MODES) => ({
          numChannelDimensions: space.rank,
          mode,
        }),
        [this.channelCoordinateSpace, this.mode],
>>>>>>> 35e19336
      ),
    );
    this.shaderGetter = parameterizedContextDependentShaderGetter(
      this,
      this.gl,
      {
        memoizeKey: "VolumeRenderingRenderLayer",
        parameters: options.shaderControlState.builderState,
        getContextKey: ({ emitter, chunkFormat, wireFrame }) =>
          `${getObjectId(emitter)}:${chunkFormat.shaderKey}:${wireFrame}`,
        shaderError: options.shaderError,
        extraParameters: extraParameters,
        defineShader: (
          builder,
          { emitter, chunkFormat, wireFrame },
          shaderBuilderState,
          shaderParametersState,
        ) => {
          if (shaderBuilderState.parseResult.errors.length !== 0) {
            throw new Error("Invalid UI control specification");
          }
          defineVertexId(builder);
          builder.addFragmentCode(`
#define VOLUME_RENDERING true
`);
          let glsl_rgbaEmit = glsl_emitRGBAVolumeRendering;
          let glsl_finalEmit = `
  emitAccumAndRevealage(outputColor, 1.0 - revealage, 0u);
`;
          let glsl_emitIntensity = `
void emitIntensity(float value) {
<<<<<<< HEAD
}
`;
          let glsl_handleMaxProjectionUpdate = ``;
          if (isProjectionMode(shaderParametersState.mode)) {
            const glsl_intensityConversion =
              shaderParametersState.mode === VolumeRenderingModes.MIN
                ? `1.0 - value`
                : `value`;
            builder.addFragmentCode(`
float savedDepth = 0.0;
float savedIntensity = 0.0;
vec4 newColor = vec4(0.0);
float userEmittedIntensity = -100.0;
`);
            glsl_emitIntensity = `
float convertIntensity(float value) {
  return clamp(${glsl_intensityConversion}, 0.0, 1.0);
}
void emitIntensity(float value) {
  userEmittedIntensity = value;
}
float getIntensity() {
  float intensity = userEmittedIntensity > -100.0 ? userEmittedIntensity : defaultMaxProjectionIntensity;
  return convertIntensity(intensity);
}
`;
            glsl_rgbaEmit = `
void emitRGBA(vec4 rgba) {
  float alpha = clamp(rgba.a, 0.0, 1.0);
  newColor = vec4(rgba.rgb * alpha, alpha);
=======
}`;
          let glsl_continualEmit = ``;
          if (isProjection(shaderParametersState.mode)) {
            builder.addFragmentCode(`
float newIntensity = 0.0;
float savedDepth = 0.0;
float savedIntensity = 0.0;
`);
            glsl_emitIntensity = `
void emitIntensity(float value) {
  newIntensity = clamp(value, 0.0, 1.0);
}`;
            if (shaderParametersState.mode === VOLUME_RENDERING_MODES.MIN) {
              glsl_emitIntensity = `
void emitIntensity(float value) {
  newIntensity = clamp(1.0 - value, 0.0, 1.0);
}`;
            }
            glsl_rgbaEmit = `
void emitRGBA(vec4 rgba) {
  float intensityChanged = step(savedIntensity, newIntensity - 0.00001);
  float alpha = clamp(rgba.a, 0.0, 1.0);
  outputColor = mix(outputColor, vec4(rgba.rgb * alpha, alpha), intensityChanged);
  savedIntensity = mix(savedIntensity, newIntensity, intensityChanged); 
  savedDepth = mix(savedDepth, depthAtRayPosition, intensityChanged);
>>>>>>> 35e19336
}
`;
            glsl_finalEmit = `
  gl_FragDepth = savedIntensity;
`;
<<<<<<< HEAD
            glsl_handleMaxProjectionUpdate = `
  float newIntensity = getIntensity();
  bool intensityChanged = newIntensity > savedIntensity;
  savedIntensity = intensityChanged ? newIntensity : savedIntensity; 
  savedDepth = intensityChanged ? depthAtRayPosition : savedDepth;
  outputColor = intensityChanged ? newColor : outputColor;
  emit(outputColor, savedDepth, savedIntensity, uPickId);
  defaultMaxProjectionIntensity = 0.0;
  userEmittedIntensity = -100.0;
=======
            glsl_continualEmit = `
  emit(outputColor, savedDepth, savedIntensity);
>>>>>>> 35e19336
`;
          }
          emitter(builder);
          // Near limit in [0, 1] as fraction of full limit.
          builder.addUniform("highp float", "uNearLimitFraction");
          // Far limit in [0, 1] as fraction of full limit.
          builder.addUniform("highp float", "uFarLimitFraction");
          builder.addUniform("highp int", "uMaxSteps");

          // Specifies translation of the current chunk.
          builder.addUniform("highp vec3", "uTranslation");

          // Matrix by which computed vertices will be transformed.
          builder.addUniform("highp mat4", "uModelViewProjectionMatrix");
          builder.addUniform("highp mat4", "uInvModelViewProjectionMatrix");

          // Chunk size in voxels.
          builder.addUniform("highp vec3", "uChunkDataSize");
          builder.addUniform("highp float", "uChunkNumber");

          builder.addUniform("highp vec3", "uLowerClipBound");
          builder.addUniform("highp vec3", "uUpperClipBound");

          builder.addUniform("highp float", "uBrightnessFactor");
          builder.addUniform("highp float", "uGain");
          builder.addUniform("highp uint", "uPickId");
          builder.addVarying("highp vec4", "vNormalizedPosition");
          builder.addTextureSampler(
            "sampler2D",
            "uDepthSampler",
            depthSamplerTextureUnit,
          );
          builder.addVertexCode(glsl_getBoxFaceVertexPosition);

          builder.setVertexMain(`
vec3 boxVertex = getBoxFaceVertexPosition(gl_VertexID);
vec3 position = max(uLowerClipBound, min(uUpperClipBound, uTranslation + boxVertex * uChunkDataSize));
vNormalizedPosition = gl_Position = uModelViewProjectionMatrix * vec4(position, 1.0);
gl_Position.z = 0.0;
`);
          builder.addFragmentCode(`
vec3 curChunkPosition;
float depthAtRayPosition;
vec4 outputColor;
float revealage;
void userMain();
`);
          defineChunkDataShaderAccess(
            builder,
            chunkFormat,
            shaderParametersState.numChannelDimensions,
            "curChunkPosition",
          );
          builder.addFragmentCode([
<<<<<<< HEAD
            glsl_emitIntensity,
            glsl_rgbaEmit,
=======
            glsl_rgbaEmit,
            glsl_emitIntensity,
>>>>>>> 35e19336
            `
void emitRGB(vec3 rgb) {
  emitRGBA(vec4(rgb, 1.0));
}
void emitGrayscale(float value) {
  emitIntensity(value);
  emitRGBA(vec4(value, value, value, value));
}
void emitTransparent() {
  emitIntensity(0.0);
  emitRGBA(vec4(0.0, 0.0, 0.0, 0.0));
}
float computeDepthFromClipSpace(vec4 clipSpacePosition) {
  float NDCDepthCoord = clipSpacePosition.z / clipSpacePosition.w;
  return (NDCDepthCoord + 1.0) * 0.5;
}
vec2 computeUVFromClipSpace(vec4 clipSpacePosition) {
  vec2 NDCPosition = clipSpacePosition.xy / clipSpacePosition.w;
  return (NDCPosition + 1.0) * 0.5;
}
`,
          ]);
          if (wireFrame) {
            let glsl_emitWireframe = `
  emit(outputColor, 0u);
`;
<<<<<<< HEAD
            if (isProjectionMode(shaderParametersState.mode)) {
              glsl_emitWireframe = `
  emit(outputColor, 1.0, uChunkNumber, uPickId);
=======
            if (isProjection(shaderParametersState.mode)) {
              glsl_emitWireframe = `
  emit(outputColor, 1.0, uChunkNumber);
>>>>>>> 35e19336
            `;
            }
            builder.setFragmentMainFunction(`
void main() {
  outputColor = vec4(uChunkNumber, uChunkNumber, uChunkNumber, 1.0);
  emitIntensity(uChunkNumber);
  ${glsl_emitWireframe}
}
`);
          } else {
            builder.setFragmentMainFunction(`
void main() {
  vec2 normalizedPosition = vNormalizedPosition.xy / vNormalizedPosition.w;
  vec4 nearPointH = uInvModelViewProjectionMatrix * vec4(normalizedPosition, -1.0, 1.0);
  vec4 farPointH = uInvModelViewProjectionMatrix * vec4(normalizedPosition, 1.0, 1.0);
  vec3 nearPoint = nearPointH.xyz / nearPointH.w;
  vec3 farPoint = farPointH.xyz / farPointH.w;
  vec3 rayVector = farPoint - nearPoint;
  vec3 boxStart = max(uLowerClipBound, uTranslation);
  vec3 boxEnd = min(boxStart + uChunkDataSize, uUpperClipBound);
  float intersectStart = uNearLimitFraction;
  float intersectEnd = uFarLimitFraction;
  for (int i = 0; i < 3; ++i) {
    float startPt = nearPoint[i];
    float endPt = farPoint[i];
    float boxLower = boxStart[i];
    float boxUpper = boxEnd[i];
    float r = rayVector[i];
    float startFraction;
    float endFraction;
    if (startPt >= boxLower && startPt <= boxUpper) {
      startFraction = 0.0;
    } else {
      startFraction = min((boxLower - startPt) / r, (boxUpper - startPt) / r);
    }
    if (endPt >= boxLower && endPt <= boxUpper) {
      endFraction = 1.0;
    } else {
      endFraction = max((boxLower - startPt) / r, (boxUpper - startPt) / r);
    }
    intersectStart = max(intersectStart, startFraction);
    intersectEnd = min(intersectEnd, endFraction);
  }
  float stepSize = (uFarLimitFraction - uNearLimitFraction) / float(uMaxSteps - 1);
  int startStep = int(floor((intersectStart - uNearLimitFraction) / stepSize));
  int endStep = min(uMaxSteps, int(floor((intersectEnd - uNearLimitFraction) / stepSize)) + 1);
  outputColor = vec4(0, 0, 0, 0);
  revealage = 1.0;
  for (int rayStep = startStep; rayStep < endStep; ++rayStep) {
    vec3 position = mix(nearPoint, farPoint, uNearLimitFraction + float(rayStep) * stepSize);
    vec4 clipSpacePosition = uModelViewProjectionMatrix * vec4(position, 1.0);
    depthAtRayPosition = computeDepthFromClipSpace(clipSpacePosition);
    vec2 uv = computeUVFromClipSpace(clipSpacePosition);
    float depthInBuffer = texture(uDepthSampler, uv).r;
    bool rayPositionBehindOpaqueObject = (1.0 - depthAtRayPosition) < depthInBuffer;
    if (rayPositionBehindOpaqueObject) {
      break;
    }
    curChunkPosition = position - uTranslation;
    userMain();
<<<<<<< HEAD
    ${glsl_handleMaxProjectionUpdate}
=======
    ${glsl_continualEmit}
>>>>>>> 35e19336
  }
  ${glsl_finalEmit}
}
`);
          }
          builder.addFragmentCode(glsl_COLORMAPS);
          addControlsToBuilder(shaderBuilderState, builder);
          builder.addFragmentCode(
            "\n#define main userMain\n" +
              shaderCodeWithLineDirective(shaderBuilderState.parseResult.code) +
              "\n#undef main\n",
          );
        },
      },
    );
    this.histogramShaderGetter = parameterizedContextDependentShaderGetter(
      this,
      this.gl,
      {
        memoizeKey: "VolumeRenderingRenderLayerHistogram",
        parameters: options.shaderControlState.builderState,
        getContextKey: ({ chunkFormat }) => `${chunkFormat.shaderKey}`,
        shaderError: options.shaderError,
        extraParameters: extraParameters,
        defineShader: (
          builder,
          { chunkFormat },
          shaderBuilderState,
          shaderParametersState,
        ) => {
          shaderBuilderState;
          builder.addOutputBuffer("vec4", "outputValue", null);
          builder.addUniform("highp vec3", "uChunkDataSize");
          builder.addUniform("highp int", "uHistogramIndex");
          builder.addAttribute("float", "aInput1");
          builder.addVertexCode(`
vec3 chunkSamplePosition;
          `);
          const numChannelDimensions =
            shaderParametersState.numChannelDimensions;
          chunkFormat.defineShader(
            builder,
            numChannelDimensions,
            true /*inVertexShader*/,
          );
          const { dataType } = chunkFormat;
          let dataAccessChannelParams = "";
          let dataAccessChannelArgs = "";
          if (numChannelDimensions === 0) {
            dataAccessChannelParams += "highp int ignoredChannelIndex";
          } else {
            for (
              let channelDim = 0;
              channelDim < numChannelDimensions;
              ++channelDim
            ) {
              if (channelDim !== 0) dataAccessChannelParams += ", ";
              dataAccessChannelParams += `highp int channelIndex${channelDim}`;
              dataAccessChannelArgs += `, channelIndex${channelDim}`;
            }
          }
          const dataAccessCode = `
${getShaderType(dataType)} getDataValue(${dataAccessChannelParams}) {
  highp ivec3 p = ivec3(max(vec3(0.0, 0.0, 0.0), min(floor(chunkSamplePosition), uChunkDataSize - 1.0)));
  return getDataValueAt(p${dataAccessChannelArgs});
}`;
          builder.addVertexCode(dataAccessCode);
          if (numChannelDimensions <= 1) {
            builder.addVertexCode(`
${getShaderType(dataType)} getDataValue() { return getDataValue(0); }
`);
          }
          const dataHistogramChannelSpecifications =
            shaderParametersState.dataHistogramChannelSpecifications;
          const numHistograms = dataHistogramChannelSpecifications.length;
          let histogramFetchCode = `
  float x;
  switch (uHistogramIndex) {`;
          for (let i = 0; i < numHistograms; ++i) {
            const { channel } = dataHistogramChannelSpecifications[i];
            const getDataValueExpr = `getDataValue(${channel.join(",")})`;
            const invlerpName = `invlerpForHistogram${i}`;
            builder.addVertexCode(
              defineInvlerpShaderFunction(
                builder,
                invlerpName,
                dataType,
                false /*clamp*/,
              ),
            );
            builder.addVertexCode(`
float getHistogramValue${i}() {
  return invlerpForHistogram${i}(${getDataValueExpr});
}
`);
            histogramFetchCode += `
  case ${i}:
    x = getHistogramValue${i}();
    break;`;
          }
          histogramFetchCode += `
  }
`;
          builder.addVertexCode(glsl_simpleFloatHash);
          builder.setVertexMain(`
  vec3 rand3val = vec3(
    simpleFloatHash(vec2(aInput1 + float(gl_VertexID), float(gl_InstanceID))),
    simpleFloatHash(vec2(aInput1 + float(gl_VertexID) + 10.0, 5.0 + float(gl_InstanceID))),
    simpleFloatHash(vec2(aInput1 + float(gl_VertexID) + 20.0, 15.0 + float(gl_InstanceID))));
  chunkSamplePosition = rand3val * (uChunkDataSize - 1.0);
${histogramFetchCode}
  if (x == 0.0) {
    gl_Position = vec4(2.0, 2.0, 2.0, 1.0);
  }
  else {
    if (x < 0.0) x = 0.0;
    else if (x > 1.0) x = 1.0;
    else x = (1.0 + x * 253.0) / 255.0;
    gl_Position = vec4(2.0 * (x * 255.0 + 0.5) / 256.0 - 1.0, 0.0, 0.0, 1.0);
  }
  gl_PointSize = 1.0;`);
          builder.setFragmentMain(`
outputValue = vec4(1.0, 1.0, 1.0, 1.0);
          `);
        },
      },
    );

    this.vertexIdHelper = this.registerDisposer(VertexIdHelper.get(this.gl));

    this.registerDisposer(
      this.depthSamplesTarget.changed.add(this.redrawNeeded.dispatch),
    );
    this.registerDisposer(this.gain.changed.add(this.redrawNeeded.dispatch));
    this.registerDisposer(
      this.shaderControlState.changed.add(this.redrawNeeded.dispatch),
    );
    this.registerDisposer(
      this.localPosition.changed.add(this.redrawNeeded.dispatch),
    );
    this.registerDisposer(
      this.transform.changed.add(this.redrawNeeded.dispatch),
    );
    this.registerDisposer(this.mode.changed.add(this.redrawNeeded.dispatch));
    this.registerDisposer(
      this.shaderControlState.fragmentMain.changed.add(
        this.redrawNeeded.dispatch,
      ),
    );
    const { chunkManager } = this.multiscaleSource;
    const sharedObject = this.registerDisposer(
      new ChunkRenderLayerFrontend(this.layerChunkProgressInfo),
    );
    const rpc = chunkManager.rpc!;
    sharedObject.RPC_TYPE_ID = VOLUME_RENDERING_RENDER_LAYER_RPC_ID;
    sharedObject.initializeCounterpart(rpc, {
      chunkManager: chunkManager.rpcId,
      localPosition: this.registerDisposer(
        SharedWatchableValue.makeFromExisting(rpc, this.localPosition),
      ).rpcId,
      renderScaleTarget: this.registerDisposer(
        SharedWatchableValue.makeFromExisting(rpc, this.depthSamplesTarget),
      ).rpcId,
    });
    this.backend = sharedObject;
  }

  get dataType() {
    return this.multiscaleSource.dataType;
  }

  attach(
    attachment: VisibleLayerInfo<
      PerspectivePanel,
      VolumeRenderingAttachmentState
    >,
  ) {
    super.attach(attachment);
    attachment.state = {
      sources: attachment.registerDisposer(
        registerNested(
          (context, transform, displayDimensionRenderInfo) => {
            const transformedSources = getVolumetricTransformedSources(
              displayDimensionRenderInfo,
              transform,
              (options) => this.multiscaleSource.getSources(options),
              attachment.messages,
              this,
            ) as TransformedVolumeSource[][];
            for (const scales of transformedSources) {
              for (const tsource of scales) {
                context.registerDisposer(tsource.source);
              }
            }
            attachment.view.flushBackendProjectionParameters();
            this.backend.rpc!.invoke(
              VOLUME_RENDERING_RENDER_LAYER_UPDATE_SOURCES_RPC_ID,
              {
                layer: this.backend.rpcId,
                view: attachment.view.rpcId,
                sources: serializeAllTransformedSources(transformedSources),
                displayDimensionRenderInfo,
              },
            );
            this.redrawNeeded.dispatch();
            return transformedSources;
          },
          this.transform,
          attachment.view.displayDimensionRenderInfo,
        ),
      ),
    };
  }

  get chunkManager() {
    return this.multiscaleSource.chunkManager;
  }

  draw(
    renderContext: PerspectiveViewRenderContext,
    attachment: VisibleLayerInfo<
      PerspectivePanel,
      VolumeRenderingAttachmentState
    >,
  ) {
    if (!renderContext.emitColor) return;
    const allSources = attachment.state!.sources.value;
    if (allSources.length === 0) return;
    let curPhysicalSpacing = 0;
    let curOptimalSamples = 0;
    let curHistogramInformation: HistogramInformation = {
      spatialScales: new Map(),
      activeIndex: 0,
    };
    let shader: ShaderProgram | null = null;
    let prevChunkFormat: ChunkFormat | undefined | null;
    let shaderResult: ParameterizedShaderGetterResult<
      ShaderControlsBuilderState,
      VolumeRenderingShaderParameters
    >;
    // Size of chunk (in voxels) in the "display" subspace of the chunk coordinate space.
    const chunkDataDisplaySize = vec3.create();

    const { gl } = this;
    this.vertexIdHelper.enable();
    this.modeOverride.value = VolumeRenderingModes.OFF;

    const { chunkResolutionHistogram: renderScaleHistogram } = this;
    renderScaleHistogram.begin(
      this.chunkManager.chunkQueueManager.frameNumberCounter.frameNumber,
    );

    const restoreDrawingBuffersAndState = () => {
      const performedSecondPassForPicking =
        !isProjectionMode(this.mode.value) &&
        !renderContext.isContinuousCameraMotionInProgress;
      // If the layer is in projection mode or the second pass for picking has been performed,
      // the max projection state is needed
      // the max projection buffer is not bound, because it is immediately read back
      // in the perspective panel to update the max projection picking buffer
      if (isProjectionMode(this.mode.value) || performedSecondPassForPicking) {
        gl.depthMask(true);
        gl.disable(WebGL2RenderingContext.BLEND);
        gl.depthFunc(WebGL2RenderingContext.GREATER);
      } else {
        // Otherwise, the regular OIT buffer is needed along with the state
        gl.depthMask(false);
        gl.enable(WebGL2RenderingContext.BLEND);
        gl.depthFunc(WebGL2RenderingContext.LESS);
        renderContext.bindVolumeRenderingBuffer!();
      }
    };

    const endShader = () => {
      if (shader === null) return;
      shader.unbindTransferFunctionTextures();
      if (prevChunkFormat !== null) {
        prevChunkFormat!.endDrawing(gl, shader);
      }
      const depthTextureUnit = shader.textureUnit(depthSamplerTextureUnit);
      gl.activeTexture(WebGL2RenderingContext.TEXTURE0 + depthTextureUnit);
      gl.bindTexture(WebGL2RenderingContext.TEXTURE_2D, null);
      if (presentCount !== 0 || notPresentCount !== 0) {
        let index = curHistogramInformation.spatialScales.size - 1;
        const alreadyStoredSamples = new Set<number>([
          clampAndRoundResolutionTargetValue(curOptimalSamples),
        ]);
        curHistogramInformation.spatialScales.forEach(
          (optimalSamples, physicalSpacing) => {
            const roundedSamples =
              clampAndRoundResolutionTargetValue(optimalSamples);
            if (
              index !== curHistogramInformation.activeIndex &&
              !alreadyStoredSamples.has(roundedSamples)
            ) {
              renderScaleHistogram.add(
                physicalSpacing,
                optimalSamples,
                0,
                VOLUME_RENDERING_RESOLUTION_INDICATOR_BAR_HEIGHT,
                true,
              );
              alreadyStoredSamples.add(roundedSamples);
            }
            index--;
          },
        );
        renderScaleHistogram.add(
          curPhysicalSpacing,
          curOptimalSamples,
          presentCount,
          notPresentCount,
        );
      }
    };
    let newSource = true;

    const { projectionParameters } = renderContext;

    let chunks: Map<string, VolumeChunk>;
    let presentCount = 0;
    let notPresentCount = 0;
    let chunkDataSize: Uint32Array | undefined;
    let chunkNumber = 1;

    const chunkRank = this.multiscaleSource.rank;
    const chunkPosition = vec3.create();

    const needToDrawHistogram =
      this.getDataHistogramCount() > 0 &&
      !renderContext.wireFrame &&
      !renderContext.sliceViewsPresent &&
      !renderContext.isContinuousCameraMotionInProgress;
    const needPickingPass =
      !isProjectionMode(this.mode.value) &&
      !renderContext.isContinuousCameraMotionInProgress &&
      !renderContext.wireFrame;
    const hasPicking = isProjectionMode(this.mode.value) || needPickingPass;

    const pickId = hasPicking ? renderContext.pickIDs.register(this) : 0;
    const chunkInfoForMultipass: StoredChunkDataForMultipass[] = [];
    const shaderUniformsForSecondPass: PerChunkShaderUniforms[] = [];
    let shaderSetupUniforms: ShaderSetupUniforms | undefined;

    gl.enable(WebGL2RenderingContext.CULL_FACE);
    gl.cullFace(WebGL2RenderingContext.FRONT);

    forEachVisibleVolumeRenderingChunk(
      renderContext.projectionParameters,
      this.localPosition.value,
      this.depthSamplesTarget.value,
      allSources[0],
      (
        transformedSource,
        ignored1,
        physicalSpacing,
        optimalSamples,
        ignored2,
        histogramInformation,
      ) => {
        ignored1;
        ignored2;
        curPhysicalSpacing = physicalSpacing;
        curOptimalSamples = optimalSamples;
        curHistogramInformation = histogramInformation;
        const chunkLayout = getNormalizedChunkLayout(
          projectionParameters,
          transformedSource.chunkLayout,
        );
        const source = transformedSource.source as VolumeChunkSource;
        const { fixedPositionWithinChunk, chunkDisplayDimensionIndices } =
          transformedSource;
        for (const chunkDim of chunkDisplayDimensionIndices) {
          fixedPositionWithinChunk[chunkDim] = 0;
        }
        const chunkFormat = source.chunkFormat;
        if (chunkFormat !== prevChunkFormat) {
          prevChunkFormat = chunkFormat;
          endShader();
          shaderResult = this.shaderGetter({
            emitter: renderContext.emitter,
            chunkFormat: chunkFormat!,
            wireFrame: renderContext.wireFrame,
          });
          shader = shaderResult.shader;
          if (shader !== null) {
            shader.bind();
            if (chunkFormat !== null) {
              setControlsInShader(
                gl,
                shader,
                this.shaderControlState,
                shaderResult.parameters.parseResult.controls,
              );
              this.bindDepthBufferTexture(renderContext, shader);
              chunkFormat.beginDrawing(gl, shader);
              chunkFormat.beginSource(gl, shader);
            }
          }
        }
        chunkDataSize = undefined;
        if (shader === null) return;
        chunks = source.chunks;
        chunkDataDisplaySize.fill(1);

        // Compute projection matrix that transforms chunk layout coordinates to device
        // coordinates.
        const modelViewProjection = mat4.multiply(
          tempMat4,
          projectionParameters.viewProjectionMat,
          chunkLayout.transform,
        );
        const clippingPlanes = tempVisibleVolumetricClippingPlanes;
        getFrustrumPlanes(clippingPlanes, modelViewProjection);
        const inverseModelViewProjection = mat4.create();
        mat4.invert(inverseModelViewProjection, modelViewProjection);
        const { near, far, adjustedNear, adjustedFar } =
          getVolumeRenderingNearFarBounds(
            clippingPlanes,
            transformedSource.lowerClipDisplayBound,
            transformedSource.upperClipDisplayBound,
          );
        const optimalSampleRate = optimalSamples;
        const actualSampleRate = this.depthSamplesTarget.value;
        const brightnessFactor = optimalSampleRate / actualSampleRate;
        const nearLimitFraction = (adjustedNear - near) / (far - near);
        const farLimitFraction = (adjustedFar - near) / (far - near);
        shaderSetupUniforms = {
          uNearLimitFraction: nearLimitFraction,
          uFarLimitFraction: farLimitFraction,
          uMaxSteps: this.depthSamplesTarget.value,
          uBrightnessFactor: brightnessFactor,
          uGain: Math.exp(this.gain.value),
          uPickId: pickId,
          uLowerClipBound: transformedSource.lowerClipDisplayBound,
          uUpperClipBound: transformedSource.upperClipDisplayBound,
          uModelViewProjectionMatrix: modelViewProjection,
          uInvModelViewProjectionMatrix: inverseModelViewProjection,
        };
        this.setShaderUniforms(shader, shaderSetupUniforms);
      },
      (transformedSource) => {
        if (shader === null) return;
        const key = transformedSource.curPositionInChunks.join();
        const chunk = chunks.get(key);
        if (chunk !== undefined && chunk.state === ChunkState.GPU_MEMORY) {
          const originalChunkSize = transformedSource.chunkLayout.size;
          const newChunkDataSize = chunk.chunkDataSize;
          const {
            chunkDisplayDimensionIndices,
            fixedPositionWithinChunk,
            chunkTransform: { channelToChunkDimensionIndices },
          } = transformedSource;
          if (renderContext.wireFrame) {
            const normChunkNumber = chunkNumber / chunks.size;
            gl.uniform1f(shader.uniform("uChunkNumber"), normChunkNumber);
            ++chunkNumber;
          }
          if (newChunkDataSize !== chunkDataSize) {
            chunkDataSize = newChunkDataSize;

            for (let i = 0; i < 3; ++i) {
              const chunkDim = chunkDisplayDimensionIndices[i];
              chunkDataDisplaySize[i] =
                chunkDim === -1 || chunkDim >= chunkRank
                  ? 1
                  : chunkDataSize[chunkDim];
            }
            gl.uniform3fv(
              shader.uniform("uChunkDataSize"),
              chunkDataDisplaySize,
            );
          }
          const { chunkGridPosition } = chunk;
          for (let i = 0; i < 3; ++i) {
            const chunkDim = chunkDisplayDimensionIndices[i];
            chunkPosition[i] =
              chunkDim === -1 || chunkDim >= chunkRank
                ? 0
                : originalChunkSize[i] * chunkGridPosition[chunkDim];
          }
          gl.uniform3fv(shader.uniform("uTranslation"), chunkPosition);
          if (prevChunkFormat != null) {
            prevChunkFormat.bindChunk(
              gl,
              shader!,
              chunk,
              fixedPositionWithinChunk,
              chunkDisplayDimensionIndices,
              channelToChunkDimensionIndices,
              newSource,
            );
          }
          // Save information for possible repasses through the data
          if (needToDrawHistogram || needPickingPass) {
            chunkInfoForMultipass.push({
              chunk,
              fixedPositionWithinChunk,
              chunkDisplayDimensionIndices,
              channelToChunkDimensionIndices,
              chunkDataDisplaySize,
              chunkFormat: prevChunkFormat,
            });
          }
          if (needPickingPass) {
            const copiedDisplaySize = vec3.create();
            const copiedPosition = vec3.create();
            vec3.copy(copiedDisplaySize, chunkDataDisplaySize);
            vec3.copy(copiedPosition, chunkPosition);
            shaderUniformsForSecondPass.push({
              uChunkDataSize: copiedDisplaySize,
              uTranslation: copiedPosition,
            });
          }
          drawBoxes(gl, 1, 1);

          newSource = false;
          ++presentCount;
        } else {
          ++notPresentCount;
        }
      },
    );
    endShader();

    shader = null;
    prevChunkFormat = null;
    if (needPickingPass) {
      gl.enable(WebGL2RenderingContext.DEPTH_TEST);
      gl.depthMask(true);
      gl.disable(WebGL2RenderingContext.BLEND);
      gl.depthFunc(WebGL2RenderingContext.GREATER);
      renderContext.emitter = renderContext.maxProjectionEmit!;
      renderContext.bindMaxProjectionBuffer!();
      this.modeOverride.value = VolumeRenderingModes.MAX;

      const endPickingPassShader = () => {
        if (shader === null) return;
        shader.unbindTransferFunctionTextures();
        if (prevChunkFormat !== null) {
          prevChunkFormat!.endDrawing(gl, shader);
        }
      };

      newSource = true;
      for (let j = 0; j < presentCount; ++j) {
        const chunkInfo = chunkInfoForMultipass[j];
        const uniforms = shaderUniformsForSecondPass[j];
        const chunkFormat = chunkInfo.chunkFormat;
        if (chunkFormat !== prevChunkFormat) {
          prevChunkFormat = chunkFormat;
          endPickingPassShader();
          shaderResult = this.shaderGetter({
            emitter: renderContext.emitter,
            chunkFormat: chunkFormat!,
            wireFrame: renderContext.wireFrame,
          });
          shader = shaderResult.shader;
          if (shader !== null && shaderSetupUniforms !== undefined) {
            shader.bind();
            if (chunkFormat !== null && chunkFormat !== undefined) {
              setControlsInShader(
                gl,
                shader,
                this.shaderControlState,
                shaderResult.parameters.parseResult.controls,
              );
              this.bindDepthBufferTexture(renderContext, shader);
              this.setShaderUniforms(shader, shaderSetupUniforms);
              chunkFormat.beginDrawing(gl, shader);
              chunkFormat.beginSource(gl, shader);
            }
          }
        }
        if (shader === null) break;
        if (chunkFormat != null) {
          chunkFormat.bindChunk(
            gl,
            shader,
            chunkInfo.chunk,
            chunkInfo.fixedPositionWithinChunk,
            chunkInfo.chunkDisplayDimensionIndices,
            chunkInfo.channelToChunkDimensionIndices,
            newSource,
          );
        }
        gl.uniform3fv(shader.uniform("uTranslation"), uniforms.uTranslation);
        gl.uniform3fv(
          shader.uniform("uChunkDataSize"),
          uniforms.uChunkDataSize,
        );
        drawBoxes(gl, 1, 1);
        newSource = false;
      }
      this.modeOverride.value = VolumeRenderingModes.OFF;
    }
    this.vertexIdHelper.disable();
    gl.disable(WebGL2RenderingContext.CULL_FACE);

    if (needToDrawHistogram) {
      let histogramShader: ShaderProgram | null = null;
      let histogramShaderResult: ParameterizedShaderGetterResult<
        ShaderControlsBuilderState,
        VolumeRenderingShaderParameters
      >;
      const endHistogramShader = () => {
        if (histogramShader === null) return;
        histogramShader.unbindTransferFunctionTextures();
        if (prevChunkFormat !== null) {
          prevChunkFormat!.endDrawing(gl, histogramShader);
        }
      };
      const determineNumHistogramInstances = (
        chunkDataSize: vec3,
        numHistograms: number,
      ) => {
        const maxSamplesInChunk = Math.ceil(
          chunkDataSize.reduce((a, b) => a * b, 1) / 2.0,
        );
        const totalDesiredSamplesInChunk =
          NUM_HISTOGRAM_SAMPLES / numHistograms;
        const desiredSamples = Math.min(
          maxSamplesInChunk,
          totalDesiredSamplesInChunk,
        );

        // round to nearest multiple of NUM_HISTOGRAM_SAMPLES_PER_INSTANCE
        return Math.max(
          Math.round(desiredSamples / HISTOGRAM_SAMPLES_PER_INSTANCE),
          1,
        );
      };

      prevChunkFormat = null;
      const { dataType, dataHistogramSpecifications } = this;
      const histogramFramebuffers =
        dataHistogramSpecifications.getFramebuffers(gl);
      const numHistograms = this.getDataHistogramCount();
      for (let i = 0; i < numHistograms; ++i) {
        histogramFramebuffers[i].bind(256, 1);
        gl.clearColor(0.0, 0.0, 0.0, 1.0);
        gl.clear(WebGL2RenderingContext.COLOR_BUFFER_BIT);
      }
      const bounds = this.dataHistogramSpecifications.bounds.value;
      // Blending on to accumulate histograms.
      gl.enable(WebGL2RenderingContext.BLEND);
      gl.disable(WebGL2RenderingContext.DEPTH_TEST);
      for (let j = 0; j < presentCount; ++j) {
        newSource = true;
        const chunkInfo = chunkInfoForMultipass[j];
        const chunkFormat = chunkInfo.chunkFormat;
        if (chunkFormat !== prevChunkFormat) {
          prevChunkFormat = chunkFormat;
          endHistogramShader();
          histogramShaderResult = this.histogramShaderGetter({
            chunkFormat: chunkFormat!,
          });
          histogramShader = histogramShaderResult.shader;
          if (histogramShader !== null) {
            if (chunkFormat !== null && chunkFormat !== undefined) {
              chunkFormat.beginDrawing(gl, histogramShader);
              chunkFormat.beginSource(gl, histogramShader);
            }
            histogramShader.bind();
          } else {
            break;
          }
        }
        if (histogramShader === null) break;
        gl.uniform3fv(
          histogramShader.uniform("uChunkDataSize"),
          chunkInfo.chunkDataDisplaySize,
        );
        if (prevChunkFormat != null) {
          prevChunkFormat.bindChunk(
            gl,
            histogramShader,
            chunkInfo.chunk,
            chunkInfo.fixedPositionWithinChunk,
            chunkInfo.chunkDisplayDimensionIndices,
            chunkInfo.channelToChunkDimensionIndices,
            newSource,
          );
        }
        this.histogramIndexBuffer.value.bindToVertexAttrib(
          histogramShader.attribute("aInput1"),
          1,
          WebGL2RenderingContext.UNSIGNED_BYTE,
          /*normalized=*/ true,
        );

        // Draw each histogram
        const numInstances = determineNumHistogramInstances(
          chunkInfo.chunkDataDisplaySize,
          presentCount,
        );
        for (let i = 0; i < numHistograms; ++i) {
          histogramFramebuffers[i].bind(256, 1);
          enableLerpShaderFunction(
            histogramShader,
            `invlerpForHistogram${i}`,
            dataType,
            bounds[i],
          );
          gl.uniform1i(histogramShader.uniform("uHistogramIndex"), i);
          gl.drawArraysInstanced(
            WebGL2RenderingContext.POINTS,
            0,
            HISTOGRAM_SAMPLES_PER_INSTANCE,
            numInstances,
          );
        }
        newSource = false;
      }

      if (needToDrawHistogram && DEBUG_HISTOGRAMS) {
        const histogramFrameBuffers =
          this.dataHistogramSpecifications.getFramebuffers(gl);
        for (let i = 0; i < numHistograms; ++i) {
          histogramFrameBuffers[i].bind(256, 1);
          const tempBuffer = new Float32Array(256 * 4);
          gl.readPixels(
            0,
            0,
            256,
            1,
            WebGL2RenderingContext.RGBA,
            WebGL2RenderingContext.FLOAT,
            tempBuffer,
          );
          const tempBuffer2 = new Float32Array(256);
          for (let j = 0; j < 256; ++j) {
            tempBuffer2[j] = tempBuffer[j * 4];
          }
          console.log(`histogram${i}`, tempBuffer2.join(" "));
        }
      }
      endHistogramShader();
    }
    if (needPickingPass || needToDrawHistogram) {
      restoreDrawingBuffersAndState();
    }
  }

  private bindDepthBufferTexture(
    renderContext: PerspectiveViewRenderContext,
    shader: ShaderProgram,
  ) {
    const { gl } = this;
    if (
      renderContext.depthBufferTexture !== undefined &&
      renderContext.depthBufferTexture !== null
    ) {
      const depthTextureUnit = shader.textureUnit(depthSamplerTextureUnit);
      gl.activeTexture(WebGL2RenderingContext.TEXTURE0 + depthTextureUnit);
      gl.bindTexture(
        WebGL2RenderingContext.TEXTURE_2D,
        renderContext.depthBufferTexture,
      );
    } else {
      throw new Error(
        "Depth buffer texture ID for volume rendering is undefined or null",
      );
    }
  }

  private setShaderUniforms(
    shader: ShaderProgram,
    uniforms: ShaderSetupUniforms,
  ) {
    const { gl } = this;
    gl.uniformMatrix4fv(
      shader.uniform("uModelViewProjectionMatrix"),
      false,
      uniforms.uModelViewProjectionMatrix,
    );
    gl.uniformMatrix4fv(
      shader.uniform("uInvModelViewProjectionMatrix"),
      false,
      uniforms.uInvModelViewProjectionMatrix,
    );
    gl.uniform1f(
      shader.uniform("uNearLimitFraction"),
      uniforms.uNearLimitFraction,
    );
    gl.uniform1f(
      shader.uniform("uFarLimitFraction"),
      uniforms.uFarLimitFraction,
    );
    gl.uniform1f(shader.uniform("uGain"), uniforms.uGain);
    gl.uniform1ui(shader.uniform("uPickId"), uniforms.uPickId);
    gl.uniform1i(shader.uniform("uMaxSteps"), uniforms.uMaxSteps);
    gl.uniform3fv(shader.uniform("uLowerClipBound"), uniforms.uLowerClipBound);
    gl.uniform3fv(shader.uniform("uUpperClipBound"), uniforms.uUpperClipBound);
    gl.uniform1f(
      shader.uniform("uBrightnessFactor"),
      uniforms.uBrightnessFactor,
    );
  }

  isReady(
    renderContext: PerspectiveViewReadyRenderContext,
    attachment: VisibleLayerInfo<
      PerspectivePanel,
      VolumeRenderingAttachmentState
    >,
  ) {
    const allSources = attachment.state!.sources.value;
    if (allSources.length === 0) return true;
    let missing = false;
    forEachVisibleVolumeRenderingChunk(
      renderContext.projectionParameters,
      this.localPosition.value,
      this.depthSamplesTarget.value,
      allSources[0],
      () => {},
      (tsource) => {
        const chunk = tsource.source.chunks.get(
          tsource.curPositionInChunks.join(),
        );
        if (chunk === undefined || chunk.state !== ChunkState.GPU_MEMORY) {
          missing = true;
        }
      },
    );
    return !missing;
  }
}<|MERGE_RESOLUTION|>--- conflicted
+++ resolved
@@ -66,14 +66,8 @@
 } from "#src/volume_rendering/base.js";
 import type { TrackableVolumeRenderingModeValue } from "#src/volume_rendering/trackable_volume_rendering_mode.js";
 import {
-<<<<<<< HEAD
-  VolumeRenderingModes,
-  isProjectionMode,
-  trackableShaderModeValue,
-=======
   VOLUME_RENDERING_MODES,
   isProjection,
->>>>>>> 35e19336
 } from "#src/volume_rendering/trackable_volume_rendering_mode.js";
 import {
   drawBoxes,
@@ -157,41 +151,7 @@
 
 interface VolumeRenderingShaderParameters {
   numChannelDimensions: number;
-<<<<<<< HEAD
-  mode: VolumeRenderingModes;
-}
-
-interface StoredChunkDataForMultipass {
-  chunk: VolumeChunk;
-  fixedPositionWithinChunk: Uint32Array;
-  chunkDisplayDimensionIndices: number[];
-  channelToChunkDimensionIndices: readonly number[];
-  chunkDataDisplaySize: vec3;
-  chunkFormat: ChunkFormat | null | undefined;
-}
-
-interface ShaderSetupUniforms {
-  uNearLimitFraction: number;
-  uFarLimitFraction: number;
-  uMaxSteps: number;
-  uBrightnessFactor: number;
-  uGain: number;
-  uPickId: number;
-  uLowerClipBound: vec3;
-  uUpperClipBound: vec3;
-  uModelViewProjectionMatrix: mat4;
-  uInvModelViewProjectionMatrix: mat4;
-}
-
-/**
- * Represents the uniform variables used by the shader for each chunk in the volume rendering layer.
- */
-interface PerChunkShaderUniforms {
-  uTranslation: vec3;
-  uChunkDataSize: vec3;
-=======
   mode: VOLUME_RENDERING_MODES;
->>>>>>> 35e19336
 }
 
 const tempMat4 = mat4.create();
@@ -237,15 +197,6 @@
     { emitter: ShaderModule; chunkFormat: ChunkFormat; wireFrame: boolean },
     ShaderControlsBuilderState,
     VolumeRenderingShaderParameters
-<<<<<<< HEAD
-  >;
-
-  private histogramShaderGetter: ParameterizedContextDependentShaderGetter<
-    { chunkFormat: ChunkFormat },
-    ShaderControlsBuilderState,
-    VolumeRenderingShaderParameters
-=======
->>>>>>> 35e19336
   >;
 
   get gl() {
@@ -277,42 +228,6 @@
     this.depthSamplesTarget = options.depthSamplesTarget;
     this.chunkResolutionHistogram = options.chunkResolutionHistogram;
     this.mode = options.mode;
-<<<<<<< HEAD
-    this.modeOverride = trackableShaderModeValue();
-    this.dataHistogramSpecifications =
-      this.shaderControlState.histogramSpecifications;
-    this.histogramIndexBuffer = this.registerDisposer(
-      getMemoizedBuffer(
-        this.gl,
-        WebGL2RenderingContext.ARRAY_BUFFER,
-        () => new Uint8Array(HISTOGRAM_SAMPLES_PER_INSTANCE),
-      ),
-    );
-    this.registerDisposer(
-      this.chunkResolutionHistogram.visibility.add(this.visibility),
-    );
-    this.registerDisposer(
-      this.dataHistogramSpecifications.producerVisibility.add(this.visibility),
-    );
-    const extraParameters = this.registerDisposer(
-      makeCachedDerivedWatchableValue(
-        (
-          space: CoordinateSpace,
-          mode: VolumeRenderingModes,
-          modeOverride: VolumeRenderingModes,
-          dataHistogramChannelSpecifications: HistogramChannelSpecification[],
-        ) => ({
-          numChannelDimensions: space.rank,
-          mode: modeOverride === VolumeRenderingModes.OFF ? mode : modeOverride,
-          dataHistogramChannelSpecifications,
-        }),
-        [
-          this.channelCoordinateSpace,
-          this.mode,
-          this.modeOverride,
-          this.dataHistogramSpecifications.channels,
-        ],
-=======
     this.registerDisposer(
       this.chunkResolutionHistogram.visibility.add(this.visibility),
     );
@@ -323,7 +238,6 @@
           mode,
         }),
         [this.channelCoordinateSpace, this.mode],
->>>>>>> 35e19336
       ),
     );
     this.shaderGetter = parameterizedContextDependentShaderGetter(
@@ -355,38 +269,6 @@
 `;
           let glsl_emitIntensity = `
 void emitIntensity(float value) {
-<<<<<<< HEAD
-}
-`;
-          let glsl_handleMaxProjectionUpdate = ``;
-          if (isProjectionMode(shaderParametersState.mode)) {
-            const glsl_intensityConversion =
-              shaderParametersState.mode === VolumeRenderingModes.MIN
-                ? `1.0 - value`
-                : `value`;
-            builder.addFragmentCode(`
-float savedDepth = 0.0;
-float savedIntensity = 0.0;
-vec4 newColor = vec4(0.0);
-float userEmittedIntensity = -100.0;
-`);
-            glsl_emitIntensity = `
-float convertIntensity(float value) {
-  return clamp(${glsl_intensityConversion}, 0.0, 1.0);
-}
-void emitIntensity(float value) {
-  userEmittedIntensity = value;
-}
-float getIntensity() {
-  float intensity = userEmittedIntensity > -100.0 ? userEmittedIntensity : defaultMaxProjectionIntensity;
-  return convertIntensity(intensity);
-}
-`;
-            glsl_rgbaEmit = `
-void emitRGBA(vec4 rgba) {
-  float alpha = clamp(rgba.a, 0.0, 1.0);
-  newColor = vec4(rgba.rgb * alpha, alpha);
-=======
 }`;
           let glsl_continualEmit = ``;
           if (isProjection(shaderParametersState.mode)) {
@@ -412,26 +294,13 @@
   outputColor = mix(outputColor, vec4(rgba.rgb * alpha, alpha), intensityChanged);
   savedIntensity = mix(savedIntensity, newIntensity, intensityChanged); 
   savedDepth = mix(savedDepth, depthAtRayPosition, intensityChanged);
->>>>>>> 35e19336
 }
 `;
             glsl_finalEmit = `
   gl_FragDepth = savedIntensity;
 `;
-<<<<<<< HEAD
-            glsl_handleMaxProjectionUpdate = `
-  float newIntensity = getIntensity();
-  bool intensityChanged = newIntensity > savedIntensity;
-  savedIntensity = intensityChanged ? newIntensity : savedIntensity; 
-  savedDepth = intensityChanged ? depthAtRayPosition : savedDepth;
-  outputColor = intensityChanged ? newColor : outputColor;
-  emit(outputColor, savedDepth, savedIntensity, uPickId);
-  defaultMaxProjectionIntensity = 0.0;
-  userEmittedIntensity = -100.0;
-=======
             glsl_continualEmit = `
   emit(outputColor, savedDepth, savedIntensity);
->>>>>>> 35e19336
 `;
           }
           emitter(builder);
@@ -486,13 +355,8 @@
             "curChunkPosition",
           );
           builder.addFragmentCode([
-<<<<<<< HEAD
-            glsl_emitIntensity,
-            glsl_rgbaEmit,
-=======
             glsl_rgbaEmit,
             glsl_emitIntensity,
->>>>>>> 35e19336
             `
 void emitRGB(vec3 rgb) {
   emitRGBA(vec4(rgb, 1.0));
@@ -519,15 +383,9 @@
             let glsl_emitWireframe = `
   emit(outputColor, 0u);
 `;
-<<<<<<< HEAD
-            if (isProjectionMode(shaderParametersState.mode)) {
-              glsl_emitWireframe = `
-  emit(outputColor, 1.0, uChunkNumber, uPickId);
-=======
             if (isProjection(shaderParametersState.mode)) {
               glsl_emitWireframe = `
   emit(outputColor, 1.0, uChunkNumber);
->>>>>>> 35e19336
             `;
             }
             builder.setFragmentMainFunction(`
@@ -588,11 +446,7 @@
     }
     curChunkPosition = position - uTranslation;
     userMain();
-<<<<<<< HEAD
-    ${glsl_handleMaxProjectionUpdate}
-=======
     ${glsl_continualEmit}
->>>>>>> 35e19336
   }
   ${glsl_finalEmit}
 }
