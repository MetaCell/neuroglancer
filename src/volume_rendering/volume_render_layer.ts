/**
 * @license
 * Copyright 2020 Google Inc.
 * Licensed under the Apache License, Version 2.0 (the "License");
 * you may not use this file except in compliance with the License.
 * You may obtain a copy of the License at
 *
 *      http://www.apache.org/licenses/LICENSE-2.0
 *
 * Unless required by applicable law or agreed to in writing, software
 * distributed under the License is distributed on an "AS IS" BASIS,
 * WITHOUT WARRANTIES OR CONDITIONS OF ANY KIND, either express or implied.
 * See the License for the specific language governing permissions and
 * limitations under the License.
 */

import { ChunkState } from "#src/chunk_manager/base.js";
import { ChunkRenderLayerFrontend } from "#src/chunk_manager/frontend.js";
import type { CoordinateSpace } from "#src/coordinate_transform.js";
import type { VisibleLayerInfo } from "#src/layer/index.js";
import type { PerspectivePanel } from "#src/perspective_view/panel.js";
import type {
  PerspectiveViewReadyRenderContext,
  PerspectiveViewRenderContext,
} from "#src/perspective_view/render_layer.js";
import { PerspectiveViewRenderLayer } from "#src/perspective_view/render_layer.js";
import type { RenderLayerTransformOrError } from "#src/render_coordinate_transform.js";
import type { RenderScaleHistogram } from "#src/render_scale_statistics.js";
import {
  numRenderScaleHistogramBins,
  renderScaleHistogramBinSize,
} from "#src/render_scale_statistics.js";
import { SharedWatchableValue } from "#src/shared_watchable_value.js";
import { getNormalizedChunkLayout } from "#src/sliceview/base.js";
import type { FrontendTransformedSource } from "#src/sliceview/frontend.js";
import {
  getVolumetricTransformedSources,
  serializeAllTransformedSources,
} from "#src/sliceview/frontend.js";
import type { SliceViewRenderLayer } from "#src/sliceview/renderlayer.js";
import type {
  ChunkFormat,
  MultiscaleVolumeChunkSource,
  VolumeChunk,
  VolumeChunkSource,
} from "#src/sliceview/volume/frontend.js";
import { defineChunkDataShaderAccess } from "#src/sliceview/volume/frontend.js";
import type {
  NestedStateManager,
  WatchableValueInterface,
} from "#src/trackable_value.js";
import {
  makeCachedDerivedWatchableValue,
  registerNested,
} from "#src/trackable_value.js";
import { getFrustrumPlanes, mat4, vec3 } from "#src/util/geom.js";
import { clampToInterval } from "#src/util/lerp.js";
import { getObjectId } from "#src/util/object_id.js";
import type { HistogramInformation } from "#src/volume_rendering/base.js";
import {
  forEachVisibleVolumeRenderingChunk,
  getVolumeRenderingNearFarBounds,
  VOLUME_RENDERING_RENDER_LAYER_RPC_ID,
  VOLUME_RENDERING_RENDER_LAYER_UPDATE_SOURCES_RPC_ID,
} from "#src/volume_rendering/base.js";
import type { TrackableVolumeRenderingModeValue } from "#src/volume_rendering/trackable_volume_rendering_mode.js";
import {
  VolumeRenderingModes,
  isProjectionMode,
  trackableShaderModeValue,
} from "#src/volume_rendering/trackable_volume_rendering_mode.js";
import {
  drawBoxes,
  glsl_getBoxFaceVertexPosition,
} from "#src/webgl/bounding_box.js";
import { glsl_COLORMAPS } from "#src/webgl/colormaps.js";
import type {
  ParameterizedContextDependentShaderGetter,
  ParameterizedShaderGetterResult,
  WatchableShaderError,
} from "#src/webgl/dynamic_shader.js";
import {
  parameterizedContextDependentShaderGetter,
  shaderCodeWithLineDirective,
} from "#src/webgl/dynamic_shader.js";
import type { ShaderModule, ShaderProgram } from "#src/webgl/shader.js";
import type {
  ShaderControlsBuilderState,
  ShaderControlState,
} from "#src/webgl/shader_ui_controls.js";
import {
  addControlsToBuilder,
  setControlsInShader,
} from "#src/webgl/shader_ui_controls.js";
import { defineVertexId, VertexIdHelper } from "#src/webgl/vertex_id.js";

export const VOLUME_RENDERING_DEPTH_SAMPLES_DEFAULT_VALUE = 64;
const VOLUME_RENDERING_DEPTH_SAMPLES_LOG_SCALE_ORIGIN = 1;
const VOLUME_RENDERING_RESOLUTION_INDICATOR_BAR_HEIGHT = 10;

const depthSamplerTextureUnit = Symbol("depthSamplerTextureUnit");

export const glsl_emitRGBAVolumeRendering = `
void emitRGBA(vec4 rgba) {
  float correctedAlpha = clamp(rgba.a * uBrightnessFactor * uGain, 0.0, 1.0);
  float weightedAlpha = correctedAlpha * computeOITWeight(correctedAlpha, depthAtRayPosition);
  outputColor += vec4(rgba.rgb * weightedAlpha, weightedAlpha);
  revealage *= 1.0 - correctedAlpha;
}
`;

type TransformedVolumeSource = FrontendTransformedSource<
  SliceViewRenderLayer,
  VolumeChunkSource
>;

interface VolumeRenderingAttachmentState {
  sources: NestedStateManager<TransformedVolumeSource[][]>;
}

export interface VolumeRenderingRenderLayerOptions {
  gain: WatchableValueInterface<number>;
  multiscaleSource: MultiscaleVolumeChunkSource;
  transform: WatchableValueInterface<RenderLayerTransformOrError>;
  shaderError: WatchableShaderError;
  shaderControlState: ShaderControlState;
  channelCoordinateSpace: WatchableValueInterface<CoordinateSpace>;
  localPosition: WatchableValueInterface<Float32Array>;
  depthSamplesTarget: WatchableValueInterface<number>;
  chunkResolutionHistogram: RenderScaleHistogram;
  mode: TrackableVolumeRenderingModeValue;
}

interface VolumeRenderingShaderParameters {
  numChannelDimensions: number;
  mode: VolumeRenderingModes;
}

const tempMat4 = mat4.create();
const tempVisibleVolumetricClippingPlanes = new Float32Array(24);

export function getVolumeRenderingDepthSamplesBoundsLogScale(): [
  number,
  number,
] {
  const logScaleMax = Math.round(
    VOLUME_RENDERING_DEPTH_SAMPLES_LOG_SCALE_ORIGIN +
      numRenderScaleHistogramBins * renderScaleHistogramBinSize,
  );
  return [VOLUME_RENDERING_DEPTH_SAMPLES_LOG_SCALE_ORIGIN, logScaleMax];
}

function clampAndRoundResolutionTargetValue(value: number) {
  const logScaleDepthSamplesBounds =
    getVolumeRenderingDepthSamplesBoundsLogScale();
  const depthSamplesBounds: [number, number] = [
    2 ** logScaleDepthSamplesBounds[0],
    2 ** logScaleDepthSamplesBounds[1] - 1,
  ];
  return clampToInterval(depthSamplesBounds, Math.round(value)) as number;
}

export class VolumeRenderingRenderLayer extends PerspectiveViewRenderLayer {
  gain: WatchableValueInterface<number>;
  multiscaleSource: MultiscaleVolumeChunkSource;
  transform: WatchableValueInterface<RenderLayerTransformOrError>;
  channelCoordinateSpace: WatchableValueInterface<CoordinateSpace>;
  localPosition: WatchableValueInterface<Float32Array>;
  shaderControlState: ShaderControlState;
  depthSamplesTarget: WatchableValueInterface<number>;
  chunkResolutionHistogram: RenderScaleHistogram;
  mode: TrackableVolumeRenderingModeValue;
  modeOverride: TrackableVolumeRenderingModeValue;
  backend: ChunkRenderLayerFrontend;
  private vertexIdHelper: VertexIdHelper;

  private shaderGetter: ParameterizedContextDependentShaderGetter<
    { emitter: ShaderModule; chunkFormat: ChunkFormat; wireFrame: boolean },
    ShaderControlsBuilderState,
    VolumeRenderingShaderParameters
  >;

  get gl() {
    return this.multiscaleSource.chunkManager.gl;
  }

  get isTransparent() {
    return true;
  }

  get isVolumeRendering() {
    return true;
  }

  constructor(options: VolumeRenderingRenderLayerOptions) {
    super();
    this.gain = options.gain;
    this.multiscaleSource = options.multiscaleSource;
    this.transform = options.transform;
    this.channelCoordinateSpace = options.channelCoordinateSpace;
    this.shaderControlState = options.shaderControlState;
    this.localPosition = options.localPosition;
    this.depthSamplesTarget = options.depthSamplesTarget;
    this.chunkResolutionHistogram = options.chunkResolutionHistogram;
    this.mode = options.mode;
    this.modeOverride = trackableShaderModeValue();
    this.registerDisposer(
      this.chunkResolutionHistogram.visibility.add(this.visibility),
    );
    const extraParameters = this.registerDisposer(
      makeCachedDerivedWatchableValue(
        (
          space: CoordinateSpace,
          mode: VolumeRenderingModes,
          modeOverride: VolumeRenderingModes,
        ) => ({
          numChannelDimensions: space.rank,
          mode: modeOverride === VolumeRenderingModes.OFF ? mode : modeOverride,
        }),
        [this.channelCoordinateSpace, this.mode, this.modeOverride],
      ),
    );
    this.shaderGetter = parameterizedContextDependentShaderGetter(
      this,
      this.gl,
      {
        memoizeKey: "VolumeRenderingRenderLayer",
        parameters: options.shaderControlState.builderState,
        getContextKey: ({ emitter, chunkFormat, wireFrame }) =>
          `${getObjectId(emitter)}:${chunkFormat.shaderKey}:${wireFrame}`,
        shaderError: options.shaderError,
        extraParameters: extraParameters,
        defineShader: (
          builder,
          { emitter, chunkFormat, wireFrame },
          shaderBuilderState,
          shaderParametersState,
        ) => {
          if (shaderBuilderState.parseResult.errors.length !== 0) {
            throw new Error("Invalid UI control specification");
          }
          defineVertexId(builder);
          builder.addFragmentCode(`
#define VOLUME_RENDERING true
`);
          let glsl_rgbaEmit = glsl_emitRGBAVolumeRendering;
          let glsl_finalEmit = `
  emitAccumAndRevealage(outputColor, 1.0 - revealage, 0u);
`;
          let glsl_emitIntensity = `
void emitIntensity(float value) {
}
`;
          let glsl_handleMaxProjectionUpdate = ``;
          if (isProjectionMode(shaderParametersState.mode)) {
            const glsl_intensityConversion =
              shaderParametersState.mode === VolumeRenderingModes.MIN
                ? `1.0 - value`
                : `value`;
            builder.addFragmentCode(`
float savedDepth = 0.0;
float savedIntensity = 0.0;
vec4 newColor = vec4(0.0);
float userEmittedIntensity = -100.0;
`);
            glsl_emitIntensity = `
float convertIntensity(float value) {
  return clamp(${glsl_intensityConversion}, 0.0, 1.0);
}
void emitIntensity(float value) {
  userEmittedIntensity = value;
}
float getIntensity() {
  float intensity = userEmittedIntensity > -100.0 ? userEmittedIntensity : defaultMaxProjectionIntensity;
  return convertIntensity(intensity);
}
`;
            glsl_rgbaEmit = `
void emitRGBA(vec4 rgba) {
  float alpha = clamp(rgba.a, 0.0, 1.0);
  newColor = vec4(rgba.rgb * alpha, alpha);
}
`;
            glsl_finalEmit = `
  gl_FragDepth = savedIntensity;
`;
            glsl_handleMaxProjectionUpdate = `
  float newIntensity = getIntensity();
  bool intensityChanged = newIntensity > savedIntensity;
  savedIntensity = intensityChanged ? newIntensity : savedIntensity; 
  savedDepth = intensityChanged ? depthAtRayPosition : savedDepth;
  outputColor = intensityChanged ? newColor : outputColor;
  emit(outputColor, savedDepth, savedIntensity, uPickId);
  defaultMaxProjectionIntensity = 0.0;
  userEmittedIntensity = -100.0;
`;
          }
          emitter(builder);
          // Near limit in [0, 1] as fraction of full limit.
          builder.addUniform("highp float", "uNearLimitFraction");
          // Far limit in [0, 1] as fraction of full limit.
          builder.addUniform("highp float", "uFarLimitFraction");
          builder.addUniform("highp int", "uMaxSteps");

          // Specifies translation of the current chunk.
          builder.addUniform("highp vec3", "uTranslation");

          // Matrix by which computed vertices will be transformed.
          builder.addUniform("highp mat4", "uModelViewProjectionMatrix");
          builder.addUniform("highp mat4", "uInvModelViewProjectionMatrix");

          // Chunk size in voxels.
          builder.addUniform("highp vec3", "uChunkDataSize");
          builder.addUniform("highp float", "uChunkNumber");

          builder.addUniform("highp vec3", "uLowerClipBound");
          builder.addUniform("highp vec3", "uUpperClipBound");

          builder.addUniform("highp float", "uBrightnessFactor");
          builder.addUniform("highp float", "uGain");
          builder.addUniform("highp uint", "uPickId");
          builder.addVarying("highp vec4", "vNormalizedPosition");
          builder.addTextureSampler(
            "sampler2D",
            "uDepthSampler",
            depthSamplerTextureUnit,
          );
          builder.addVertexCode(glsl_getBoxFaceVertexPosition);

          builder.setVertexMain(`
vec3 boxVertex = getBoxFaceVertexPosition(gl_VertexID);
vec3 position = max(uLowerClipBound, min(uUpperClipBound, uTranslation + boxVertex * uChunkDataSize));
vNormalizedPosition = gl_Position = uModelViewProjectionMatrix * vec4(position, 1.0);
gl_Position.z = 0.0;
`);
          builder.addFragmentCode(`
vec3 curChunkPosition;
float depthAtRayPosition;
vec4 outputColor;
float revealage;
void userMain();
`);
          defineChunkDataShaderAccess(
            builder,
            chunkFormat,
            shaderParametersState.numChannelDimensions,
            "curChunkPosition",
          );
          builder.addFragmentCode([
            glsl_emitIntensity,
            glsl_rgbaEmit,
            `
void emitRGB(vec3 rgb) {
  emitRGBA(vec4(rgb, 1.0));
}
void emitGrayscale(float value) {
  emitRGBA(vec4(value, value, value, value));
}
void emitTransparent() {
  emitIntensity(0.0);
  emitRGBA(vec4(0.0, 0.0, 0.0, 0.0));
}
float computeDepthFromClipSpace(vec4 clipSpacePosition) {
  float NDCDepthCoord = clipSpacePosition.z / clipSpacePosition.w;
  return (NDCDepthCoord + 1.0) * 0.5;
}
vec2 computeUVFromClipSpace(vec4 clipSpacePosition) {
  vec2 NDCPosition = clipSpacePosition.xy / clipSpacePosition.w;
  return (NDCPosition + 1.0) * 0.5;
}
`,
          ]);
          if (wireFrame) {
            let glsl_emitWireframe = `
  emit(outputColor, 0u);
`;
            if (isProjectionMode(shaderParametersState.mode)) {
              glsl_emitWireframe = `
  emit(outputColor, 1.0, uChunkNumber, uPickId);
            `;
            }
            builder.setFragmentMainFunction(`
void main() {
  outputColor = vec4(uChunkNumber, uChunkNumber, uChunkNumber, 1.0);
  emitIntensity(uChunkNumber);
  ${glsl_emitWireframe}
}
`);
          } else {
            builder.setFragmentMainFunction(`
void main() {
  vec2 normalizedPosition = vNormalizedPosition.xy / vNormalizedPosition.w;
  vec4 nearPointH = uInvModelViewProjectionMatrix * vec4(normalizedPosition, -1.0, 1.0);
  vec4 farPointH = uInvModelViewProjectionMatrix * vec4(normalizedPosition, 1.0, 1.0);
  vec3 nearPoint = nearPointH.xyz / nearPointH.w;
  vec3 farPoint = farPointH.xyz / farPointH.w;
  vec3 rayVector = farPoint - nearPoint;
  vec3 boxStart = max(uLowerClipBound, uTranslation);
  vec3 boxEnd = min(boxStart + uChunkDataSize, uUpperClipBound);
  float intersectStart = uNearLimitFraction;
  float intersectEnd = uFarLimitFraction;
  for (int i = 0; i < 3; ++i) {
    float startPt = nearPoint[i];
    float endPt = farPoint[i];
    float boxLower = boxStart[i];
    float boxUpper = boxEnd[i];
    float r = rayVector[i];
    float startFraction;
    float endFraction;
    if (startPt >= boxLower && startPt <= boxUpper) {
      startFraction = 0.0;
    } else {
      startFraction = min((boxLower - startPt) / r, (boxUpper - startPt) / r);
    }
    if (endPt >= boxLower && endPt <= boxUpper) {
      endFraction = 1.0;
    } else {
      endFraction = max((boxLower - startPt) / r, (boxUpper - startPt) / r);
    }
    intersectStart = max(intersectStart, startFraction);
    intersectEnd = min(intersectEnd, endFraction);
  }
  float stepSize = (uFarLimitFraction - uNearLimitFraction) / float(uMaxSteps - 1);
  int startStep = int(floor((intersectStart - uNearLimitFraction) / stepSize));
  int endStep = min(uMaxSteps, int(floor((intersectEnd - uNearLimitFraction) / stepSize)) + 1);
  outputColor = vec4(0, 0, 0, 0);
  revealage = 1.0;
  for (int rayStep = startStep; rayStep < endStep; ++rayStep) {
    vec3 position = mix(nearPoint, farPoint, uNearLimitFraction + float(rayStep) * stepSize);
    vec4 clipSpacePosition = uModelViewProjectionMatrix * vec4(position, 1.0);
    depthAtRayPosition = computeDepthFromClipSpace(clipSpacePosition);
    vec2 uv = computeUVFromClipSpace(clipSpacePosition);
    float depthInBuffer = texture(uDepthSampler, uv).r;
    bool rayPositionBehindOpaqueObject = (1.0 - depthAtRayPosition) < depthInBuffer;
    if (rayPositionBehindOpaqueObject) {
      break;
    }
    curChunkPosition = position - uTranslation;
    userMain();
    ${glsl_handleMaxProjectionUpdate}
  }
  ${glsl_finalEmit}
}
`);
          }
          builder.addFragmentCode(glsl_COLORMAPS);
          addControlsToBuilder(shaderBuilderState, builder);
          builder.addFragmentCode(
            "\n#define main userMain\n" +
              shaderCodeWithLineDirective(shaderBuilderState.parseResult.code) +
              "\n#undef main\n",
          );
        },
      },
    );
    this.vertexIdHelper = this.registerDisposer(VertexIdHelper.get(this.gl));

    this.registerDisposer(
      this.depthSamplesTarget.changed.add(this.redrawNeeded.dispatch),
    );
    this.registerDisposer(this.gain.changed.add(this.redrawNeeded.dispatch));
    this.registerDisposer(
      this.shaderControlState.changed.add(this.redrawNeeded.dispatch),
    );
    this.registerDisposer(
      this.localPosition.changed.add(this.redrawNeeded.dispatch),
    );
    this.registerDisposer(
      this.transform.changed.add(this.redrawNeeded.dispatch),
    );
    this.registerDisposer(this.mode.changed.add(this.redrawNeeded.dispatch));
    this.registerDisposer(
      this.shaderControlState.fragmentMain.changed.add(
        this.redrawNeeded.dispatch,
      ),
    );
    const { chunkManager } = this.multiscaleSource;
    const sharedObject = this.registerDisposer(
      new ChunkRenderLayerFrontend(this.layerChunkProgressInfo),
    );
    const rpc = chunkManager.rpc!;
    sharedObject.RPC_TYPE_ID = VOLUME_RENDERING_RENDER_LAYER_RPC_ID;
    sharedObject.initializeCounterpart(rpc, {
      chunkManager: chunkManager.rpcId,
      localPosition: this.registerDisposer(
        SharedWatchableValue.makeFromExisting(rpc, this.localPosition),
      ).rpcId,
      renderScaleTarget: this.registerDisposer(
        SharedWatchableValue.makeFromExisting(rpc, this.depthSamplesTarget),
      ).rpcId,
    });
    this.backend = sharedObject;
  }

  get dataType() {
    return this.multiscaleSource.dataType;
  }

  attach(
    attachment: VisibleLayerInfo<
      PerspectivePanel,
      VolumeRenderingAttachmentState
    >,
  ) {
    super.attach(attachment);
    attachment.state = {
      sources: attachment.registerDisposer(
        registerNested(
          (context, transform, displayDimensionRenderInfo) => {
            const transformedSources = getVolumetricTransformedSources(
              displayDimensionRenderInfo,
              transform,
              (options) => this.multiscaleSource.getSources(options),
              attachment.messages,
              this,
            ) as TransformedVolumeSource[][];
            for (const scales of transformedSources) {
              for (const tsource of scales) {
                context.registerDisposer(tsource.source);
              }
            }
            attachment.view.flushBackendProjectionParameters();
            this.backend.rpc!.invoke(
              VOLUME_RENDERING_RENDER_LAYER_UPDATE_SOURCES_RPC_ID,
              {
                layer: this.backend.rpcId,
                view: attachment.view.rpcId,
                sources: serializeAllTransformedSources(transformedSources),
              },
            );
            this.redrawNeeded.dispatch();
            return transformedSources;
          },
          this.transform,
          attachment.view.displayDimensionRenderInfo,
        ),
      ),
    };
  }

  get chunkManager() {
    return this.multiscaleSource.chunkManager;
  }

  draw(
    renderContext: PerspectiveViewRenderContext,
    attachment: VisibleLayerInfo<
      PerspectivePanel,
      VolumeRenderingAttachmentState
    >,
  ) {
    if (!renderContext.emitColor) return;
    const allSources = attachment.state!.sources.value;
    if (allSources.length === 0) return;
    let curPhysicalSpacing = 0;
    let curOptimalSamples = 0;
    let curHistogramInformation: HistogramInformation = {
      spatialScales: new Map(),
      activeIndex: 0,
    };
    let shader: ShaderProgram | null = null;
    let prevChunkFormat: ChunkFormat | undefined | null;
    let shaderResult: ParameterizedShaderGetterResult<
      ShaderControlsBuilderState,
      VolumeRenderingShaderParameters
    >;
    // Size of chunk (in voxels) in the "display" subspace of the chunk coordinate space.
    const chunkDataDisplaySize = vec3.create();

    const { gl } = this;
    this.vertexIdHelper.enable();

    const { chunkResolutionHistogram: renderScaleHistogram } = this;
    renderScaleHistogram.begin(
      this.chunkManager.chunkQueueManager.frameNumberCounter.frameNumber,
    );

    const endShader = () => {
      if (shader === null) return;
      shader.unbindTransferFunctionTextures();
      if (prevChunkFormat !== null) {
        prevChunkFormat!.endDrawing(gl, shader);
      }
      const depthTextureUnit = shader.textureUnit(depthSamplerTextureUnit);
      gl.activeTexture(WebGL2RenderingContext.TEXTURE0 + depthTextureUnit);
      gl.bindTexture(WebGL2RenderingContext.TEXTURE_2D, null);
      if (presentCount !== 0 || notPresentCount !== 0) {
        let index = curHistogramInformation.spatialScales.size - 1;
        const alreadyStoredSamples = new Set<number>([
          clampAndRoundResolutionTargetValue(curOptimalSamples),
        ]);
        curHistogramInformation.spatialScales.forEach(
          (optimalSamples, physicalSpacing) => {
            const roundedSamples =
              clampAndRoundResolutionTargetValue(optimalSamples);
            if (
              index !== curHistogramInformation.activeIndex &&
              !alreadyStoredSamples.has(roundedSamples)
            ) {
              renderScaleHistogram.add(
                physicalSpacing,
                optimalSamples,
                0,
                VOLUME_RENDERING_RESOLUTION_INDICATOR_BAR_HEIGHT,
                true,
              );
              alreadyStoredSamples.add(roundedSamples);
            }
            index--;
          },
        );
        renderScaleHistogram.add(
          curPhysicalSpacing,
          curOptimalSamples,
          presentCount,
          notPresentCount,
        );
      }
    };
    let newSource = true;

    const { projectionParameters } = renderContext;

    let chunks: Map<string, VolumeChunk>;
    let presentCount = 0;
    let notPresentCount = 0;
    let chunkDataSize: Uint32Array | undefined;
    let chunkNumber = 1;

    const chunkRank = this.multiscaleSource.rank;
    const chunkPosition = vec3.create();

    gl.enable(WebGL2RenderingContext.CULL_FACE);
    gl.cullFace(WebGL2RenderingContext.FRONT);

<<<<<<< HEAD
    const isProjection =
      isProjectionMode(this.mode.value) ||
      isProjectionMode(this.modeOverride.value);
    const pickId = isProjection ? renderContext.pickIDs.register(this) : 0;
=======
    const pickId = isProjectionMode(this.mode.value)
      ? renderContext.pickIDs.register(this)
      : 0;
>>>>>>> f805b54f
    forEachVisibleVolumeRenderingChunk(
      renderContext.projectionParameters,
      this.localPosition.value,
      this.depthSamplesTarget.value,
      allSources[0],
      (
        transformedSource,
        ignored1,
        physicalSpacing,
        optimalSamples,
        ignored2,
        histogramInformation,
      ) => {
        ignored1;
        ignored2;
        curPhysicalSpacing = physicalSpacing;
        curOptimalSamples = optimalSamples;
        curHistogramInformation = histogramInformation;
        const chunkLayout = getNormalizedChunkLayout(
          projectionParameters,
          transformedSource.chunkLayout,
        );
        const source = transformedSource.source as VolumeChunkSource;
        const { fixedPositionWithinChunk, chunkDisplayDimensionIndices } =
          transformedSource;
        for (const chunkDim of chunkDisplayDimensionIndices) {
          fixedPositionWithinChunk[chunkDim] = 0;
        }
        const chunkFormat = source.chunkFormat;
        if (chunkFormat !== prevChunkFormat) {
          prevChunkFormat = chunkFormat;
          endShader();
          shaderResult = this.shaderGetter({
            emitter: renderContext.emitter,
            chunkFormat: chunkFormat!,
            wireFrame: renderContext.wireFrame,
          });
          shader = shaderResult.shader;
          if (shader !== null) {
            shader.bind();
            if (chunkFormat !== null) {
              setControlsInShader(
                gl,
                shader,
                this.shaderControlState,
                shaderResult.parameters.parseResult.controls,
              );
              if (
                renderContext.depthBufferTexture !== undefined &&
                renderContext.depthBufferTexture !== null
              ) {
                const depthTextureUnit = shader.textureUnit(
                  depthSamplerTextureUnit,
                );
                gl.activeTexture(
                  WebGL2RenderingContext.TEXTURE0 + depthTextureUnit,
                );
                gl.bindTexture(
                  WebGL2RenderingContext.TEXTURE_2D,
                  renderContext.depthBufferTexture,
                );
              } else {
                throw new Error(
                  "Depth buffer texture ID for volume rendering is undefined or null",
                );
              }
              chunkFormat.beginDrawing(gl, shader);
              chunkFormat.beginSource(gl, shader);
            }
          }
        }
        chunkDataSize = undefined;
        if (shader === null) return;
        chunks = source.chunks;
        chunkDataDisplaySize.fill(1);

        // Compute projection matrix that transforms chunk layout coordinates to device
        // coordinates.
        const modelViewProjection = mat4.multiply(
          tempMat4,
          projectionParameters.viewProjectionMat,
          chunkLayout.transform,
        );
        gl.uniformMatrix4fv(
          shader.uniform("uModelViewProjectionMatrix"),
          false,
          modelViewProjection,
        );
        const clippingPlanes = tempVisibleVolumetricClippingPlanes;
        getFrustrumPlanes(clippingPlanes, modelViewProjection);
        mat4.invert(modelViewProjection, modelViewProjection);
        gl.uniformMatrix4fv(
          shader.uniform("uInvModelViewProjectionMatrix"),
          false,
          modelViewProjection,
        );
        const { near, far, adjustedNear, adjustedFar } =
          getVolumeRenderingNearFarBounds(
            clippingPlanes,
            transformedSource.lowerClipDisplayBound,
            transformedSource.upperClipDisplayBound,
          );
        const optimalSampleRate = optimalSamples;
        const actualSampleRate = this.depthSamplesTarget.value;
        const brightnessFactor = optimalSampleRate / actualSampleRate;
        gl.uniform1f(shader.uniform("uBrightnessFactor"), brightnessFactor);
        const nearLimitFraction = (adjustedNear - near) / (far - near);
        const farLimitFraction = (adjustedFar - near) / (far - near);
        gl.uniform1f(shader.uniform("uNearLimitFraction"), nearLimitFraction);
        gl.uniform1f(shader.uniform("uFarLimitFraction"), farLimitFraction);
        gl.uniform1f(shader.uniform("uGain"), Math.exp(this.gain.value));
        gl.uniform1i(
          shader.uniform("uMaxSteps"),
          this.depthSamplesTarget.value,
        );
        gl.uniform3fv(
          shader.uniform("uLowerClipBound"),
          transformedSource.lowerClipDisplayBound,
        );
        gl.uniform3fv(
          shader.uniform("uUpperClipBound"),
          transformedSource.upperClipDisplayBound,
        );
      },
      (transformedSource) => {
        if (shader === null) return;
        const key = transformedSource.curPositionInChunks.join();
        const chunk = chunks.get(key);
        if (chunk !== undefined && chunk.state === ChunkState.GPU_MEMORY) {
          const originalChunkSize = transformedSource.chunkLayout.size;
          const newChunkDataSize = chunk.chunkDataSize;
          const {
            chunkDisplayDimensionIndices,
            fixedPositionWithinChunk,
            chunkTransform: { channelToChunkDimensionIndices },
          } = transformedSource;
          if (renderContext.wireFrame) {
            const normChunkNumber = chunkNumber / chunks.size;
            gl.uniform1f(shader.uniform("uChunkNumber"), normChunkNumber);
            ++chunkNumber;
          }
          if (newChunkDataSize !== chunkDataSize) {
            chunkDataSize = newChunkDataSize;

            for (let i = 0; i < 3; ++i) {
              const chunkDim = chunkDisplayDimensionIndices[i];
              chunkDataDisplaySize[i] =
                chunkDim === -1 || chunkDim >= chunkRank
                  ? 1
                  : chunkDataSize[chunkDim];
            }
            gl.uniform3fv(
              shader.uniform("uChunkDataSize"),
              chunkDataDisplaySize,
            );
          }
          const { chunkGridPosition } = chunk;
          for (let i = 0; i < 3; ++i) {
            const chunkDim = chunkDisplayDimensionIndices[i];
            chunkPosition[i] =
              chunkDim === -1 || chunkDim >= chunkRank
                ? 0
                : originalChunkSize[i] * chunkGridPosition[chunkDim];
          }
          if (prevChunkFormat != null) {
            prevChunkFormat.bindChunk(
              gl,
              shader!,
              chunk,
              fixedPositionWithinChunk,
              chunkDisplayDimensionIndices,
              channelToChunkDimensionIndices,
              newSource,
            );
          }
          newSource = false;
          gl.uniform3fv(shader.uniform("uTranslation"), chunkPosition);
          gl.uniform1ui(shader.uniform("uPickId"), pickId);
          drawBoxes(gl, 1, 1);
          ++presentCount;
        } else {
          ++notPresentCount;
        }
      },
    );
    gl.disable(WebGL2RenderingContext.CULL_FACE);
    endShader();
    this.vertexIdHelper.disable();
  }

  isReady(
    renderContext: PerspectiveViewReadyRenderContext,
    attachment: VisibleLayerInfo<
      PerspectivePanel,
      VolumeRenderingAttachmentState
    >,
  ) {
    const allSources = attachment.state!.sources.value;
    if (allSources.length === 0) return true;
    let missing = false;
    forEachVisibleVolumeRenderingChunk(
      renderContext.projectionParameters,
      this.localPosition.value,
      this.depthSamplesTarget.value,
      allSources[0],
      () => {},
      (tsource) => {
        const chunk = tsource.source.chunks.get(
          tsource.curPositionInChunks.join(),
        );
        if (chunk === undefined || chunk.state !== ChunkState.GPU_MEMORY) {
          missing = true;
        }
      },
    );
    return !missing;
  }
}<|MERGE_RESOLUTION|>--- conflicted
+++ resolved
@@ -633,16 +633,10 @@
     gl.enable(WebGL2RenderingContext.CULL_FACE);
     gl.cullFace(WebGL2RenderingContext.FRONT);
 
-<<<<<<< HEAD
     const isProjection =
       isProjectionMode(this.mode.value) ||
       isProjectionMode(this.modeOverride.value);
     const pickId = isProjection ? renderContext.pickIDs.register(this) : 0;
-=======
-    const pickId = isProjectionMode(this.mode.value)
-      ? renderContext.pickIDs.register(this)
-      : 0;
->>>>>>> f805b54f
     forEachVisibleVolumeRenderingChunk(
       renderContext.projectionParameters,
       this.localPosition.value,
