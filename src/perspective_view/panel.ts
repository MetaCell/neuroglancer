--- conflicted
+++ resolved
@@ -924,11 +924,8 @@
       alreadyEmittedPickID: false,
       bindFramebuffer,
       frameNumber: this.context.frameNumber,
-<<<<<<< HEAD
       sliceViewsPresent: this.sliceViews.size > 0,
-=======
       cameraMovementInProgress: this.isCameraMoving,
->>>>>>> b7aac119
     };
 
     mat4.copy(
