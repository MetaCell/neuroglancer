/**
 * @license
 * Copyright 2016 Google Inc.
 * Licensed under the Apache License, Version 2.0 (the "License");
 * you may not use this file except in compliance with the License.
 * You may obtain a copy of the License at
 *
 *      http://www.apache.org/licenses/LICENSE-2.0
 *
 * Unless required by applicable law or agreed to in writing, software
 * distributed under the License is distributed on an "AS IS" BASIS,
 * WITHOUT WARRANTIES OR CONDITIONS OF ANY KIND, either express or implied.
 * See the License for the specific language governing permissions and
 * limitations under the License.
 */

import "#src/noselect.css";
import "#src/perspective_view/panel.css";

import type { PerspectiveViewAnnotationLayer } from "#src/annotation/renderlayer.js";
import { AxesLineHelper, computeAxisLineMatrix } from "#src/axes_lines.js";
import type { DisplayContext } from "#src/display_context.js";
import { applyRenderViewportToProjectionMatrix } from "#src/display_context.js";
import type { VisibleRenderLayerTracker } from "#src/layer/index.js";
import { makeRenderedPanelVisibleLayerTracker } from "#src/layer/index.js";
import { PERSPECTIVE_VIEW_RPC_ID } from "#src/perspective_view/base.js";
import type {
  PerspectiveViewReadyRenderContext,
  PerspectiveViewRenderContext,
} from "#src/perspective_view/render_layer.js";
import { PerspectiveViewRenderLayer } from "#src/perspective_view/render_layer.js";
import type { ProjectionParameters } from "#src/projection_parameters.js";
import { updateProjectionParametersFromInverseViewAndProjection } from "#src/projection_parameters.js";
import type {
  FramePickingData,
  RenderedDataViewerState,
} from "#src/rendered_data_panel.js";
import {
  clearOutOfBoundsPickData,
  pickDiameter,
  pickOffsetSequence,
  pickRadius,
  RenderedDataPanel,
} from "#src/rendered_data_panel.js";
import {
  DerivedProjectionParameters,
  SharedProjectionParameters,
} from "#src/renderlayer.js";
import type { SliceView } from "#src/sliceview/frontend.js";
import { SliceViewRenderHelper } from "#src/sliceview/frontend.js";
import type { TrackableBoolean } from "#src/trackable_boolean.js";
import { TrackableBooleanCheckbox } from "#src/trackable_boolean.js";
import type {
  TrackableValue,
  WatchableValueInterface,
} from "#src/trackable_value.js";
import type { TrackableRGB } from "#src/util/color.js";
import type { Owned } from "#src/util/disposable.js";
import type { ActionEvent } from "#src/util/event_action_map.js";
import { registerActionListener } from "#src/util/event_action_map.js";
import { kAxes, kZeroVec4, mat4, vec3, vec4 } from "#src/util/geom.js";
import { startRelativeMouseDrag } from "#src/util/mouse_drag.js";
import type {
  TouchRotateInfo,
  TouchTranslateInfo,
} from "#src/util/touch_bindings.js";
import { WatchableMap } from "#src/util/watchable_map.js";
import { withSharedVisibility } from "#src/visibility_priority/frontend.js";
import { isProjectionLayer } from "#src/volume_rendering/trackable_volume_rendering_mode.js";
import type { VolumeRenderingRenderLayer } from "#src/volume_rendering/volume_render_layer.js";
import {
  DepthStencilRenderbuffer,
  FramebufferConfiguration,
  makeTextureBuffers,
  OffscreenCopyHelper,
  TextureBuffer,
} from "#src/webgl/offscreen.js";
import type { ShaderBuilder } from "#src/webgl/shader.js";
import type { ScaleBarOptions } from "#src/widget/scale_bar.js";
import { MultipleScaleBarTextures } from "#src/widget/scale_bar.js";
import type { RPC } from "#src/worker_rpc.js";
import { SharedObject } from "#src/worker_rpc.js";

export interface PerspectiveViewerState extends RenderedDataViewerState {
  wireFrame: WatchableValueInterface<boolean>;
  orthographicProjection: TrackableBoolean;
  showSliceViews: TrackableBoolean;
  showScaleBar: TrackableBoolean;
  scaleBarOptions: TrackableValue<ScaleBarOptions>;
  showSliceViewsCheckbox?: boolean;
  crossSectionBackgroundColor: TrackableRGB;
  perspectiveViewBackgroundColor: TrackableRGB;
  rpc: RPC;
}

export enum OffscreenTextures {
  COLOR = 0,
  Z = 1,
  PICK = 2,
  NUM_TEXTURES = 3,
}

export const glsl_perspectivePanelEmit = `
void emit(vec4 color, highp uint pickId) {
  out_color = color;
  float zValue = 1.0 - gl_FragCoord.z;
  out_z = vec4(zValue, zValue, zValue, 1.0);
  float pickIdFloat = float(pickId);
  out_pickId = vec4(pickIdFloat, pickIdFloat, pickIdFloat, 1.0);
}
`;

/**
 * http://jcgt.org/published/0002/02/09/paper.pdf
 * http://casual-effects.blogspot.com/2015/03/implemented-weighted-blended-order.html
 */
export const glsl_computeOITWeight = `
float computeOITWeight(float alpha, float depth) {
  float a = min(1.0, alpha) * 8.0 + 0.01;
  float b = -depth * 0.95 + 1.0;
  return a * a * a * b * b * b;
}
`;

// Color must be premultiplied by alpha.
// Can use emitAccumAndRevealage() to emit a pre-weighted OIT result.
export const glsl_perspectivePanelEmitOIT = [
  glsl_computeOITWeight,
  `
void emitAccumAndRevealage(vec4 accum, float revealage, highp uint pickId) {
  v4f_fragData0 = vec4(accum.rgb, revealage);
  v4f_fragData1 = vec4(accum.a, 0.0, 0.0, 0.0);
}
void emit(vec4 color, highp uint pickId) {
  float weight = computeOITWeight(color.a, gl_FragCoord.z);
  vec4 accum = color * weight;
  emitAccumAndRevealage(accum, color.a, pickId);
}
`,
];

export function perspectivePanelEmit(builder: ShaderBuilder) {
  builder.addOutputBuffer("vec4", "out_color", OffscreenTextures.COLOR);
  builder.addOutputBuffer("highp vec4", "out_z", OffscreenTextures.Z);
  builder.addOutputBuffer("highp vec4", "out_pickId", OffscreenTextures.PICK);
  builder.addFragmentCode(glsl_perspectivePanelEmit);
}

export function perspectivePanelEmitOIT(builder: ShaderBuilder) {
  builder.addOutputBuffer("vec4", "v4f_fragData0", 0);
  builder.addOutputBuffer("vec4", "v4f_fragData1", 1);
  builder.addFragmentCode(glsl_perspectivePanelEmitOIT);
}

export function maxProjectionEmit(builder: ShaderBuilder) {
  builder.addOutputBuffer("vec4", "out_color", 0);
  builder.addOutputBuffer("highp vec4", "out_z", 1);
  builder.addOutputBuffer("highp vec4", "out_intensity", 2);
  builder.addOutputBuffer("highp vec4", "out_pickId", 3);
  builder.addFragmentCode(`
void emit(vec4 color, float depth, float intensity, highp uint pickId) {
  float pickIdFloat = float(pickId);
  float bufferDepth = 1.0 - depth;
  out_color = color;
  out_z = vec4(bufferDepth, bufferDepth, bufferDepth, 1.0);
  out_intensity = vec4(intensity, intensity, intensity, 1.0);
  out_pickId = vec4(pickIdFloat, pickIdFloat, pickIdFloat, 1.0);
}`);
}

const tempVec3 = vec3.create();
const tempVec4 = vec4.create();
const tempMat4 = mat4.create();

// Copy the OIT values to the main color buffer
function defineTransparencyCopyShader(builder: ShaderBuilder) {
  builder.addOutputBuffer("vec4", "v4f_fragColor", null);
  builder.setFragmentMain(`
vec4 v0 = getValue0();
vec4 v1 = getValue1();
vec4 accum = vec4(v0.rgb, v1.r);
float revealage = v0.a;

v4f_fragColor = vec4(accum.rgb / accum.a, revealage);
`);
}

// Copy the max projection color to the OIT buffer
function defineMaxProjectionColorCopyShader(builder: ShaderBuilder) {
  builder.addOutputBuffer("vec4", "v4f_fragData0", 0);
  builder.addOutputBuffer("vec4", "v4f_fragData1", 1);
  builder.addFragmentCode(glsl_perspectivePanelEmitOIT);
  builder.setFragmentMain(`
vec4 color = getValue0();
float bufferDepth = getValue1().r;
float weight = computeOITWeight(color.a, 1.0 - bufferDepth);
vec4 accum = color * weight;
float revealage = color.a;

emitAccumAndRevealage(accum, revealage, 0u);
`);
}

// Copy the max projection depth and pick values to the main buffer
function defineMaxProjectionPickCopyShader(builder: ShaderBuilder) {
  builder.addOutputBuffer("vec4", "out_color", 0);
  builder.addOutputBuffer("highp vec4", "out_z", 1);
  builder.addOutputBuffer("highp vec4", "out_pickId", 2);
  builder.setFragmentMain(`
out_color = vec4(0.0);
out_z = getValue0();
out_pickId = getValue1();
`);
}

// Copy the max projection depth and picking to the max projection pick buffer.
// Note that the depth is set as the intensity value from the render layer.
// This is to combine max projection picking data via depth testing
// on the maximum intensity value of the data.
function defineMaxProjectionToPickCopyShader(builder: ShaderBuilder) {
  builder.addOutputBuffer("highp vec4", "out_z", 0);
  builder.addOutputBuffer("highp vec4", "out_pickId", 1);
  builder.setFragmentMain(`
out_z = getValue0();
out_pickId = getValue2();
gl_FragDepth = getValue1().r;
`);
}

const PerspectiveViewStateBase = withSharedVisibility(SharedObject);
class PerspectiveViewState extends PerspectiveViewStateBase {
  sharedProjectionParameters: SharedProjectionParameters;
  constructor(public panel: PerspectivePanel) {
    super();
  }

  initializeCounterpart(rpc: RPC, options: any) {
    this.sharedProjectionParameters = this.registerDisposer(
      new SharedProjectionParameters(rpc, this.panel.projectionParameters),
    );
    options.projectionParameters = this.sharedProjectionParameters.rpcId;
    super.initializeCounterpart(rpc, options);
  }
}

export class PerspectivePanel extends RenderedDataPanel {
  viewer: PerspectiveViewerState;

  projectionParameters: Owned<DerivedProjectionParameters>;

  protected visibleLayerTracker: Owned<
    VisibleRenderLayerTracker<PerspectivePanel, PerspectiveViewRenderLayer>
  >;
<<<<<<< HEAD
  private redrawAfterMoveTimeOutId: number = -1;
=======

>>>>>>> 6c639b97
  private hasVolumeRendering = false;

  get rpc() {
    return this.sharedObject.rpc!;
  }
  get rpcId() {
    return this.sharedObject.rpcId!;
  }
  get displayDimensionRenderInfo() {
    return this.navigationState.displayDimensionRenderInfo;
  }

  /**
   * If boolean value is true, sliceView is shown unconditionally, regardless of the value of
   * this.viewer.showSliceViews.value.
   */
  sliceViews = this.registerDisposer(
    new WatchableMap<SliceView, boolean>(
      (context, _unconditional, sliceView) => {
        context.registerDisposer(sliceView);
        context.registerDisposer(sliceView.visibility.add(this.visibility));
      },
    ),
  );

  private axesLineHelper = this.registerDisposer(AxesLineHelper.get(this.gl));
  sliceViewRenderHelper = this.registerDisposer(
    SliceViewRenderHelper.get(this.gl, perspectivePanelEmit),
  );

  protected offscreenFramebuffer = this.registerDisposer(
    new FramebufferConfiguration(this.gl, {
      colorBuffers: [
        new TextureBuffer(
          this.gl,
          WebGL2RenderingContext.RGBA8,
          WebGL2RenderingContext.RGBA,
          WebGL2RenderingContext.UNSIGNED_BYTE,
        ),
        new TextureBuffer(
          this.gl,
          WebGL2RenderingContext.R32F,
          WebGL2RenderingContext.RED,
          WebGL2RenderingContext.FLOAT,
        ),
        new TextureBuffer(
          this.gl,
          WebGL2RenderingContext.R32F,
          WebGL2RenderingContext.RED,
          WebGL2RenderingContext.FLOAT,
        ),
      ],
      depthBuffer: new DepthStencilRenderbuffer(this.gl),
    }),
  );

  protected transparentConfiguration_:
    | FramebufferConfiguration<TextureBuffer>
    | undefined;

  protected maxProjectionConfiguration_:
    | FramebufferConfiguration<TextureBuffer>
    | undefined;

  protected maxProjectionPickConfiguration_:
    | FramebufferConfiguration<TextureBuffer>
    | undefined;

  protected offscreenCopyHelper = this.registerDisposer(
    OffscreenCopyHelper.get(this.gl),
  );
  protected transparencyCopyHelper = this.registerDisposer(
    OffscreenCopyHelper.get(this.gl, defineTransparencyCopyShader, 2),
  );
  protected maxProjectionColorCopyHelper = this.registerDisposer(
    OffscreenCopyHelper.get(this.gl, defineMaxProjectionColorCopyShader, 2),
  );
  protected maxProjectionPickCopyHelper = this.registerDisposer(
    OffscreenCopyHelper.get(this.gl, defineMaxProjectionPickCopyShader, 2),
  );
  protected maxProjectionToPickCopyHelper = this.registerDisposer(
    OffscreenCopyHelper.get(this.gl, defineMaxProjectionToPickCopyShader, 3),
  );

  private sharedObject: PerspectiveViewState;

  private scaleBars = this.registerDisposer(
    new MultipleScaleBarTextures(this.gl),
  );

  flushBackendProjectionParameters() {
    this.sharedObject.sharedProjectionParameters.flush();
  }

  constructor(
    context: DisplayContext,
    element: HTMLElement,
    viewer: PerspectiveViewerState,
  ) {
    super(context, element, viewer);
    this.projectionParameters = this.registerDisposer(
      new DerivedProjectionParameters({
        navigationState: this.navigationState,
        update: (out: ProjectionParameters, navigationState) => {
          const { invViewMatrix, projectionMat, logicalWidth, logicalHeight } =
            out;
          const widthOverHeight = logicalWidth / logicalHeight;
          const fovy = Math.PI / 4.0;
          let { relativeDepthRange } = navigationState;
          const baseZoomFactor = navigationState.zoomFactor.value;
          let zoomFactor = baseZoomFactor / 2;
          if (this.viewer.orthographicProjection.value) {
            // Pick orthographic projection to match perspective projection at plane parallel to image
            // plane containing the center position.
            const nearBound = Math.max(0.1, 1 - relativeDepthRange);
            const farBound = 1 + relativeDepthRange;
            mat4.ortho(
              projectionMat,
              -widthOverHeight,
              widthOverHeight,
              -1,
              1,
              nearBound,
              farBound,
            );
          } else {
            const f = 1.0 / Math.tan(fovy / 2);
            relativeDepthRange /= f;
            const nearBound = Math.max(0.1, 1 - relativeDepthRange);
            const farBound = 1 + relativeDepthRange;
            zoomFactor *= f;
            mat4.perspective(
              projectionMat,
              fovy,
              widthOverHeight,
              nearBound,
              farBound,
            );
          }
          applyRenderViewportToProjectionMatrix(out, projectionMat);
          navigationState.pose.toMat4(invViewMatrix, zoomFactor);
          mat4.scale(
            invViewMatrix,
            invViewMatrix,
            vec3.set(tempVec3, 1, -1, -1),
          );
          mat4.translate(invViewMatrix, invViewMatrix, kAxes[2]);
          updateProjectionParametersFromInverseViewAndProjection(out);
        },
      }),
    );
    this.projectionParameters.changed.add(() => this.context.scheduleRedraw());

    const sharedObject = (this.sharedObject = this.registerDisposer(
      new PerspectiveViewState(this),
    ));
    sharedObject.RPC_TYPE_ID = PERSPECTIVE_VIEW_RPC_ID;
    sharedObject.initializeCounterpart(viewer.rpc, {});
    sharedObject.visibility.add(this.visibility);

    this.visibleLayerTracker = makeRenderedPanelVisibleLayerTracker(
      this.viewer.layerManager,
      PerspectiveViewRenderLayer,
      this.viewer.visibleLayerRoles,
      this,
    );

    this.registerDisposer(
<<<<<<< HEAD
      this.viewer.navigationState.changed.add(() => {
        // Don't mark camera moving on picking requests
        // Also, at the moment this is only used for the volume rendering layer
        if (this.isMovingToMousePosition || !this.hasVolumeRendering) {
          return;
        }
        if (this.redrawAfterMoveTimeOutId !== -1) {
          window.clearTimeout(this.redrawAfterMoveTimeOutId);
        }
        this.redrawAfterMoveTimeOutId = window.setTimeout(() => {
          this.redrawAfterMoveTimeOutId = -1;
          this.context.scheduleRedraw();
        }, REDRAW_DELAY_AFTER_CAMERA_MOVE);
=======
      this.context.continuousCameraMotionFinished.add(() => {
        if (this.hasVolumeRendering) this.scheduleRedraw();
>>>>>>> 6c639b97
      }),
    );

    registerActionListener(
      element,
      "rotate-via-mouse-drag",
      (e: ActionEvent<MouseEvent>) => {
        startRelativeMouseDrag(e.detail, (_event, deltaX, deltaY) => {
          this.context.flagContinuousCameraMotion();
          this.navigationState.pose.rotateRelative(
            kAxes[1],
            ((deltaX / 4.0) * Math.PI) / 180.0,
          );
          this.navigationState.pose.rotateRelative(
            kAxes[0],
            ((-deltaY / 4.0) * Math.PI) / 180.0,
          );
        });
      },
    );

    registerActionListener(
      element,
      "rotate-in-plane-via-touchrotate",
      (e: ActionEvent<TouchRotateInfo>) => {
        this.context.flagContinuousCameraMotion();
        const { detail } = e;
        this.navigationState.pose.rotateRelative(
          kAxes[2],
          detail.angle - detail.prevAngle,
        );
      },
    );

    registerActionListener(
      element,
      "rotate-out-of-plane-via-touchtranslate",
      (e: ActionEvent<TouchTranslateInfo>) => {
        this.context.flagContinuousCameraMotion();
        const { detail } = e;
        this.navigationState.pose.rotateRelative(
          kAxes[1],
          ((detail.deltaX / 4.0) * Math.PI) / 180.0,
        );
        this.navigationState.pose.rotateRelative(
          kAxes[0],
          ((-detail.deltaY / 4.0) * Math.PI) / 180.0,
        );
      },
    );

    if (viewer.showSliceViewsCheckbox) {
      const showSliceViewsCheckbox = this.registerDisposer(
        new TrackableBooleanCheckbox(viewer.showSliceViews),
      );
      showSliceViewsCheckbox.element.className =
        "perspective-panel-show-slice-views neuroglancer-noselect";
      const showSliceViewsLabel = document.createElement("label");
      showSliceViewsLabel.className =
        "perspective-panel-show-slice-views neuroglancer-noselect";
      showSliceViewsLabel.appendChild(document.createTextNode("Sections"));
      showSliceViewsLabel.appendChild(showSliceViewsCheckbox.element);
      this.element.appendChild(showSliceViewsLabel);
    }
    this.registerDisposer(
      viewer.orthographicProjection.changed.add(() => {
        this.projectionParameters.update();
        this.scheduleRedraw();
      }),
    );
    this.registerDisposer(
      viewer.showScaleBar.changed.add(() => this.scheduleRedraw()),
    );
    this.registerDisposer(
      viewer.scaleBarOptions.changed.add(() => this.scheduleRedraw()),
    );
    this.registerDisposer(
      viewer.showSliceViews.changed.add(() => this.scheduleRedraw()),
    );
    this.registerDisposer(
      viewer.showAxisLines.changed.add(() => this.scheduleRedraw()),
    );
    this.registerDisposer(
      viewer.crossSectionBackgroundColor.changed.add(() =>
        this.scheduleRedraw(),
      ),
    );
    this.registerDisposer(
      viewer.perspectiveViewBackgroundColor.changed.add(() =>
        this.scheduleRedraw(),
      ),
    );
    this.registerDisposer(
      viewer.wireFrame.changed.add(() => this.scheduleRedraw()),
    );
    this.sliceViews.changed.add(() => this.scheduleRedraw());
  }

  translateByViewportPixels(deltaX: number, deltaY: number): void {
    const temp = tempVec3;
    const {
      viewProjectionMat,
      invViewProjectionMat,
      logicalWidth,
      logicalHeight,
    } = this.projectionParameters.value;
    const { pose } = this.viewer.navigationState;
    pose.updateDisplayPosition((pos) => {
      vec3.transformMat4(temp, pos, viewProjectionMat);
      temp[0] += (-2 * deltaX) / logicalWidth;
      temp[1] += (2 * deltaY) / logicalHeight;
      vec3.transformMat4(pos, temp, invViewProjectionMat);
    });
  }

  get navigationState() {
    return this.viewer.navigationState;
  }

  ensureBoundsUpdated() {
    super.ensureBoundsUpdated();
    this.projectionParameters.setViewport(this.renderViewport);
  }

  isReady() {
    if (!this.visible) {
      return true;
    }
    for (const [sliceView, unconditional] of this.sliceViews) {
      if (unconditional || this.viewer.showSliceViews.value) {
        if (!sliceView.isReady()) {
          return false;
        }
      }
    }
    this.ensureBoundsUpdated();
    const { width, height } = this.renderViewport;
    if (width === 0 || height === 0) {
      return true;
    }
    const projectionParameters = this.projectionParameters.value;
    const renderContext: PerspectiveViewReadyRenderContext = {
      projectionParameters,
    };

    const { visibleLayers } = this.visibleLayerTracker;
    for (const [renderLayer, attachment] of visibleLayers) {
      if (!renderLayer.isReady(renderContext, attachment)) {
        return false;
      }
    }
    return true;
  }

  disposed() {
    this.sliceViews.clear();
    super.disposed();
  }

  getDepthArray(): Float32Array | undefined {
    if (!this.navigationState.valid) {
      return undefined;
    }
    const {
      offscreenFramebuffer,
      renderViewport: { width, height },
    } = this;
    const numPixels = width * height;
    const depthArrayRGBA = new Float32Array(numPixels * 4);
    try {
      offscreenFramebuffer.bindSingle(OffscreenTextures.Z);
      this.gl.readPixels(
        0,
        0,
        width,
        height,
        WebGL2RenderingContext.RGBA,
        WebGL2RenderingContext.FLOAT,
        depthArrayRGBA,
      );
    } finally {
      offscreenFramebuffer.framebuffer.unbind();
    }
    const depthArray = new Float32Array(numPixels);
    for (let i = 0; i < numPixels; ++i) {
      depthArray[i] = depthArrayRGBA[i * 4];
    }
    return depthArray;
  }

  issuePickRequest(glWindowX: number, glWindowY: number) {
    const { offscreenFramebuffer } = this;
    offscreenFramebuffer.readPixelFloat32IntoBuffer(
      OffscreenTextures.Z,
      glWindowX - pickRadius,
      glWindowY - pickRadius,
      0,
      pickDiameter,
      pickDiameter,
    );
    offscreenFramebuffer.readPixelFloat32IntoBuffer(
      OffscreenTextures.PICK,
      glWindowX - pickRadius,
      glWindowY - pickRadius,
      4 * 4 * pickDiameter * pickDiameter,
      pickDiameter,
      pickDiameter,
    );
  }

  completePickRequest(
    glWindowX: number,
    glWindowY: number,
    data: Float32Array,
    pickingData: FramePickingData,
  ) {
    const { mouseState } = this.viewer;
    mouseState.pickedRenderLayer = null;
    clearOutOfBoundsPickData(
      data,
      0,
      4,
      glWindowX,
      glWindowY,
      pickingData.viewportWidth,
      pickingData.viewportHeight,
    );
    const numOffsets = pickOffsetSequence.length;
    for (let i = 0; i < numOffsets; ++i) {
      const offset = pickOffsetSequence[i];
      const zValue = data[4 * offset];
      if (zValue === 0) continue;
      const relativeX = offset % pickDiameter;
      const relativeY = (offset - relativeX) / pickDiameter;
      const glWindowZ = 1.0 - zValue;
      tempVec3[0] =
        (2.0 * (glWindowX + relativeX - pickRadius)) /
          pickingData.viewportWidth -
        1.0;
      tempVec3[1] =
        (2.0 * (glWindowY + relativeY - pickRadius)) /
          pickingData.viewportHeight -
        1.0;
      tempVec3[2] = 2.0 * glWindowZ - 1.0;
      vec3.transformMat4(tempVec3, tempVec3, pickingData.invTransform);
      let { position: mousePosition, unsnappedPosition } = mouseState;
      const { value: voxelCoordinates } = this.navigationState.position;
      const rank = voxelCoordinates.length;
      if (mousePosition.length !== rank) {
        mousePosition = mouseState.position = new Float32Array(rank);
      }
      if (unsnappedPosition.length !== rank) {
        unsnappedPosition = mouseState.unsnappedPosition = new Float32Array(
          rank,
        );
      }
      mousePosition.set(voxelCoordinates);
      mouseState.coordinateSpace = this.navigationState.coordinateSpace.value;
      const displayDimensions =
        this.navigationState.pose.displayDimensions.value;
      const { displayDimensionIndices } = displayDimensions;
      for (
        let i = 0, spatialRank = displayDimensionIndices.length;
        i < spatialRank;
        ++i
      ) {
        mousePosition[displayDimensionIndices[i]] = tempVec3[i];
      }
      unsnappedPosition.set(mousePosition);
      const pickValue = data[4 * pickDiameter * pickDiameter + 4 * offset];
      pickingData.pickIDs.setMouseState(mouseState, pickValue);
      mouseState.displayDimensions = displayDimensions;
      mouseState.setActive(true);
      return;
    }
    mouseState.setActive(false);
  }

  translateDataPointByViewportPixels(
    out: vec3,
    orig: vec3,
    deltaX: number,
    deltaY: number,
  ): vec3 {
    const temp = tempVec3;
    const { viewProjectionMat, invViewProjectionMat, width, height } =
      this.projectionParameters.value;
    vec3.transformMat4(temp, orig, viewProjectionMat);
    temp[0] += (2 * deltaX) / width;
    temp[1] += (-2 * deltaY) / height;
    return vec3.transformMat4(out, temp, invViewProjectionMat);
  }

  private get transparentConfiguration() {
    let transparentConfiguration = this.transparentConfiguration_;
    if (transparentConfiguration === undefined) {
      transparentConfiguration = this.transparentConfiguration_ =
        this.registerDisposer(
          new FramebufferConfiguration(this.gl, {
            colorBuffers: makeTextureBuffers(
              this.gl,
              2,
              this.gl.RGBA32F,
              this.gl.RGBA,
              this.gl.FLOAT,
            ),
            depthBuffer: this.offscreenFramebuffer.depthBuffer!.addRef(),
          }),
        );
    }
    return transparentConfiguration;
  }

  private get maxProjectionConfiguration() {
    let maxProjectionConfiguration = this.maxProjectionConfiguration_;
    if (maxProjectionConfiguration === undefined) {
      maxProjectionConfiguration = this.maxProjectionConfiguration_ =
        this.registerDisposer(
          new FramebufferConfiguration(this.gl, {
            colorBuffers: [
              new TextureBuffer(
                this.gl,
                WebGL2RenderingContext.RGBA8,
                WebGL2RenderingContext.RGBA,
                WebGL2RenderingContext.UNSIGNED_BYTE,
              ),
              new TextureBuffer(
                this.gl,
                WebGL2RenderingContext.R32F,
                WebGL2RenderingContext.RED,
                WebGL2RenderingContext.FLOAT,
              ),
              new TextureBuffer(
                this.gl,
                WebGL2RenderingContext.R32F,
                WebGL2RenderingContext.RED,
                WebGL2RenderingContext.FLOAT,
              ),
              new TextureBuffer(
                this.gl,
                WebGL2RenderingContext.R32F,
                WebGL2RenderingContext.RED,
                WebGL2RenderingContext.FLOAT,
              ),
            ],
            depthBuffer: new DepthStencilRenderbuffer(this.gl),
          }),
        );
    }
    return maxProjectionConfiguration;
  }

  private get maxProjectionPickConfiguration() {
    let maxProjectionPickConfiguration = this.maxProjectionPickConfiguration_;
    if (maxProjectionPickConfiguration === undefined) {
      maxProjectionPickConfiguration = this.maxProjectionPickConfiguration_ =
        this.registerDisposer(
          new FramebufferConfiguration(this.gl, {
            colorBuffers: makeTextureBuffers(
              this.gl,
              2,
              WebGL2RenderingContext.R32F,
              WebGL2RenderingContext.RED,
              WebGL2RenderingContext.FLOAT,
            ),
            depthBuffer: new DepthStencilRenderbuffer(this.gl),
          }),
        );
    }
    return maxProjectionPickConfiguration;
  }

  drawWithPicking(pickingData: FramePickingData): boolean {
    if (!this.navigationState.valid) {
      return false;
    }
    const { width, height } = this.renderViewport;
    const showSliceViews = this.viewer.showSliceViews.value;
    for (const [sliceView, unconditional] of this.sliceViews) {
      if (unconditional || showSliceViews) {
        sliceView.updateRendering();
      }
    }

    const gl = this.gl;
    const disablePicking = () => {
      gl.drawBuffers(this.offscreenFramebuffer.singleAttachmentList);
    };
    const bindFramebuffer = () => {
      this.offscreenFramebuffer.bind(width, height);
    };
    bindFramebuffer();
    gl.disable(gl.SCISSOR_TEST);

    // Stencil buffer bit 0 indicates positions of framebuffer written by an opaque layer.
    //
    // Stencil buffer bit 1 indicates positions of framebuffer written by a transparent layer with
    // transparentPickEnabled=true.
    //
    // For a given xy framebuffer position, the pick id is chosen as the front-most position within
    // the highest *priority* class for which there is a fragment.  The 3 priority classes are:
    //
    // 1. Opaque layers
    // 2. Transparent layers with transparentPickEnabled==true
    // 3. Transparent layers with transparentPickEnabled==false
    //
    // For example, if a given ray passes first through an object from a transparent layer with
    // transparentPickEnabled=false, then through an object from a transparent layer with
    // transparentPickEnabled=true, the pick id will be for the object with
    // transparentPickEnabled=true, even though it is not the front-most object.
    //
    // We accomplish this priority scheme by writing to the pick buffer in 3 phases:
    //
    // 1. For opaque layers, we write to the pick buffer and depth buffer, and also set bit 0 of the
    // stencil buffer, at the same time as we render the color buffer.
    //
    // 2. For transparent layers, we write to the pick buffer as a separate rendering pass.  First,
    // we handle transparentPickEnabled=true layers: we write to the pick buffer and depth buffer,
    // and set the stencil buffer to `3`, but only at positions where the stencil buffer is unset.
    // Then, for transparentPickEnabled=false layers, we write to the pick buffer and depth buffer,
    // but only at positions where the stencil buffer is still unset.
    gl.enable(WebGL2RenderingContext.STENCIL_TEST);
    gl.stencilMask(0xffffffff);
    gl.clearStencil(0);
    gl.clear(WebGL2RenderingContext.STENCIL_BUFFER_BIT);

    // Write 1 to the stencil buffer unconditionally.  We set an always-pass stencil test in order
    // to be able to write to the stencil buffer.
    gl.stencilOp(
      /*sfail=*/ WebGL2RenderingContext.KEEP,
      /*dpfail=*/ WebGL2RenderingContext.KEEP,
      /*dppass=*/ WebGL2RenderingContext.REPLACE,
    );
    gl.stencilFunc(
      /*func=*/ WebGL2RenderingContext.ALWAYS,
      /*ref=*/ 1,
      /*mask=*/ 1,
    );
    const backgroundColor = this.viewer.perspectiveViewBackgroundColor.value;
    this.gl.clearColor(
      backgroundColor[0],
      backgroundColor[1],
      backgroundColor[2],
      0.0,
    );
    gl.clear(gl.DEPTH_BUFFER_BIT);
    gl.clearBufferfv(WebGL2RenderingContext.COLOR, OffscreenTextures.COLOR, [
      backgroundColor[0],
      backgroundColor[1],
      backgroundColor[2],
      0.0,
    ]);
    gl.clearBufferfv(
      WebGL2RenderingContext.COLOR,
      OffscreenTextures.Z,
      kZeroVec4,
    );
    gl.clearBufferfv(
      WebGL2RenderingContext.COLOR,
      OffscreenTextures.PICK,
      kZeroVec4,
    );

    gl.enable(gl.DEPTH_TEST);
    const projectionParameters = this.projectionParameters.value;

    // FIXME; avoid temporaries
    const lightingDirection = vec3.create();
    vec3.transformQuat(
      lightingDirection,
      kAxes[2],
      this.navigationState.pose.orientation.orientation,
    );
    vec3.scale(lightingDirection, lightingDirection, -1);

    const ambient = 0.2;
    const directional = 1 - ambient;

    const renderContext: PerspectiveViewRenderContext = {
      wireFrame: this.viewer.wireFrame.value,
      projectionParameters,
      lightDirection: lightingDirection,
      ambientLighting: ambient,
      directionalLighting: directional,
      pickIDs: pickingData.pickIDs,
      emitter: perspectivePanelEmit,
      emitColor: true,
      emitPickID: true,
      alreadyEmittedPickID: false,
      bindFramebuffer,
      frameNumber: this.context.frameNumber,
      sliceViewsPresent: this.sliceViews.size > 0,
      isContinuousCameraMotionInProgress:
        this.context.isContinuousCameraMotionInProgress,
    };

    mat4.copy(
      pickingData.invTransform,
      projectionParameters.invViewProjectionMat,
    );

    const { visibleLayers } = this.visibleLayerTracker;

    let hasTransparent = false;
<<<<<<< HEAD
    this.hasVolumeRendering = false;
    // By default, volume rendering layers are not pickable when the camera is moving.
    let hasVolumeRenderingPick = !this.isCameraMoving;
=======
    let hasMaxProjection = false;
>>>>>>> 6c639b97
    let hasAnnotation = false;
    let hasVolumeRendering = false;

    // Draw fully-opaque layers first.
    for (const [renderLayer, attachment] of visibleLayers) {
      if (!renderLayer.isTransparent) {
        if (!renderLayer.isAnnotation) {
          renderLayer.draw(renderContext, attachment);
        } else {
          hasAnnotation = true;
        }
      } else {
        hasTransparent = true;
        if (renderLayer.isVolumeRendering) {
<<<<<<< HEAD
          this.hasVolumeRendering = true;
          hasVolumeRenderingPick =
            hasVolumeRenderingPick ||
=======
          hasVolumeRendering = true;
          hasMaxProjection =
            hasMaxProjection ||
>>>>>>> 6c639b97
            isProjectionLayer(renderLayer as VolumeRenderingRenderLayer);
        }
      }
    }
    this.hasVolumeRendering = hasVolumeRendering;
    this.drawSliceViews(renderContext);

    if (hasAnnotation) {
      // Render annotations with blending enabled.

      gl.enable(WebGL2RenderingContext.BLEND);
      gl.depthFunc(WebGL2RenderingContext.LEQUAL);
      gl.blendFunc(
        WebGL2RenderingContext.SRC_ALPHA,
        WebGL2RenderingContext.ONE_MINUS_SRC_ALPHA,
      );
      for (const [renderLayer, attachment] of visibleLayers) {
        if (renderLayer.isAnnotation) {
          const annotationRenderLayer =
            renderLayer as PerspectiveViewAnnotationLayer;
          if (
            annotationRenderLayer.base.state.displayState.disablePicking.value
          ) {
            disablePicking();
            annotationRenderLayer.draw(renderContext, attachment);
            renderContext.bindFramebuffer();
          } else {
            annotationRenderLayer.draw(renderContext, attachment);
          }
        }
      }
      gl.depthFunc(WebGL2RenderingContext.LESS);
      gl.disable(WebGL2RenderingContext.BLEND);
    }

    if (this.viewer.showAxisLines.value) {
      this.drawAxisLines();
    }

    // Disable stencil operations.
    gl.stencilOp(
      /*sfail=*/ WebGL2RenderingContext.KEEP,
      /*dpfail=*/ WebGL2RenderingContext.KEEP,
      /*dppass=*/ WebGL2RenderingContext.KEEP,
    );

    if (hasTransparent) {
      //Draw transparent objects.

      // Create max projection buffer if needed.
      let bindMaxProjectionBuffer: () => void = () => {};
      let bindMaxProjectionPickingBuffer: () => void = () => {};
      if (this.hasVolumeRendering) {
        renderContext.maxProjectionEmit = maxProjectionEmit;
        const { maxProjectionConfiguration } = this;
        bindMaxProjectionBuffer = () => {
          maxProjectionConfiguration.bind(width, height);
        };
        gl.depthMask(true);
        bindMaxProjectionBuffer();
        renderContext.bindMaxProjectionBuffer = bindMaxProjectionBuffer;
        gl.clearColor(0.0, 0.0, 0.0, 0.0);
        gl.clearDepth(0.0);
        gl.clear(
          WebGL2RenderingContext.COLOR_BUFFER_BIT |
            WebGL2RenderingContext.DEPTH_BUFFER_BIT,
        );

        const { maxProjectionPickConfiguration } = this;
        bindMaxProjectionPickingBuffer = () => {
          maxProjectionPickConfiguration.bind(width, height);
        };
        bindMaxProjectionPickingBuffer();
        gl.clear(
          WebGL2RenderingContext.COLOR_BUFFER_BIT |
            WebGL2RenderingContext.DEPTH_BUFFER_BIT,
        );
      }

      // Compute accumulate and revealage textures.
      gl.depthMask(false);
      gl.enable(WebGL2RenderingContext.BLEND);
      const { transparentConfiguration } = this;
      renderContext.bindFramebuffer = () => {
        transparentConfiguration.bind(width, height);
      };
      renderContext.bindFramebuffer();
      gl.clearDepth(1.0);
      gl.clearColor(0.0, 0.0, 0.0, 1.0);
      gl.clear(WebGL2RenderingContext.COLOR_BUFFER_BIT);
      renderContext.emitter = perspectivePanelEmitOIT;
      gl.blendFuncSeparate(
        WebGL2RenderingContext.ONE,
        WebGL2RenderingContext.ONE,
        WebGL2RenderingContext.ZERO,
        WebGL2RenderingContext.ONE_MINUS_SRC_ALPHA,
      );
      renderContext.emitPickID = false;
      for (const [renderLayer, attachment] of visibleLayers) {
        if (renderLayer.isVolumeRendering) {
          renderContext.depthBufferTexture =
            this.offscreenFramebuffer.colorBuffers[OffscreenTextures.Z].texture;

          const isVolumeProjectionLayer = isProjectionLayer(
            renderLayer as VolumeRenderingRenderLayer,
          );
          const needsSecondPickingPass =
            !isVolumeProjectionLayer && !this.isCameraMoving;

          // Two cases for volume rendering layers

          // Case 1 - No picking pass needed and not a projection layer
          // Draw the layer as normal and continue on
          if (!needsSecondPickingPass && !isVolumeProjectionLayer) {
            renderLayer.draw(renderContext, attachment);
            continue;
          }

          // Case 2 - Picking will be computed from a max projection
          // But a second pass may not be needed to do this picking

          // Set state for max projection mode if needed
          if (isVolumeProjectionLayer) {
            gl.depthMask(true);
            gl.disable(WebGL2RenderingContext.BLEND);
            gl.depthFunc(WebGL2RenderingContext.GREATER);
            renderContext.emitter = maxProjectionEmit;
            bindMaxProjectionBuffer();
          }
          renderLayer.draw(renderContext, attachment);

          // Copy the volume rendering picking result to the main picking buffer
          // Depth testing remains on to combine max layers into one pick buffer via depth
          bindMaxProjectionPickingBuffer();
          this.maxProjectionToPickCopyHelper.draw(
            this.maxProjectionConfiguration.colorBuffers[1 /*depth*/].texture,
            this.maxProjectionConfiguration.colorBuffers[2 /*intensity*/]
              .texture,
            this.maxProjectionConfiguration.colorBuffers[3 /*pick*/].texture,
          );

          // Turn back on OIT blending
          gl.enable(WebGL2RenderingContext.BLEND);
          gl.blendFuncSeparate(
            WebGL2RenderingContext.ONE,
            WebGL2RenderingContext.ONE,
            WebGL2RenderingContext.ZERO,
            WebGL2RenderingContext.ONE_MINUS_SRC_ALPHA,
          );

          // Copy max projection color result to the transparent buffer with OIT
          // Depth testing off to combine max layers into one color via blending
          if (isVolumeProjectionLayer) {
            renderContext.bindFramebuffer();
            gl.depthMask(false);
            gl.disable(WebGL2RenderingContext.DEPTH_TEST);
            this.maxProjectionColorCopyHelper.draw(
              this.maxProjectionConfiguration.colorBuffers[0 /*color*/].texture,
              this.maxProjectionConfiguration.colorBuffers[1 /*depth*/].texture,
            );
          }

          // Reset the max projection color, depth, and picking buffer
          bindMaxProjectionBuffer();
          gl.depthMask(true);
          gl.clearColor(0.0, 0.0, 0.0, 0.0);
          gl.clearDepth(0.0);
          gl.clear(
            WebGL2RenderingContext.COLOR_BUFFER_BIT |
              WebGL2RenderingContext.DEPTH_BUFFER_BIT,
          );

          // Set back to non-max projection state
          gl.clearDepth(1.0);
          gl.clearColor(0.0, 0.0, 0.0, 1.0);
          gl.depthMask(false);
          gl.enable(WebGL2RenderingContext.DEPTH_TEST);
          gl.depthFunc(WebGL2RenderingContext.LESS);
          renderContext.emitter = perspectivePanelEmitOIT;
          renderContext.bindFramebuffer();
        }
        // Draw regular transparent layers
        else if (renderLayer.isTransparent) {
          renderLayer.draw(renderContext, attachment);
        }
      }
      // Copy transparent rendering result back to primary buffer.
      gl.disable(WebGL2RenderingContext.DEPTH_TEST);
      this.offscreenFramebuffer.bindSingle(OffscreenTextures.COLOR);
      gl.blendFunc(
        WebGL2RenderingContext.ONE_MINUS_SRC_ALPHA,
        WebGL2RenderingContext.SRC_ALPHA,
      );
      this.transparencyCopyHelper.draw(
        transparentConfiguration.colorBuffers[0].texture,
        transparentConfiguration.colorBuffers[1].texture,
      );

      gl.depthMask(true);
      gl.disable(WebGL2RenderingContext.BLEND);
      gl.enable(WebGL2RenderingContext.DEPTH_TEST);

      // Restore framebuffer attachments.
      renderContext.bindFramebuffer = bindFramebuffer;
      bindFramebuffer();

      // Do picking only rendering pass for transparent layers.
      gl.enable(WebGL2RenderingContext.STENCIL_TEST);
      gl.drawBuffers([gl.NONE, gl.COLOR_ATTACHMENT1, gl.COLOR_ATTACHMENT2]);
      renderContext.emitter = perspectivePanelEmit;
      renderContext.emitPickID = true;
      renderContext.emitColor = false;

      // First, render `transparentPickEnabled=true` layers.

      // Only write to positions where the stencil buffer bit 0 is unset (i.e. the ray does not
      // intersect any opaque object), since opaque objects take precedence.  Set the stencil buffer
      // bit 1 to ensure those positions take precedence over `transparentPickEnabled=false` layers.
      gl.stencilFunc(
        /*func=*/ WebGL2RenderingContext.NOTEQUAL,
        /*ref=*/ 3,
        /*mask=*/ 1,
      );
      gl.stencilOp(
        /*sfail=*/ WebGL2RenderingContext.KEEP,
        /*dpfail=*/ WebGL2RenderingContext.KEEP,
        /*dppass=*/ WebGL2RenderingContext.REPLACE,
      );
      gl.stencilMask(2);
      if (hasVolumeRenderingPick) {
        this.maxProjectionPickCopyHelper.draw(
          this.maxProjectionPickConfiguration.colorBuffers[0].texture /*depth*/,
          this.maxProjectionPickConfiguration.colorBuffers[1].texture /*pick*/,
        );
      }
      for (const [renderLayer, attachment] of visibleLayers) {
        if (
          !renderLayer.isTransparent ||
          !renderLayer.transparentPickEnabled ||
          renderLayer.isVolumeRendering
        ) {
          // Skip non-transparent layers and transparent layers with transparentPickEnabled=false.
          // Volume rendering layers are handled separately and are combined in a pick buffer
          continue;
        } else {
          renderLayer.draw(renderContext, attachment);
        }
      }

      gl.stencilFunc(
        /*func=*/ WebGL2RenderingContext.EQUAL,
        /*ref=*/ 0,
        /*mask=*/ 3,
      );
      gl.stencilOp(
        /*sfail=*/ WebGL2RenderingContext.KEEP,
        /*dpfail=*/ WebGL2RenderingContext.KEEP,
        /*dppass=*/ WebGL2RenderingContext.KEEP,
      );
      gl.stencilMask(0);
      for (const [renderLayer, attachment] of visibleLayers) {
        if (!renderLayer.isTransparent || renderLayer.transparentPickEnabled) {
          continue;
        }
        renderLayer.draw(renderContext, attachment);
      }
    }
    gl.stencilMask(0xffffffff);
    gl.disable(WebGL2RenderingContext.STENCIL_TEST);

    if (
      this.viewer.showScaleBar.value &&
      this.viewer.orthographicProjection.value
    ) {
      // Only modify color buffer.
      gl.drawBuffers([gl.COLOR_ATTACHMENT0]);

      gl.disable(WebGL2RenderingContext.DEPTH_TEST);
      gl.enable(WebGL2RenderingContext.BLEND);
      gl.blendFunc(
        WebGL2RenderingContext.SRC_ALPHA,
        WebGL2RenderingContext.ONE_MINUS_SRC_ALPHA,
      );
      const { scaleBars } = this;
      const options = this.viewer.scaleBarOptions.value;
      scaleBars.draw(
        this.renderViewport,
        this.navigationState.displayDimensionRenderInfo.value,
        this.navigationState.relativeDisplayScales.value,
        this.navigationState.zoomFactor.value /
          this.renderViewport.logicalHeight,
        options,
      );
      gl.disable(WebGL2RenderingContext.BLEND);
    }
    this.offscreenFramebuffer.unbind();

    // Draw the texture over the whole viewport.
    this.setGLClippedViewport();
    this.offscreenCopyHelper.draw(
      this.offscreenFramebuffer.colorBuffers[OffscreenTextures.COLOR].texture,
    );
    return true;
  }

  protected drawSliceViews(renderContext: PerspectiveViewRenderContext) {
    const { sliceViewRenderHelper } = this;
    const {
      lightDirection,
      ambientLighting,
      directionalLighting,
      projectionParameters: { viewProjectionMat },
    } = renderContext;

    const showSliceViews = this.viewer.showSliceViews.value;
    for (const [sliceView, unconditional] of this.sliceViews) {
      if (!unconditional && !showSliceViews) {
        continue;
      }
      const {
        width: sliceViewWidth,
        height: sliceViewHeight,
        invViewMatrix: sliceViewInvViewMatrix,
        viewportNormalInCanonicalCoordinates,
      } = sliceView.projectionParameters.value;
      if (sliceViewWidth === 0 || sliceViewHeight === 0 || !sliceView.valid) {
        continue;
      }
      const scalar = Math.abs(
        vec3.dot(lightDirection, viewportNormalInCanonicalCoordinates),
      );
      const factor = ambientLighting + scalar * directionalLighting;
      const mat = tempMat4;
      // Need a matrix that maps (+1, +1, 0) to projectionMat * (width, height, 0)
      mat4.identity(mat);
      mat[0] = sliceViewWidth / 2.0;
      mat[5] = -sliceViewHeight / 2.0;
      mat4.multiply(mat, sliceViewInvViewMatrix, mat);
      mat4.multiply(mat, viewProjectionMat, mat);
      const backgroundColor = tempVec4;
      const crossSectionBackgroundColor =
        this.viewer.crossSectionBackgroundColor.value;
      backgroundColor[0] = crossSectionBackgroundColor[0];
      backgroundColor[1] = crossSectionBackgroundColor[1];
      backgroundColor[2] = crossSectionBackgroundColor[2];
      backgroundColor[3] = 1;
      sliceViewRenderHelper.draw(
        sliceView.offscreenFramebuffer.colorBuffers[0].texture,
        mat,
        vec4.fromValues(factor, factor, factor, 1),
        tempVec4,
        0,
        0,
        1,
        1,
      );
    }
  }

  protected drawAxisLines() {
    const {
      zoomFactor: { value: zoom },
    } = this.viewer.navigationState;
    const projectionParameters = this.projectionParameters.value;
    const axisRatio =
      Math.min(
        projectionParameters.logicalWidth,
        projectionParameters.logicalHeight,
      ) /
      this.renderViewport.logicalHeight /
      4;
    const axisLength = zoom * axisRatio;
    const { gl } = this;
    gl.drawBuffers([gl.COLOR_ATTACHMENT0]);
    this.axesLineHelper.draw(
      computeAxisLineMatrix(projectionParameters, axisLength),
      /*blend=*/ false,
    );
  }

  zoomByMouse(factor: number) {
    this.navigationState.zoomBy(factor);
  }
}<|MERGE_RESOLUTION|>--- conflicted
+++ resolved
@@ -251,11 +251,6 @@
   protected visibleLayerTracker: Owned<
     VisibleRenderLayerTracker<PerspectivePanel, PerspectiveViewRenderLayer>
   >;
-<<<<<<< HEAD
-  private redrawAfterMoveTimeOutId: number = -1;
-=======
-
->>>>>>> 6c639b97
   private hasVolumeRendering = false;
 
   get rpc() {
@@ -424,24 +419,8 @@
     );
 
     this.registerDisposer(
-<<<<<<< HEAD
-      this.viewer.navigationState.changed.add(() => {
-        // Don't mark camera moving on picking requests
-        // Also, at the moment this is only used for the volume rendering layer
-        if (this.isMovingToMousePosition || !this.hasVolumeRendering) {
-          return;
-        }
-        if (this.redrawAfterMoveTimeOutId !== -1) {
-          window.clearTimeout(this.redrawAfterMoveTimeOutId);
-        }
-        this.redrawAfterMoveTimeOutId = window.setTimeout(() => {
-          this.redrawAfterMoveTimeOutId = -1;
-          this.context.scheduleRedraw();
-        }, REDRAW_DELAY_AFTER_CAMERA_MOVE);
-=======
       this.context.continuousCameraMotionFinished.add(() => {
         if (this.hasVolumeRendering) this.scheduleRedraw();
->>>>>>> 6c639b97
       }),
     );
 
@@ -946,13 +925,9 @@
     const { visibleLayers } = this.visibleLayerTracker;
 
     let hasTransparent = false;
-<<<<<<< HEAD
-    this.hasVolumeRendering = false;
     // By default, volume rendering layers are not pickable when the camera is moving.
-    let hasVolumeRenderingPick = !this.isCameraMoving;
-=======
-    let hasMaxProjection = false;
->>>>>>> 6c639b97
+    let hasVolumeRenderingPick =
+      !this.context.isContinuousCameraMotionInProgress;
     let hasAnnotation = false;
     let hasVolumeRendering = false;
 
@@ -967,15 +942,9 @@
       } else {
         hasTransparent = true;
         if (renderLayer.isVolumeRendering) {
-<<<<<<< HEAD
-          this.hasVolumeRendering = true;
+          hasVolumeRendering = true;
           hasVolumeRenderingPick =
             hasVolumeRenderingPick ||
-=======
-          hasVolumeRendering = true;
-          hasMaxProjection =
-            hasMaxProjection ||
->>>>>>> 6c639b97
             isProjectionLayer(renderLayer as VolumeRenderingRenderLayer);
         }
       }
@@ -1083,7 +1052,8 @@
             renderLayer as VolumeRenderingRenderLayer,
           );
           const needsSecondPickingPass =
-            !isVolumeProjectionLayer && !this.isCameraMoving;
+            !isVolumeProjectionLayer &&
+            !this.context.isContinuousCameraMotionInProgress;
 
           // Two cases for volume rendering layers
 
