--- conflicted
+++ resolved
@@ -257,10 +257,7 @@
     VisibleRenderLayerTracker<PerspectivePanel, PerspectiveViewRenderLayer>
   >;
   private redrawAfterMoveTimeOutId: number = -1;
-<<<<<<< HEAD
   private hasVolumeRendering = false;
-=======
->>>>>>> aef3d8bb
 
   get rpc() {
     return this.sharedObject.rpc!;
@@ -433,12 +430,8 @@
     this.registerDisposer(
       this.viewer.navigationState.changed.add(() => {
         // Don't mark camera moving on picking requests
-<<<<<<< HEAD
         // Also, at the moment this is only used for the volume rendering layer
         if (this.isMovingToMousePosition || !this.hasVolumeRendering) {
-=======
-        if (this.isMovingToMousePosition) {
->>>>>>> aef3d8bb
           return;
         }
         if (this.redrawAfterMoveTimeOutId !== -1) {
@@ -936,10 +929,7 @@
       alreadyEmittedPickID: false,
       bindFramebuffer,
       frameNumber: this.context.frameNumber,
-<<<<<<< HEAD
-=======
       sliceViewsPresent: this.sliceViews.size > 0,
->>>>>>> aef3d8bb
       cameraMovementInProgress: this.isCameraMoving,
     };
 
