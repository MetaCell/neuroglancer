/**
 * @license
 * Copyright 2016 Google Inc.
 * Licensed under the Apache License, Version 2.0 (the "License");
 * you may not use this file except in compliance with the License.
 * You may obtain a copy of the License at
 *
 *      http://www.apache.org/licenses/LICENSE-2.0
 *
 * Unless required by applicable law or agreed to in writing, software
 * distributed under the License is distributed on an "AS IS" BASIS,
 * WITHOUT WARRANTIES OR CONDITIONS OF ANY KIND, either express or implied.
 * See the License for the specific language governing permissions and
 * limitations under the License.
 */

import type { VisibleLayerInfo } from "#src/layer/index.js";
import type { PerspectivePanel } from "#src/perspective_view/panel.js";
import type {
  ThreeDimensionalReadyRenderContext,
  ThreeDimensionalRenderContext,
} from "#src/renderlayer.js";
import { VisibilityTrackedRenderLayer } from "#src/renderlayer.js";
import type { vec3 } from "#src/util/geom.js";
import type { ShaderModule } from "#src/webgl/shader.js";
import type { SharedObject } from "#src/worker_rpc.js";

export type PerspectiveViewReadyRenderContext =
  ThreeDimensionalReadyRenderContext;

export interface PerspectiveViewRenderContext
  extends PerspectiveViewReadyRenderContext,
    ThreeDimensionalRenderContext {
  lightDirection: vec3;
  ambientLighting: number;
  directionalLighting: number;
  emitter: ShaderModule;

  /**
   * Specifies whether the emitted color value will be used.
   */
  emitColor: boolean;

  /**
   * Specifies whether the emitted pick ID will be used.
   */
  emitPickID: boolean;

  /**
   * Specifies whether there was a previous pick ID pass.
   */
  alreadyEmittedPickID: boolean;

  /**
   * Specifies the ID of the depth frame buffer texture to query during rendering.
   */
  depthBufferTexture?: WebGLTexture | null;

  /**
<<<<<<< HEAD
   * Specifies if there are any slice views
   */
  sliceViewsPresent: boolean;
=======
   * Specifies if the camera is moving
   */
  cameraMovementInProgress: boolean;
>>>>>>> b7aac119

  /**
    * Specifices how to bind the max projection buffer
    */
  bindMaxProjectionBuffer?: () => void | undefined;
}

// eslint-disable-next-line @typescript-eslint/no-unsafe-declaration-merging
export class PerspectiveViewRenderLayer<
  AttachmentState = unknown,
> extends VisibilityTrackedRenderLayer {
  draw(
    renderContext: PerspectiveViewRenderContext,
    attachment: VisibleLayerInfo<PerspectivePanel, AttachmentState>,
  ): void {
    renderContext;
    attachment;
    // Must be overridden by subclasses.
  }

  isReady(
    renderContext: PerspectiveViewReadyRenderContext,
    attachment: VisibleLayerInfo<PerspectivePanel, AttachmentState>,
  ) {
    renderContext;
    attachment;
    return true;
  }

  get transparentPickEnabled() {
    return true;
  }
}

// eslint-disable-next-line @typescript-eslint/no-unused-vars
export interface PerspectiveViewRenderLayer<AttachmentState = unknown> {
  isTransparent: boolean | undefined;
  isAnnotation: boolean | undefined;
  backend: SharedObject | undefined;
  isVolumeRendering: boolean | undefined;
}<|MERGE_RESOLUTION|>--- conflicted
+++ resolved
@@ -57,19 +57,18 @@
   depthBufferTexture?: WebGLTexture | null;
 
   /**
-<<<<<<< HEAD
    * Specifies if there are any slice views
    */
   sliceViewsPresent: boolean;
-=======
+
+  /**
    * Specifies if the camera is moving
    */
   cameraMovementInProgress: boolean;
->>>>>>> b7aac119
 
   /**
-    * Specifices how to bind the max projection buffer
-    */
+   * Specifices how to bind the max projection buffer
+   */
   bindMaxProjectionBuffer?: () => void | undefined;
 }
 
