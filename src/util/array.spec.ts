/**
 * @license
 * Copyright 2016 Google Inc.
 * Licensed under the Apache License, Version 2.0 (the "License");
 * you may not use this file except in compliance with the License.
 * You may obtain a copy of the License at
 *
 *      http://www.apache.org/licenses/LICENSE-2.0
 *
 * Unless required by applicable law or agreed to in writing, software
 * distributed under the License is distributed on an "AS IS" BASIS,
 * WITHOUT WARRANTIES OR CONDITIONS OF ANY KIND, either express or implied.
 * See the License for the specific language governing permissions and
 * limitations under the License.
 */

import { describe, it, expect } from "vitest";
import {
  getInsertPermutation,
  getMergeSplices,
  partitionArray,
  spliceArray,
  tile2dArray,
  transposeArray2d,
<<<<<<< HEAD
  findClosestMatchInSortedArray,
} from "#/util/array";
=======
} from "#src/util/array.js";
>>>>>>> 4eb1d387

describe("partitionArray", () => {
  it("basic test", () => {
    const arr = [0, 1, 2, 3, 4, 5, 6, 7, 8, 9, 10];
    const newEnd = partitionArray(arr, 2, 9, (x) => x % 2 === 0);
    expect(arr).toEqual([0, 1, 2, 8, 4, 6, 7, 5, 3, 9, 10]);
    expect(newEnd).toBe(6);
  });
});

describe("transposeArray2d", () => {
  it("square", () => {
    const arr = new Uint8Array(4);
    const out = new Uint8Array(4);
    arr.set([0, 1, 2, 3]);
    out.set([0, 2, 1, 3]);
    expect(transposeArray2d(arr, 2, 2)).toEqual(out);
  });

  it("minor > major rectangle", () => {
    const arr = new Uint8Array(6);
    const out = new Uint8Array(6);
    arr.set([0, 1, 2, 3, 4, 5]);
    out.set([0, 3, 1, 4, 2, 5]);
    expect(transposeArray2d(arr, 2, 3)).toEqual(out);
  });

  it("major > minor rectangle", () => {
    const arr = new Uint8Array(8);
    const out = new Uint8Array(8);
    arr.set([0, 1, 2, 3, 4, 5, 6, 7]);
    out.set([0, 2, 4, 6, 1, 3, 5, 7]);
    expect(transposeArray2d(arr, 4, 2)).toEqual(out);
  });

  it("single axis", () => {
    const arr = new Uint8Array(3);
    const out = new Uint8Array(3);
    arr.set([0, 1, 2]);
    out.set([0, 1, 2]);
    expect(transposeArray2d(arr, 3, 1)).toEqual(out);
  });
});

describe("tile2dArray", () => {
  it("majorDimension=1, majorTiles work", () => {
    const input = Uint8Array.of(0, 1, 2, 3, 4);
    const expected = Uint8Array.of(0, 0, 1, 1, 2, 2, 3, 3, 4, 4);
    const result = tile2dArray(
      input,
      /*majorDimension=*/ 1,
      /*minorTiles=*/ 1,
      /*majorTiles=*/ 2,
    );
    expect(result).toEqual(expected);
  });

  it("majorDimension=1, minorTiles work", () => {
    const input = Uint8Array.of(0, 1, 2, 3, 4);
    const expected = Uint8Array.of(0, 1, 2, 3, 4, 0, 1, 2, 3, 4);
    const result = tile2dArray(
      input,
      /*majorDimension=*/ 1,
      /*minorTiles=*/ 2,
      /*majorTiles=*/ 1,
    );
    expect(result).toEqual(expected);
  });

  it("majorDimension=2, majorTiles work", () => {
    const input = Uint8Array.of(0, 1, 2, 3);
    const expected = Uint8Array.of(0, 1, 0, 1, 2, 3, 2, 3);
    const result = tile2dArray(
      input,
      /*majorDimension=*/ 2,
      /*minorTiles=*/ 1,
      /*majorTiles=*/ 2,
    );
    expect(result).toEqual(expected);
  });

  it("majorDimension=2, majorTiles work, minorTiles work", () => {
    const input = Uint8Array.of(0, 1, 2, 3);
    const expected = Uint8Array.of(
      0,
      1,
      0,
      1,
      2,
      3,
      2,
      3,
      0,
      1,
      0,
      1,
      2,
      3,
      2,
      3,
    );
    const result = tile2dArray(
      input,
      /*majorDimension=*/ 2,
      /*minorTiles=*/ 2,
      /*majorTiles=*/ 2,
    );
    expect(result).toEqual(expected);
  });
});

describe("getInsertPermutation", () => {
  it("works for 1 element", () => {
    expect(getInsertPermutation(1, 0, 0)).toEqual([0]);
  });
  it("works for 2 elements", () => {
    expect(getInsertPermutation(2, 0, 1)).toEqual([1, 0]);
    expect(getInsertPermutation(2, 1, 0)).toEqual([1, 0]);
    expect(getInsertPermutation(2, 0, 0)).toEqual([0, 1]);
    expect(getInsertPermutation(2, 1, 1)).toEqual([0, 1]);
  });
  it("works for 3 elements", () => {
    expect(getInsertPermutation(3, 0, 1)).toEqual([1, 0, 2]);
    expect(getInsertPermutation(3, 1, 0)).toEqual([1, 0, 2]);
    expect(getInsertPermutation(3, 0, 2)).toEqual([1, 2, 0]);
    expect(getInsertPermutation(3, 2, 0)).toEqual([2, 0, 1]);
    expect(getInsertPermutation(3, 2, 1)).toEqual([0, 2, 1]);
    expect(getInsertPermutation(3, 0, 0)).toEqual([0, 1, 2]);
    expect(getInsertPermutation(3, 1, 1)).toEqual([0, 1, 2]);
    expect(getInsertPermutation(3, 2, 2)).toEqual([0, 1, 2]);
  });

  it("works for 4 elements", () => {
    expect(getInsertPermutation(4, 0, 1)).toEqual([1, 0, 2, 3]);
    expect(getInsertPermutation(4, 0, 2)).toEqual([1, 2, 0, 3]);
    expect(getInsertPermutation(4, 2, 0)).toEqual([2, 0, 1, 3]);
  });
});

describe("spliceArray", () => {
  it("works for simple examaples", () => {
    const a = Array.from(new Array(10), (_, i) => i);
    expect(
      spliceArray(a, [{ retainCount: 10, insertCount: 0, deleteCount: 0 }]),
    ).toEqual(a);
    expect(
      spliceArray(a, [{ retainCount: 5, deleteCount: 3, insertCount: 2 }]),
    ).toEqual([0, 1, 2, 3, 4, undefined, undefined, 8, 9]);
    expect(
      spliceArray(a, [
        { retainCount: 2, deleteCount: 1, insertCount: 1 },
        { retainCount: 3, deleteCount: 0, insertCount: 2 },
      ]),
    ).toEqual([0, 1, undefined, 3, 4, 5, undefined, undefined, 6, 7, 8, 9]);
  });
});

describe("getMergeSplices", () => {
  it("works for simple examaples", () => {
    const compare = (a: number, b: number) => a - b;
    expect(getMergeSplices([0, 1, 2, 3], [0, 1, 2, 3], compare)).toEqual([
      { retainCount: 4, deleteCount: 0, insertCount: 0 },
    ]);
    expect(getMergeSplices([0, 1, 2, 3], [], compare)).toEqual([
      { retainCount: 0, deleteCount: 4, insertCount: 0 },
    ]);
    expect(getMergeSplices([], [0, 1, 2, 3], compare)).toEqual([
      { retainCount: 0, deleteCount: 0, insertCount: 4 },
    ]);
    expect(getMergeSplices([0, 1, 2, 3], [0, 1, 1.5, 2, 3], compare)).toEqual([
      { retainCount: 2, deleteCount: 0, insertCount: 0 },
      { retainCount: 0, deleteCount: 0, insertCount: 1 },
      { retainCount: 2, deleteCount: 0, insertCount: 0 },
    ]);
    expect(getMergeSplices([0, 1, 2, 3], [0, 1, 1.5, 3, 4], compare)).toEqual([
      { retainCount: 2, deleteCount: 0, insertCount: 0 },
      { retainCount: 0, deleteCount: 0, insertCount: 1 },
      { retainCount: 0, deleteCount: 1, insertCount: 0 },
      { retainCount: 1, deleteCount: 0, insertCount: 0 },
      { retainCount: 0, deleteCount: 0, insertCount: 1 },
    ]);
  });
});

describe("findClosestMatchInSortedArray", () => {
  const compare = (a: number, b: number) => a - b;
  it("works for empty array", () => {
    expect(findClosestMatchInSortedArray([], 0, compare)).toEqual(-1);
  });
  it("works for simple examples", () => {
    expect(findClosestMatchInSortedArray([0, 1, 2, 3], 0, compare)).toEqual(0);
    expect(findClosestMatchInSortedArray([0, 1, 2, 3], 1, compare)).toEqual(1);
    expect(findClosestMatchInSortedArray([0, 1, 2, 3], 2, compare)).toEqual(2);
    expect(findClosestMatchInSortedArray([0, 1, 2, 3], 3, compare)).toEqual(3);
    expect(findClosestMatchInSortedArray([0, 1, 2, 3], 4, compare)).toEqual(3);
    expect(findClosestMatchInSortedArray([0, 1, 2, 3], -1, compare)).toEqual(0);
    expect(findClosestMatchInSortedArray([0, 1, 2, 3], 1.5, compare)).toEqual(
      1,
    );
    expect(findClosestMatchInSortedArray([0, 1, 2, 3], 1.6, compare)).toEqual(
      2,
    );
  });
});<|MERGE_RESOLUTION|>--- conflicted
+++ resolved
@@ -22,12 +22,7 @@
   spliceArray,
   tile2dArray,
   transposeArray2d,
-<<<<<<< HEAD
-  findClosestMatchInSortedArray,
-} from "#/util/array";
-=======
 } from "#src/util/array.js";
->>>>>>> 4eb1d387
 
 describe("partitionArray", () => {
   it("basic test", () => {
