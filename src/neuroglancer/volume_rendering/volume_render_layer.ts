--- conflicted
+++ resolved
@@ -132,7 +132,6 @@
     this.channelCoordinateSpace = options.channelCoordinateSpace;
     this.shaderControlState = options.shaderControlState;
     this.localPosition = options.localPosition;
-<<<<<<< HEAD
     this.depthSamplesTarget = options.depthSamplesTarget;
     this.chunkResolutionHistogram = options.chunkResolutionHistogram;
     this.registerDisposer(this.chunkResolutionHistogram.visibility.add(this.visibility));
@@ -142,14 +141,7 @@
             ({numChannelDimensions: space.rank, mode}),
         [this.channelCoordinateSpace, this.mode]));
 
-=======
-    this.renderScaleTarget = options.renderScaleTarget;
-    this.renderScaleHistogram = options.renderScaleHistogram;
-    this.registerDisposer(this.renderScaleHistogram.visibility.add(this.visibility));
     this.texture = this.gl.createTexture();
-    const numChannelDimensions = this.registerDisposer(
-        makeCachedDerivedWatchableValue(space => space.rank, [this.channelCoordinateSpace]));
->>>>>>> 37acb0e1
     this.shaderGetter = parameterizedContextDependentShaderGetter(this, this.gl, {
       memoizeKey: 'VolumeRenderingRenderLayer',
       parameters: options.shaderControlState.builderState,
@@ -203,13 +195,10 @@
         builder.addFragmentCode(`
 vec3 curChunkPosition;
 vec4 outputColor;
-<<<<<<< HEAD
 float maxIntensity;
 vec3 maxParameters;
 float uSamplingRatio;
-=======
 vec4 tempColor;
->>>>>>> 37acb0e1
 void userMain();
 `);
         const numChannelDimensions = shaderParametersState.numChannelDimensions;
@@ -329,12 +318,9 @@
   int startStep = int(floor((intersectStart - uNearLimitFraction) / stepSize));
   int endStep = min(uMaxSteps, int(floor((intersectEnd - uNearLimitFraction) / stepSize)) + 1);
   outputColor = vec4(0, 0, 0, 0);
-<<<<<<< HEAD
-  intensity = 0.0;
+  maxIntensity = 0.0;
   uSamplingRatio = sampleRatio(stepSize);
-=======
   tempColor = getTF(1.0);
->>>>>>> 37acb0e1
   for (int step = startStep; step < endStep; ++step) {
     vec3 position = mix(nearPoint, farPoint, uNearLimitFraction + float(step) * stepSize);
     curChunkPosition = position - uTranslation;
